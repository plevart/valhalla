/*
 * Copyright (c) 2003, 2020, Oracle and/or its affiliates. All rights reserved.
 * Copyright (c) 2014, 2020, Red Hat Inc. All rights reserved.
 * DO NOT ALTER OR REMOVE COPYRIGHT NOTICES OR THIS FILE HEADER.
 *
 * This code is free software; you can redistribute it and/or modify it
 * under the terms of the GNU General Public License version 2 only, as
 * published by the Free Software Foundation.
 *
 * This code is distributed in the hope that it will be useful, but WITHOUT
 * ANY WARRANTY; without even the implied warranty of MERCHANTABILITY or
 * FITNESS FOR A PARTICULAR PURPOSE.  See the GNU General Public License
 * version 2 for more details (a copy is included in the LICENSE file that
 * accompanied this code).
 *
 * You should have received a copy of the GNU General Public License version
 * 2 along with this work; if not, write to the Free Software Foundation,
 * Inc., 51 Franklin St, Fifth Floor, Boston, MA 02110-1301 USA.
 *
 * Please contact Oracle, 500 Oracle Parkway, Redwood Shores, CA 94065 USA
 * or visit www.oracle.com if you need additional information or have any
 * questions.
 *
 */

#include "precompiled.hpp"
#include "asm/macroAssembler.hpp"
#include "asm/macroAssembler.inline.hpp"
#include "gc/shared/barrierSet.hpp"
#include "gc/shared/barrierSetAssembler.hpp"
#include "interpreter/interpreter.hpp"
#include "memory/universe.hpp"
#include "nativeInst_aarch64.hpp"
#include "oops/instanceOop.hpp"
#include "oops/method.hpp"
#include "oops/objArrayKlass.hpp"
#include "oops/oop.inline.hpp"
#include "prims/methodHandles.hpp"
#include "runtime/frame.inline.hpp"
#include "runtime/handles.inline.hpp"
#include "runtime/sharedRuntime.hpp"
#include "runtime/stubCodeGenerator.hpp"
#include "runtime/stubRoutines.hpp"
#include "runtime/thread.inline.hpp"
#include "utilities/align.hpp"
#include "utilities/powerOfTwo.hpp"
#ifdef COMPILER2
#include "opto/runtime.hpp"
#endif
#if INCLUDE_ZGC
#include "gc/z/zThreadLocalData.hpp"
#endif

// Declaration and definition of StubGenerator (no .hpp file).
// For a more detailed description of the stub routine structure
// see the comment in stubRoutines.hpp

#undef __
#define __ _masm->
#define TIMES_OOP Address::sxtw(exact_log2(UseCompressedOops ? 4 : 8))

#ifdef PRODUCT
#define BLOCK_COMMENT(str) /* nothing */
#else
#define BLOCK_COMMENT(str) __ block_comment(str)
#endif

#define BIND(label) bind(label); BLOCK_COMMENT(#label ":")

// Stub Code definitions

class StubGenerator: public StubCodeGenerator {
 private:

#ifdef PRODUCT
#define inc_counter_np(counter) ((void)0)
#else
  void inc_counter_np_(int& counter) {
    __ lea(rscratch2, ExternalAddress((address)&counter));
    __ ldrw(rscratch1, Address(rscratch2));
    __ addw(rscratch1, rscratch1, 1);
    __ strw(rscratch1, Address(rscratch2));
  }
#define inc_counter_np(counter) \
  BLOCK_COMMENT("inc_counter " #counter); \
  inc_counter_np_(counter);
#endif

  // Call stubs are used to call Java from C
  //
  // Arguments:
  //    c_rarg0:   call wrapper address                   address
  //    c_rarg1:   result                                 address
  //    c_rarg2:   result type                            BasicType
  //    c_rarg3:   method                                 Method*
  //    c_rarg4:   (interpreter) entry point              address
  //    c_rarg5:   parameters                             intptr_t*
  //    c_rarg6:   parameter size (in words)              int
  //    c_rarg7:   thread                                 Thread*
  //
  // There is no return from the stub itself as any Java result
  // is written to result
  //
  // we save r30 (lr) as the return PC at the base of the frame and
  // link r29 (fp) below it as the frame pointer installing sp (r31)
  // into fp.
  //
  // we save r0-r7, which accounts for all the c arguments.
  //
  // TODO: strictly do we need to save them all? they are treated as
  // volatile by C so could we omit saving the ones we are going to
  // place in global registers (thread? method?) or those we only use
  // during setup of the Java call?
  //
  // we don't need to save r8 which C uses as an indirect result location
  // return register.
  //
  // we don't need to save r9-r15 which both C and Java treat as
  // volatile
  //
  // we don't need to save r16-18 because Java does not use them
  //
  // we save r19-r28 which Java uses as scratch registers and C
  // expects to be callee-save
  //
  // we save the bottom 64 bits of each value stored in v8-v15; it is
  // the responsibility of the caller to preserve larger values.
  //
  // so the stub frame looks like this when we enter Java code
  //
  //     [ return_from_Java     ] <--- sp
  //     [ argument word n      ]
  //      ...
  // -27 [ argument word 1      ]
  // -26 [ saved v15            ] <--- sp_after_call
  // -25 [ saved v14            ]
  // -24 [ saved v13            ]
  // -23 [ saved v12            ]
  // -22 [ saved v11            ]
  // -21 [ saved v10            ]
  // -20 [ saved v9             ]
  // -19 [ saved v8             ]
  // -18 [ saved r28            ]
  // -17 [ saved r27            ]
  // -16 [ saved r26            ]
  // -15 [ saved r25            ]
  // -14 [ saved r24            ]
  // -13 [ saved r23            ]
  // -12 [ saved r22            ]
  // -11 [ saved r21            ]
  // -10 [ saved r20            ]
  //  -9 [ saved r19            ]
  //  -8 [ call wrapper    (r0) ]
  //  -7 [ result          (r1) ]
  //  -6 [ result type     (r2) ]
  //  -5 [ method          (r3) ]
  //  -4 [ entry point     (r4) ]
  //  -3 [ parameters      (r5) ]
  //  -2 [ parameter size  (r6) ]
  //  -1 [ thread (r7)          ]
  //   0 [ saved fp       (r29) ] <--- fp == saved sp (r31)
  //   1 [ saved lr       (r30) ]

  // Call stub stack layout word offsets from fp
  enum call_stub_layout {
    sp_after_call_off = -26,

    d15_off            = -26,
    d13_off            = -24,
    d11_off            = -22,
    d9_off             = -20,

    r28_off            = -18,
    r26_off            = -16,
    r24_off            = -14,
    r22_off            = -12,
    r20_off            = -10,
    call_wrapper_off   =  -8,
    result_off         =  -7,
    result_type_off    =  -6,
    method_off         =  -5,
    entry_point_off    =  -4,
    parameter_size_off =  -2,
    thread_off         =  -1,
    fp_f               =   0,
    retaddr_off        =   1,
  };

  address generate_call_stub(address& return_address) {
    assert((int)frame::entry_frame_after_call_words == -(int)sp_after_call_off + 1 &&
           (int)frame::entry_frame_call_wrapper_offset == (int)call_wrapper_off,
           "adjust this code");

    StubCodeMark mark(this, "StubRoutines", "call_stub");
    address start = __ pc();

    const Address sp_after_call(rfp, sp_after_call_off * wordSize);

    const Address call_wrapper  (rfp, call_wrapper_off   * wordSize);
    const Address result        (rfp, result_off         * wordSize);
    const Address result_type   (rfp, result_type_off    * wordSize);
    const Address method        (rfp, method_off         * wordSize);
    const Address entry_point   (rfp, entry_point_off    * wordSize);
    const Address parameter_size(rfp, parameter_size_off * wordSize);

    const Address thread        (rfp, thread_off         * wordSize);

    const Address d15_save      (rfp, d15_off * wordSize);
    const Address d13_save      (rfp, d13_off * wordSize);
    const Address d11_save      (rfp, d11_off * wordSize);
    const Address d9_save       (rfp, d9_off * wordSize);

    const Address r28_save      (rfp, r28_off * wordSize);
    const Address r26_save      (rfp, r26_off * wordSize);
    const Address r24_save      (rfp, r24_off * wordSize);
    const Address r22_save      (rfp, r22_off * wordSize);
    const Address r20_save      (rfp, r20_off * wordSize);

    // stub code

    address aarch64_entry = __ pc();

    // set up frame and move sp to end of save area
    __ enter();
    __ sub(sp, rfp, -sp_after_call_off * wordSize);

    // save register parameters and Java scratch/global registers
    // n.b. we save thread even though it gets installed in
    // rthread because we want to sanity check rthread later
    __ str(c_rarg7,  thread);
    __ strw(c_rarg6, parameter_size);
    __ stp(c_rarg4, c_rarg5,  entry_point);
    __ stp(c_rarg2, c_rarg3,  result_type);
    __ stp(c_rarg0, c_rarg1,  call_wrapper);

    __ stp(r20, r19,   r20_save);
    __ stp(r22, r21,   r22_save);
    __ stp(r24, r23,   r24_save);
    __ stp(r26, r25,   r26_save);
    __ stp(r28, r27,   r28_save);

    __ stpd(v9,  v8,   d9_save);
    __ stpd(v11, v10,  d11_save);
    __ stpd(v13, v12,  d13_save);
    __ stpd(v15, v14,  d15_save);

    // install Java thread in global register now we have saved
    // whatever value it held
    __ mov(rthread, c_rarg7);
    // And method
    __ mov(rmethod, c_rarg3);

    // set up the heapbase register
    __ reinit_heapbase();

#ifdef ASSERT
    // make sure we have no pending exceptions
    {
      Label L;
      __ ldr(rscratch1, Address(rthread, in_bytes(Thread::pending_exception_offset())));
      __ cmp(rscratch1, (u1)NULL_WORD);
      __ br(Assembler::EQ, L);
      __ stop("StubRoutines::call_stub: entered with pending exception");
      __ BIND(L);
    }
#endif
    // pass parameters if any
    __ mov(esp, sp);
    __ sub(rscratch1, sp, c_rarg6, ext::uxtw, LogBytesPerWord); // Move SP out of the way
    __ andr(sp, rscratch1, -2 * wordSize);

    BLOCK_COMMENT("pass parameters if any");
    Label parameters_done;
    // parameter count is still in c_rarg6
    // and parameter pointer identifying param 1 is in c_rarg5
    __ cbzw(c_rarg6, parameters_done);

    address loop = __ pc();
    __ ldr(rscratch1, Address(__ post(c_rarg5, wordSize)));
    __ subsw(c_rarg6, c_rarg6, 1);
    __ push(rscratch1);
    __ br(Assembler::GT, loop);

    __ BIND(parameters_done);

    // call Java entry -- passing methdoOop, and current sp
    //      rmethod: Method*
    //      r13: sender sp
    BLOCK_COMMENT("call Java function");
    __ mov(r13, sp);
    __ blr(c_rarg4);

    // we do this here because the notify will already have been done
    // if we get to the next instruction via an exception
    //
    // n.b. adding this instruction here affects the calculation of
    // whether or not a routine returns to the call stub (used when
    // doing stack walks) since the normal test is to check the return
    // pc against the address saved below. so we may need to allow for
    // this extra instruction in the check.

    // save current address for use by exception handling code

    return_address = __ pc();

    // store result depending on type (everything that is not
    // T_OBJECT, T_VALUETYPE, T_LONG, T_FLOAT or T_DOUBLE is treated as T_INT)
    // n.b. this assumes Java returns an integral result in r0
    // and a floating result in j_farg0
    __ ldr(j_rarg2, result);
    Label is_long, is_float, is_double, is_value, exit;
    __ ldr(j_rarg1, result_type);
    __ cmp(j_rarg1, (u1)T_OBJECT);
    __ br(Assembler::EQ, is_long);
    __ cmp(j_rarg1, (u1)T_VALUETYPE);
    __ br(Assembler::EQ, is_value);
    __ cmp(j_rarg1, (u1)T_LONG);
    __ br(Assembler::EQ, is_long);
    __ cmp(j_rarg1, (u1)T_FLOAT);
    __ br(Assembler::EQ, is_float);
    __ cmp(j_rarg1, (u1)T_DOUBLE);
    __ br(Assembler::EQ, is_double);

    // handle T_INT case
    __ strw(r0, Address(j_rarg2));

    __ BIND(exit);

    // pop parameters
    __ sub(esp, rfp, -sp_after_call_off * wordSize);

#ifdef ASSERT
    // verify that threads correspond
    {
      Label L, S;
      __ ldr(rscratch1, thread);
      __ cmp(rthread, rscratch1);
      __ br(Assembler::NE, S);
      __ get_thread(rscratch1);
      __ cmp(rthread, rscratch1);
      __ br(Assembler::EQ, L);
      __ BIND(S);
      __ stop("StubRoutines::call_stub: threads must correspond");
      __ BIND(L);
    }
#endif

    // restore callee-save registers
    __ ldpd(v15, v14,  d15_save);
    __ ldpd(v13, v12,  d13_save);
    __ ldpd(v11, v10,  d11_save);
    __ ldpd(v9,  v8,   d9_save);

    __ ldp(r28, r27,   r28_save);
    __ ldp(r26, r25,   r26_save);
    __ ldp(r24, r23,   r24_save);
    __ ldp(r22, r21,   r22_save);
    __ ldp(r20, r19,   r20_save);

    __ ldp(c_rarg0, c_rarg1,  call_wrapper);
    __ ldrw(c_rarg2, result_type);
    __ ldr(c_rarg3,  method);
    __ ldp(c_rarg4, c_rarg5,  entry_point);
    __ ldp(c_rarg6, c_rarg7,  parameter_size);

    // leave frame and return to caller
    __ leave();
    __ ret(lr);

    // handle return types different from T_INT
    __ BIND(is_value);
    if (InlineTypeReturnedAsFields) {
      // Check for flattened return value
      __ cbz(r0, is_long);
      // Initialize pre-allocated buffer
      __ mov(r1, r0);
      __ andr(r1, r1, -2);
      __ ldr(r1, Address(r1, InstanceKlass::adr_valueklass_fixed_block_offset()));
      __ ldr(r1, Address(r1, ValueKlass::pack_handler_offset()));
      __ ldr(r0, Address(j_rarg2, 0));
      __ blr(r1);
      __ b(exit);
    }

    __ BIND(is_long);
    __ str(r0, Address(j_rarg2, 0));
    __ br(Assembler::AL, exit);

    __ BIND(is_float);
    __ strs(j_farg0, Address(j_rarg2, 0));
    __ br(Assembler::AL, exit);

    __ BIND(is_double);
    __ strd(j_farg0, Address(j_rarg2, 0));
    __ br(Assembler::AL, exit);

    return start;
  }

  // Return point for a Java call if there's an exception thrown in
  // Java code.  The exception is caught and transformed into a
  // pending exception stored in JavaThread that can be tested from
  // within the VM.
  //
  // Note: Usually the parameters are removed by the callee. In case
  // of an exception crossing an activation frame boundary, that is
  // not the case if the callee is compiled code => need to setup the
  // rsp.
  //
  // r0: exception oop

  address generate_catch_exception() {
    StubCodeMark mark(this, "StubRoutines", "catch_exception");
    address start = __ pc();

    // same as in generate_call_stub():
    const Address sp_after_call(rfp, sp_after_call_off * wordSize);
    const Address thread        (rfp, thread_off         * wordSize);

#ifdef ASSERT
    // verify that threads correspond
    {
      Label L, S;
      __ ldr(rscratch1, thread);
      __ cmp(rthread, rscratch1);
      __ br(Assembler::NE, S);
      __ get_thread(rscratch1);
      __ cmp(rthread, rscratch1);
      __ br(Assembler::EQ, L);
      __ bind(S);
      __ stop("StubRoutines::catch_exception: threads must correspond");
      __ bind(L);
    }
#endif

    // set pending exception
    __ verify_oop(r0);

    __ str(r0, Address(rthread, Thread::pending_exception_offset()));
    __ mov(rscratch1, (address)__FILE__);
    __ str(rscratch1, Address(rthread, Thread::exception_file_offset()));
    __ movw(rscratch1, (int)__LINE__);
    __ strw(rscratch1, Address(rthread, Thread::exception_line_offset()));

    // complete return to VM
    assert(StubRoutines::_call_stub_return_address != NULL,
           "_call_stub_return_address must have been generated before");
    __ b(StubRoutines::_call_stub_return_address);

    return start;
  }

  // Continuation point for runtime calls returning with a pending
  // exception.  The pending exception check happened in the runtime
  // or native call stub.  The pending exception in Thread is
  // converted into a Java-level exception.
  //
  // Contract with Java-level exception handlers:
  // r0: exception
  // r3: throwing pc
  //
  // NOTE: At entry of this stub, exception-pc must be in LR !!

  // NOTE: this is always used as a jump target within generated code
  // so it just needs to be generated code wiht no x86 prolog

  address generate_forward_exception() {
    StubCodeMark mark(this, "StubRoutines", "forward exception");
    address start = __ pc();

    // Upon entry, LR points to the return address returning into
    // Java (interpreted or compiled) code; i.e., the return address
    // becomes the throwing pc.
    //
    // Arguments pushed before the runtime call are still on the stack
    // but the exception handler will reset the stack pointer ->
    // ignore them.  A potential result in registers can be ignored as
    // well.

#ifdef ASSERT
    // make sure this code is only executed if there is a pending exception
    {
      Label L;
      __ ldr(rscratch1, Address(rthread, Thread::pending_exception_offset()));
      __ cbnz(rscratch1, L);
      __ stop("StubRoutines::forward exception: no pending exception (1)");
      __ bind(L);
    }
#endif

    // compute exception handler into r19

    // call the VM to find the handler address associated with the
    // caller address. pass thread in r0 and caller pc (ret address)
    // in r1. n.b. the caller pc is in lr, unlike x86 where it is on
    // the stack.
    __ mov(c_rarg1, lr);
    // lr will be trashed by the VM call so we move it to R19
    // (callee-saved) because we also need to pass it to the handler
    // returned by this call.
    __ mov(r19, lr);
    BLOCK_COMMENT("call exception_handler_for_return_address");
    __ call_VM_leaf(CAST_FROM_FN_PTR(address,
                         SharedRuntime::exception_handler_for_return_address),
                    rthread, c_rarg1);
    // we should not really care that lr is no longer the callee
    // address. we saved the value the handler needs in r19 so we can
    // just copy it to r3. however, the C2 handler will push its own
    // frame and then calls into the VM and the VM code asserts that
    // the PC for the frame above the handler belongs to a compiled
    // Java method. So, we restore lr here to satisfy that assert.
    __ mov(lr, r19);
    // setup r0 & r3 & clear pending exception
    __ mov(r3, r19);
    __ mov(r19, r0);
    __ ldr(r0, Address(rthread, Thread::pending_exception_offset()));
    __ str(zr, Address(rthread, Thread::pending_exception_offset()));

#ifdef ASSERT
    // make sure exception is set
    {
      Label L;
      __ cbnz(r0, L);
      __ stop("StubRoutines::forward exception: no pending exception (2)");
      __ bind(L);
    }
#endif

    // continue at exception handler
    // r0: exception
    // r3: throwing pc
    // r19: exception handler
    __ verify_oop(r0);
    __ br(r19);

    return start;
  }

  // Non-destructive plausibility checks for oops
  //
  // Arguments:
  //    r0: oop to verify
  //    rscratch1: error message
  //
  // Stack after saving c_rarg3:
  //    [tos + 0]: saved c_rarg3
  //    [tos + 1]: saved c_rarg2
  //    [tos + 2]: saved lr
  //    [tos + 3]: saved rscratch2
  //    [tos + 4]: saved r0
  //    [tos + 5]: saved rscratch1
  address generate_verify_oop() {

    StubCodeMark mark(this, "StubRoutines", "verify_oop");
    address start = __ pc();

    Label exit, error;

    // save c_rarg2 and c_rarg3
    __ stp(c_rarg3, c_rarg2, Address(__ pre(sp, -16)));

    // __ incrementl(ExternalAddress((address) StubRoutines::verify_oop_count_addr()));
    __ lea(c_rarg2, ExternalAddress((address) StubRoutines::verify_oop_count_addr()));
    __ ldr(c_rarg3, Address(c_rarg2));
    __ add(c_rarg3, c_rarg3, 1);
    __ str(c_rarg3, Address(c_rarg2));

    // object is in r0
    // make sure object is 'reasonable'
    __ cbz(r0, exit); // if obj is NULL it is OK

#if INCLUDE_ZGC
    if (UseZGC) {
      // Check if mask is good.
      // verifies that ZAddressBadMask & r0 == 0
      __ ldr(c_rarg3, Address(rthread, ZThreadLocalData::address_bad_mask_offset()));
      __ andr(c_rarg2, r0, c_rarg3);
      __ cbnz(c_rarg2, error);
    }
#endif

    // Check if the oop is in the right area of memory
    __ mov(c_rarg3, (intptr_t) Universe::verify_oop_mask());
    __ andr(c_rarg2, r0, c_rarg3);
    __ mov(c_rarg3, (intptr_t) Universe::verify_oop_bits());

    // Compare c_rarg2 and c_rarg3.  We don't use a compare
    // instruction here because the flags register is live.
    __ eor(c_rarg2, c_rarg2, c_rarg3);
    __ cbnz(c_rarg2, error);

    // make sure klass is 'reasonable', which is not zero.
    __ load_klass(r0, r0);  // get klass
    __ cbz(r0, error);      // if klass is NULL it is broken

    // return if everything seems ok
    __ bind(exit);

    __ ldp(c_rarg3, c_rarg2, Address(__ post(sp, 16)));
    __ ret(lr);

    // handle errors
    __ bind(error);
    __ ldp(c_rarg3, c_rarg2, Address(__ post(sp, 16)));

    __ push(RegSet::range(r0, r29), sp);
    // debug(char* msg, int64_t pc, int64_t regs[])
    __ mov(c_rarg0, rscratch1);      // pass address of error message
    __ mov(c_rarg1, lr);             // pass return address
    __ mov(c_rarg2, sp);             // pass address of regs on stack
#ifndef PRODUCT
    assert(frame::arg_reg_save_area_bytes == 0, "not expecting frame reg save area");
#endif
    BLOCK_COMMENT("call MacroAssembler::debug");
    __ mov(rscratch1, CAST_FROM_FN_PTR(address, MacroAssembler::debug64));
    __ blr(rscratch1);
    __ hlt(0);

    return start;
  }

  void array_overlap_test(Label& L_no_overlap, Address::sxtw sf) { __ b(L_no_overlap); }

  // The inner part of zero_words().  This is the bulk operation,
  // zeroing words in blocks, possibly using DC ZVA to do it.  The
  // caller is responsible for zeroing the last few words.
  //
  // Inputs:
  // r10: the HeapWord-aligned base address of an array to zero.
  // r11: the count in HeapWords, r11 > 0.
  //
  // Returns r10 and r11, adjusted for the caller to clear.
  // r10: the base address of the tail of words left to clear.
  // r11: the number of words in the tail.
  //      r11 < MacroAssembler::zero_words_block_size.

  address generate_zero_blocks() {
    Label done;
    Label base_aligned;

    Register base = r10, cnt = r11;

    __ align(CodeEntryAlignment);
    StubCodeMark mark(this, "StubRoutines", "zero_blocks");
    address start = __ pc();

    if (UseBlockZeroing) {
      int zva_length = VM_Version::zva_length();

      // Ensure ZVA length can be divided by 16. This is required by
      // the subsequent operations.
      assert (zva_length % 16 == 0, "Unexpected ZVA Length");

      __ tbz(base, 3, base_aligned);
      __ str(zr, Address(__ post(base, 8)));
      __ sub(cnt, cnt, 1);
      __ bind(base_aligned);

      // Ensure count >= zva_length * 2 so that it still deserves a zva after
      // alignment.
      Label small;
      int low_limit = MAX2(zva_length * 2, (int)BlockZeroingLowLimit);
      __ subs(rscratch1, cnt, low_limit >> 3);
      __ br(Assembler::LT, small);
      __ zero_dcache_blocks(base, cnt);
      __ bind(small);
    }

    {
      // Number of stp instructions we'll unroll
      const int unroll =
        MacroAssembler::zero_words_block_size / 2;
      // Clear the remaining blocks.
      Label loop;
      __ subs(cnt, cnt, unroll * 2);
      __ br(Assembler::LT, done);
      __ bind(loop);
      for (int i = 0; i < unroll; i++)
        __ stp(zr, zr, __ post(base, 16));
      __ subs(cnt, cnt, unroll * 2);
      __ br(Assembler::GE, loop);
      __ bind(done);
      __ add(cnt, cnt, unroll * 2);
    }

    __ ret(lr);

    return start;
  }


  typedef enum {
    copy_forwards = 1,
    copy_backwards = -1
  } copy_direction;

  // Bulk copy of blocks of 8 words.
  //
  // count is a count of words.
  //
  // Precondition: count >= 8
  //
  // Postconditions:
  //
  // The least significant bit of count contains the remaining count
  // of words to copy.  The rest of count is trash.
  //
  // s and d are adjusted to point to the remaining words to copy
  //
  void generate_copy_longs(Label &start, Register s, Register d, Register count,
                           copy_direction direction) {
    int unit = wordSize * direction;
    int bias = (UseSIMDForMemoryOps ? 4:2) * wordSize;

    int offset;
    const Register t0 = r3, t1 = r4, t2 = r5, t3 = r6,
      t4 = r7, t5 = r10, t6 = r11, t7 = r12;
    const Register stride = r13;

    assert_different_registers(rscratch1, t0, t1, t2, t3, t4, t5, t6, t7);
    assert_different_registers(s, d, count, rscratch1);

    Label again, drain;
    const char *stub_name;
    if (direction == copy_forwards)
      stub_name = "forward_copy_longs";
    else
      stub_name = "backward_copy_longs";

    __ align(CodeEntryAlignment);

    StubCodeMark mark(this, "StubRoutines", stub_name);

    __ bind(start);

    Label unaligned_copy_long;
    if (AvoidUnalignedAccesses) {
      __ tbnz(d, 3, unaligned_copy_long);
    }

    if (direction == copy_forwards) {
      __ sub(s, s, bias);
      __ sub(d, d, bias);
    }

#ifdef ASSERT
    // Make sure we are never given < 8 words
    {
      Label L;
      __ cmp(count, (u1)8);
      __ br(Assembler::GE, L);
      __ stop("genrate_copy_longs called with < 8 words");
      __ bind(L);
    }
#endif

    // Fill 8 registers
    if (UseSIMDForMemoryOps) {
      __ ldpq(v0, v1, Address(s, 4 * unit));
      __ ldpq(v2, v3, Address(__ pre(s, 8 * unit)));
    } else {
      __ ldp(t0, t1, Address(s, 2 * unit));
      __ ldp(t2, t3, Address(s, 4 * unit));
      __ ldp(t4, t5, Address(s, 6 * unit));
      __ ldp(t6, t7, Address(__ pre(s, 8 * unit)));
    }

    __ subs(count, count, 16);
    __ br(Assembler::LO, drain);

    int prefetch = PrefetchCopyIntervalInBytes;
    bool use_stride = false;
    if (direction == copy_backwards) {
       use_stride = prefetch > 256;
       prefetch = -prefetch;
       if (use_stride) __ mov(stride, prefetch);
    }

    __ bind(again);

    if (PrefetchCopyIntervalInBytes > 0)
      __ prfm(use_stride ? Address(s, stride) : Address(s, prefetch), PLDL1KEEP);

    if (UseSIMDForMemoryOps) {
      __ stpq(v0, v1, Address(d, 4 * unit));
      __ ldpq(v0, v1, Address(s, 4 * unit));
      __ stpq(v2, v3, Address(__ pre(d, 8 * unit)));
      __ ldpq(v2, v3, Address(__ pre(s, 8 * unit)));
    } else {
      __ stp(t0, t1, Address(d, 2 * unit));
      __ ldp(t0, t1, Address(s, 2 * unit));
      __ stp(t2, t3, Address(d, 4 * unit));
      __ ldp(t2, t3, Address(s, 4 * unit));
      __ stp(t4, t5, Address(d, 6 * unit));
      __ ldp(t4, t5, Address(s, 6 * unit));
      __ stp(t6, t7, Address(__ pre(d, 8 * unit)));
      __ ldp(t6, t7, Address(__ pre(s, 8 * unit)));
    }

    __ subs(count, count, 8);
    __ br(Assembler::HS, again);

    // Drain
    __ bind(drain);
    if (UseSIMDForMemoryOps) {
      __ stpq(v0, v1, Address(d, 4 * unit));
      __ stpq(v2, v3, Address(__ pre(d, 8 * unit)));
    } else {
      __ stp(t0, t1, Address(d, 2 * unit));
      __ stp(t2, t3, Address(d, 4 * unit));
      __ stp(t4, t5, Address(d, 6 * unit));
      __ stp(t6, t7, Address(__ pre(d, 8 * unit)));
    }

    {
      Label L1, L2;
      __ tbz(count, exact_log2(4), L1);
      if (UseSIMDForMemoryOps) {
        __ ldpq(v0, v1, Address(__ pre(s, 4 * unit)));
        __ stpq(v0, v1, Address(__ pre(d, 4 * unit)));
      } else {
        __ ldp(t0, t1, Address(s, 2 * unit));
        __ ldp(t2, t3, Address(__ pre(s, 4 * unit)));
        __ stp(t0, t1, Address(d, 2 * unit));
        __ stp(t2, t3, Address(__ pre(d, 4 * unit)));
      }
      __ bind(L1);

      if (direction == copy_forwards) {
        __ add(s, s, bias);
        __ add(d, d, bias);
      }

      __ tbz(count, 1, L2);
      __ ldp(t0, t1, Address(__ adjust(s, 2 * unit, direction == copy_backwards)));
      __ stp(t0, t1, Address(__ adjust(d, 2 * unit, direction == copy_backwards)));
      __ bind(L2);
    }

    __ ret(lr);

    if (AvoidUnalignedAccesses) {
      Label drain, again;
      // Register order for storing. Order is different for backward copy.

      __ bind(unaligned_copy_long);

      // source address is even aligned, target odd aligned
      //
      // when forward copying word pairs we read long pairs at offsets
      // {0, 2, 4, 6} (in long words). when backwards copying we read
      // long pairs at offsets {-2, -4, -6, -8}. We adjust the source
      // address by -2 in the forwards case so we can compute the
      // source offsets for both as {2, 4, 6, 8} * unit where unit = 1
      // or -1.
      //
      // when forward copying we need to store 1 word, 3 pairs and
      // then 1 word at offsets {0, 1, 3, 5, 7}. Rather thna use a
      // zero offset We adjust the destination by -1 which means we
      // have to use offsets { 1, 2, 4, 6, 8} * unit for the stores.
      //
      // When backwards copyng we need to store 1 word, 3 pairs and
      // then 1 word at offsets {-1, -3, -5, -7, -8} i.e. we use
      // offsets {1, 3, 5, 7, 8} * unit.

      if (direction == copy_forwards) {
        __ sub(s, s, 16);
        __ sub(d, d, 8);
      }

      // Fill 8 registers
      //
      // for forwards copy s was offset by -16 from the original input
      // value of s so the register contents are at these offsets
      // relative to the 64 bit block addressed by that original input
      // and so on for each successive 64 byte block when s is updated
      //
      // t0 at offset 0,  t1 at offset 8
      // t2 at offset 16, t3 at offset 24
      // t4 at offset 32, t5 at offset 40
      // t6 at offset 48, t7 at offset 56

      // for backwards copy s was not offset so the register contents
      // are at these offsets into the preceding 64 byte block
      // relative to that original input and so on for each successive
      // preceding 64 byte block when s is updated. this explains the
      // slightly counter-intuitive looking pattern of register usage
      // in the stp instructions for backwards copy.
      //
      // t0 at offset -16, t1 at offset -8
      // t2 at offset -32, t3 at offset -24
      // t4 at offset -48, t5 at offset -40
      // t6 at offset -64, t7 at offset -56

      __ ldp(t0, t1, Address(s, 2 * unit));
      __ ldp(t2, t3, Address(s, 4 * unit));
      __ ldp(t4, t5, Address(s, 6 * unit));
      __ ldp(t6, t7, Address(__ pre(s, 8 * unit)));

      __ subs(count, count, 16);
      __ br(Assembler::LO, drain);

      int prefetch = PrefetchCopyIntervalInBytes;
      bool use_stride = false;
      if (direction == copy_backwards) {
         use_stride = prefetch > 256;
         prefetch = -prefetch;
         if (use_stride) __ mov(stride, prefetch);
      }

      __ bind(again);

      if (PrefetchCopyIntervalInBytes > 0)
        __ prfm(use_stride ? Address(s, stride) : Address(s, prefetch), PLDL1KEEP);

      if (direction == copy_forwards) {
       // allowing for the offset of -8 the store instructions place
       // registers into the target 64 bit block at the following
       // offsets
       //
       // t0 at offset 0
       // t1 at offset 8,  t2 at offset 16
       // t3 at offset 24, t4 at offset 32
       // t5 at offset 40, t6 at offset 48
       // t7 at offset 56

        __ str(t0, Address(d, 1 * unit));
        __ stp(t1, t2, Address(d, 2 * unit));
        __ ldp(t0, t1, Address(s, 2 * unit));
        __ stp(t3, t4, Address(d, 4 * unit));
        __ ldp(t2, t3, Address(s, 4 * unit));
        __ stp(t5, t6, Address(d, 6 * unit));
        __ ldp(t4, t5, Address(s, 6 * unit));
        __ str(t7, Address(__ pre(d, 8 * unit)));
        __ ldp(t6, t7, Address(__ pre(s, 8 * unit)));
      } else {
       // d was not offset when we started so the registers are
       // written into the 64 bit block preceding d with the following
       // offsets
       //
       // t1 at offset -8
       // t3 at offset -24, t0 at offset -16
       // t5 at offset -48, t2 at offset -32
       // t7 at offset -56, t4 at offset -48
       //                   t6 at offset -64
       //
       // note that this matches the offsets previously noted for the
       // loads

        __ str(t1, Address(d, 1 * unit));
        __ stp(t3, t0, Address(d, 3 * unit));
        __ ldp(t0, t1, Address(s, 2 * unit));
        __ stp(t5, t2, Address(d, 5 * unit));
        __ ldp(t2, t3, Address(s, 4 * unit));
        __ stp(t7, t4, Address(d, 7 * unit));
        __ ldp(t4, t5, Address(s, 6 * unit));
        __ str(t6, Address(__ pre(d, 8 * unit)));
        __ ldp(t6, t7, Address(__ pre(s, 8 * unit)));
      }

      __ subs(count, count, 8);
      __ br(Assembler::HS, again);

      // Drain
      //
      // this uses the same pattern of offsets and register arguments
      // as above
      __ bind(drain);
      if (direction == copy_forwards) {
        __ str(t0, Address(d, 1 * unit));
        __ stp(t1, t2, Address(d, 2 * unit));
        __ stp(t3, t4, Address(d, 4 * unit));
        __ stp(t5, t6, Address(d, 6 * unit));
        __ str(t7, Address(__ pre(d, 8 * unit)));
      } else {
        __ str(t1, Address(d, 1 * unit));
        __ stp(t3, t0, Address(d, 3 * unit));
        __ stp(t5, t2, Address(d, 5 * unit));
        __ stp(t7, t4, Address(d, 7 * unit));
        __ str(t6, Address(__ pre(d, 8 * unit)));
      }
      // now we need to copy any remaining part block which may
      // include a 4 word block subblock and/or a 2 word subblock.
      // bits 2 and 1 in the count are the tell-tale for whetehr we
      // have each such subblock
      {
        Label L1, L2;
        __ tbz(count, exact_log2(4), L1);
       // this is the same as above but copying only 4 longs hence
       // with ony one intervening stp between the str instructions
       // but note that the offsets and registers still follow the
       // same pattern
        __ ldp(t0, t1, Address(s, 2 * unit));
        __ ldp(t2, t3, Address(__ pre(s, 4 * unit)));
        if (direction == copy_forwards) {
          __ str(t0, Address(d, 1 * unit));
          __ stp(t1, t2, Address(d, 2 * unit));
          __ str(t3, Address(__ pre(d, 4 * unit)));
        } else {
          __ str(t1, Address(d, 1 * unit));
          __ stp(t3, t0, Address(d, 3 * unit));
          __ str(t2, Address(__ pre(d, 4 * unit)));
        }
        __ bind(L1);

        __ tbz(count, 1, L2);
       // this is the same as above but copying only 2 longs hence
       // there is no intervening stp between the str instructions
       // but note that the offset and register patterns are still
       // the same
        __ ldp(t0, t1, Address(__ pre(s, 2 * unit)));
        if (direction == copy_forwards) {
          __ str(t0, Address(d, 1 * unit));
          __ str(t1, Address(__ pre(d, 2 * unit)));
        } else {
          __ str(t1, Address(d, 1 * unit));
          __ str(t0, Address(__ pre(d, 2 * unit)));
        }
        __ bind(L2);

       // for forwards copy we need to re-adjust the offsets we
       // applied so that s and d are follow the last words written

       if (direction == copy_forwards) {
         __ add(s, s, 16);
         __ add(d, d, 8);
       }

      }

      __ ret(lr);
      }
  }

  // Small copy: less than 16 bytes.
  //
  // NB: Ignores all of the bits of count which represent more than 15
  // bytes, so a caller doesn't have to mask them.

  void copy_memory_small(Register s, Register d, Register count, Register tmp, int step) {
    bool is_backwards = step < 0;
    size_t granularity = uabs(step);
    int direction = is_backwards ? -1 : 1;
    int unit = wordSize * direction;

    Label Lword, Lint, Lshort, Lbyte;

    assert(granularity
           && granularity <= sizeof (jlong), "Impossible granularity in copy_memory_small");

    const Register t0 = r3, t1 = r4, t2 = r5, t3 = r6;

    // ??? I don't know if this bit-test-and-branch is the right thing
    // to do.  It does a lot of jumping, resulting in several
    // mispredicted branches.  It might make more sense to do this
    // with something like Duff's device with a single computed branch.

    __ tbz(count, 3 - exact_log2(granularity), Lword);
    __ ldr(tmp, Address(__ adjust(s, unit, is_backwards)));
    __ str(tmp, Address(__ adjust(d, unit, is_backwards)));
    __ bind(Lword);

    if (granularity <= sizeof (jint)) {
      __ tbz(count, 2 - exact_log2(granularity), Lint);
      __ ldrw(tmp, Address(__ adjust(s, sizeof (jint) * direction, is_backwards)));
      __ strw(tmp, Address(__ adjust(d, sizeof (jint) * direction, is_backwards)));
      __ bind(Lint);
    }

    if (granularity <= sizeof (jshort)) {
      __ tbz(count, 1 - exact_log2(granularity), Lshort);
      __ ldrh(tmp, Address(__ adjust(s, sizeof (jshort) * direction, is_backwards)));
      __ strh(tmp, Address(__ adjust(d, sizeof (jshort) * direction, is_backwards)));
      __ bind(Lshort);
    }

    if (granularity <= sizeof (jbyte)) {
      __ tbz(count, 0, Lbyte);
      __ ldrb(tmp, Address(__ adjust(s, sizeof (jbyte) * direction, is_backwards)));
      __ strb(tmp, Address(__ adjust(d, sizeof (jbyte) * direction, is_backwards)));
      __ bind(Lbyte);
    }
  }

  Label copy_f, copy_b;

  // All-singing all-dancing memory copy.
  //
  // Copy count units of memory from s to d.  The size of a unit is
  // step, which can be positive or negative depending on the direction
  // of copy.  If is_aligned is false, we align the source address.
  //

  void copy_memory(bool is_aligned, Register s, Register d,
                   Register count, Register tmp, int step) {
    copy_direction direction = step < 0 ? copy_backwards : copy_forwards;
    bool is_backwards = step < 0;
    int granularity = uabs(step);
    const Register t0 = r3, t1 = r4;

    // <= 96 bytes do inline. Direction doesn't matter because we always
    // load all the data before writing anything
    Label copy4, copy8, copy16, copy32, copy80, copy_big, finish;
    const Register t2 = r5, t3 = r6, t4 = r7, t5 = r8;
    const Register t6 = r9, t7 = r10, t8 = r11, t9 = r12;
    const Register send = r17, dend = r18;

    if (PrefetchCopyIntervalInBytes > 0)
      __ prfm(Address(s, 0), PLDL1KEEP);
    __ cmp(count, u1((UseSIMDForMemoryOps ? 96:80)/granularity));
    __ br(Assembler::HI, copy_big);

    __ lea(send, Address(s, count, Address::lsl(exact_log2(granularity))));
    __ lea(dend, Address(d, count, Address::lsl(exact_log2(granularity))));

    __ cmp(count, u1(16/granularity));
    __ br(Assembler::LS, copy16);

    __ cmp(count, u1(64/granularity));
    __ br(Assembler::HI, copy80);

    __ cmp(count, u1(32/granularity));
    __ br(Assembler::LS, copy32);

    // 33..64 bytes
    if (UseSIMDForMemoryOps) {
      __ ldpq(v0, v1, Address(s, 0));
      __ ldpq(v2, v3, Address(send, -32));
      __ stpq(v0, v1, Address(d, 0));
      __ stpq(v2, v3, Address(dend, -32));
    } else {
      __ ldp(t0, t1, Address(s, 0));
      __ ldp(t2, t3, Address(s, 16));
      __ ldp(t4, t5, Address(send, -32));
      __ ldp(t6, t7, Address(send, -16));

      __ stp(t0, t1, Address(d, 0));
      __ stp(t2, t3, Address(d, 16));
      __ stp(t4, t5, Address(dend, -32));
      __ stp(t6, t7, Address(dend, -16));
    }
    __ b(finish);

    // 17..32 bytes
    __ bind(copy32);
    __ ldp(t0, t1, Address(s, 0));
    __ ldp(t2, t3, Address(send, -16));
    __ stp(t0, t1, Address(d, 0));
    __ stp(t2, t3, Address(dend, -16));
    __ b(finish);

    // 65..80/96 bytes
    // (96 bytes if SIMD because we do 32 byes per instruction)
    __ bind(copy80);
    if (UseSIMDForMemoryOps) {
      __ ld4(v0, v1, v2, v3, __ T16B, Address(s, 0));
      __ ldpq(v4, v5, Address(send, -32));
      __ st4(v0, v1, v2, v3, __ T16B, Address(d, 0));
      __ stpq(v4, v5, Address(dend, -32));
    } else {
      __ ldp(t0, t1, Address(s, 0));
      __ ldp(t2, t3, Address(s, 16));
      __ ldp(t4, t5, Address(s, 32));
      __ ldp(t6, t7, Address(s, 48));
      __ ldp(t8, t9, Address(send, -16));

      __ stp(t0, t1, Address(d, 0));
      __ stp(t2, t3, Address(d, 16));
      __ stp(t4, t5, Address(d, 32));
      __ stp(t6, t7, Address(d, 48));
      __ stp(t8, t9, Address(dend, -16));
    }
    __ b(finish);

    // 0..16 bytes
    __ bind(copy16);
    __ cmp(count, u1(8/granularity));
    __ br(Assembler::LO, copy8);

    // 8..16 bytes
    __ ldr(t0, Address(s, 0));
    __ ldr(t1, Address(send, -8));
    __ str(t0, Address(d, 0));
    __ str(t1, Address(dend, -8));
    __ b(finish);

    if (granularity < 8) {
      // 4..7 bytes
      __ bind(copy8);
      __ tbz(count, 2 - exact_log2(granularity), copy4);
      __ ldrw(t0, Address(s, 0));
      __ ldrw(t1, Address(send, -4));
      __ strw(t0, Address(d, 0));
      __ strw(t1, Address(dend, -4));
      __ b(finish);
      if (granularity < 4) {
        // 0..3 bytes
        __ bind(copy4);
        __ cbz(count, finish); // get rid of 0 case
        if (granularity == 2) {
          __ ldrh(t0, Address(s, 0));
          __ strh(t0, Address(d, 0));
        } else { // granularity == 1
          // Now 1..3 bytes. Handle the 1 and 2 byte case by copying
          // the first and last byte.
          // Handle the 3 byte case by loading and storing base + count/2
          // (count == 1 (s+0)->(d+0), count == 2,3 (s+1) -> (d+1))
          // This does means in the 1 byte case we load/store the same
          // byte 3 times.
          __ lsr(count, count, 1);
          __ ldrb(t0, Address(s, 0));
          __ ldrb(t1, Address(send, -1));
          __ ldrb(t2, Address(s, count));
          __ strb(t0, Address(d, 0));
          __ strb(t1, Address(dend, -1));
          __ strb(t2, Address(d, count));
        }
        __ b(finish);
      }
    }

    __ bind(copy_big);
    if (is_backwards) {
      __ lea(s, Address(s, count, Address::lsl(exact_log2(-step))));
      __ lea(d, Address(d, count, Address::lsl(exact_log2(-step))));
    }

    // Now we've got the small case out of the way we can align the
    // source address on a 2-word boundary.

    Label aligned;

    if (is_aligned) {
      // We may have to adjust by 1 word to get s 2-word-aligned.
      __ tbz(s, exact_log2(wordSize), aligned);
      __ ldr(tmp, Address(__ adjust(s, direction * wordSize, is_backwards)));
      __ str(tmp, Address(__ adjust(d, direction * wordSize, is_backwards)));
      __ sub(count, count, wordSize/granularity);
    } else {
      if (is_backwards) {
        __ andr(rscratch2, s, 2 * wordSize - 1);
      } else {
        __ neg(rscratch2, s);
        __ andr(rscratch2, rscratch2, 2 * wordSize - 1);
      }
      // rscratch2 is the byte adjustment needed to align s.
      __ cbz(rscratch2, aligned);
      int shift = exact_log2(granularity);
      if (shift)  __ lsr(rscratch2, rscratch2, shift);
      __ sub(count, count, rscratch2);

#if 0
      // ?? This code is only correct for a disjoint copy.  It may or
      // may not make sense to use it in that case.

      // Copy the first pair; s and d may not be aligned.
      __ ldp(t0, t1, Address(s, is_backwards ? -2 * wordSize : 0));
      __ stp(t0, t1, Address(d, is_backwards ? -2 * wordSize : 0));

      // Align s and d, adjust count
      if (is_backwards) {
        __ sub(s, s, rscratch2);
        __ sub(d, d, rscratch2);
      } else {
        __ add(s, s, rscratch2);
        __ add(d, d, rscratch2);
      }
#else
      copy_memory_small(s, d, rscratch2, rscratch1, step);
#endif
    }

    __ bind(aligned);

    // s is now 2-word-aligned.

    // We have a count of units and some trailing bytes.  Adjust the
    // count and do a bulk copy of words.
    __ lsr(rscratch2, count, exact_log2(wordSize/granularity));
    if (direction == copy_forwards)
      __ bl(copy_f);
    else
      __ bl(copy_b);

    // And the tail.
    copy_memory_small(s, d, count, tmp, step);

    if (granularity >= 8) __ bind(copy8);
    if (granularity >= 4) __ bind(copy4);
    __ bind(finish);
  }


  void clobber_registers() {
#ifdef ASSERT
    __ mov(rscratch1, (uint64_t)0xdeadbeef);
    __ orr(rscratch1, rscratch1, rscratch1, Assembler::LSL, 32);
    for (Register r = r3; r <= r18; r++)
      if (r != rscratch1) __ mov(r, rscratch1);
#endif
  }

  // Scan over array at a for count oops, verifying each one.
  // Preserves a and count, clobbers rscratch1 and rscratch2.
  void verify_oop_array (size_t size, Register a, Register count, Register temp) {
    Label loop, end;
    __ mov(rscratch1, a);
    __ mov(rscratch2, zr);
    __ bind(loop);
    __ cmp(rscratch2, count);
    __ br(Assembler::HS, end);
    if (size == (size_t)wordSize) {
      __ ldr(temp, Address(a, rscratch2, Address::lsl(exact_log2(size))));
      __ verify_oop(temp);
    } else {
      __ ldrw(r16, Address(a, rscratch2, Address::lsl(exact_log2(size))));
      __ decode_heap_oop(temp); // calls verify_oop
    }
    __ add(rscratch2, rscratch2, size);
    __ b(loop);
    __ bind(end);
  }

  // Arguments:
  //   aligned - true => Input and output aligned on a HeapWord == 8-byte boundary
  //             ignored
  //   is_oop  - true => oop array, so generate store check code
  //   name    - stub name string
  //
  // Inputs:
  //   c_rarg0   - source array address
  //   c_rarg1   - destination array address
  //   c_rarg2   - element count, treated as ssize_t, can be zero
  //
  // If 'from' and/or 'to' are aligned on 4-byte boundaries, we let
  // the hardware handle it.  The two dwords within qwords that span
  // cache line boundaries will still be loaded and stored atomicly.
  //
  // Side Effects:
  //   disjoint_int_copy_entry is set to the no-overlap entry point
  //   used by generate_conjoint_int_oop_copy().
  //
  address generate_disjoint_copy(size_t size, bool aligned, bool is_oop, address *entry,
                                  const char *name, bool dest_uninitialized = false) {
    Register s = c_rarg0, d = c_rarg1, count = c_rarg2;
    RegSet saved_reg = RegSet::of(s, d, count);
    __ align(CodeEntryAlignment);
    StubCodeMark mark(this, "StubRoutines", name);
    address start = __ pc();
    __ enter();

    if (entry != NULL) {
      *entry = __ pc();
      // caller can pass a 64-bit byte count here (from Unsafe.copyMemory)
      BLOCK_COMMENT("Entry:");
    }

    DecoratorSet decorators = IN_HEAP | IS_ARRAY | ARRAYCOPY_DISJOINT;
    if (dest_uninitialized) {
      decorators |= IS_DEST_UNINITIALIZED;
    }
    if (aligned) {
      decorators |= ARRAYCOPY_ALIGNED;
    }

    BarrierSetAssembler *bs = BarrierSet::barrier_set()->barrier_set_assembler();
    bs->arraycopy_prologue(_masm, decorators, is_oop, s, d, count, saved_reg);

    if (is_oop) {
      // save regs before copy_memory
      __ push(RegSet::of(d, count), sp);
    }
    {
      // UnsafeCopyMemory page error: continue after ucm
      bool add_entry = !is_oop && (!aligned || sizeof(jlong) == size);
      UnsafeCopyMemoryMark ucmm(this, add_entry, true);
      copy_memory(aligned, s, d, count, rscratch1, size);
    }

    if (is_oop) {
      __ pop(RegSet::of(d, count), sp);
      if (VerifyOops)
        verify_oop_array(size, d, count, r16);
    }

    bs->arraycopy_epilogue(_masm, decorators, is_oop, d, count, rscratch1, RegSet());

    __ leave();
    __ mov(r0, zr); // return 0
    __ ret(lr);
    return start;
  }

  // Arguments:
  //   aligned - true => Input and output aligned on a HeapWord == 8-byte boundary
  //             ignored
  //   is_oop  - true => oop array, so generate store check code
  //   name    - stub name string
  //
  // Inputs:
  //   c_rarg0   - source array address
  //   c_rarg1   - destination array address
  //   c_rarg2   - element count, treated as ssize_t, can be zero
  //
  // If 'from' and/or 'to' are aligned on 4-byte boundaries, we let
  // the hardware handle it.  The two dwords within qwords that span
  // cache line boundaries will still be loaded and stored atomicly.
  //
  address generate_conjoint_copy(size_t size, bool aligned, bool is_oop, address nooverlap_target,
                                 address *entry, const char *name,
                                 bool dest_uninitialized = false) {
    Register s = c_rarg0, d = c_rarg1, count = c_rarg2;
    RegSet saved_regs = RegSet::of(s, d, count);
    StubCodeMark mark(this, "StubRoutines", name);
    address start = __ pc();
    __ enter();

    if (entry != NULL) {
      *entry = __ pc();
      // caller can pass a 64-bit byte count here (from Unsafe.copyMemory)
      BLOCK_COMMENT("Entry:");
    }

    // use fwd copy when (d-s) above_equal (count*size)
    __ sub(rscratch1, d, s);
    __ cmp(rscratch1, count, Assembler::LSL, exact_log2(size));
    __ br(Assembler::HS, nooverlap_target);

    DecoratorSet decorators = IN_HEAP | IS_ARRAY;
    if (dest_uninitialized) {
      decorators |= IS_DEST_UNINITIALIZED;
    }
    if (aligned) {
      decorators |= ARRAYCOPY_ALIGNED;
    }

    BarrierSetAssembler *bs = BarrierSet::barrier_set()->barrier_set_assembler();
    bs->arraycopy_prologue(_masm, decorators, is_oop, s, d, count, saved_regs);

    if (is_oop) {
      // save regs before copy_memory
      __ push(RegSet::of(d, count), sp);
    }
    {
      // UnsafeCopyMemory page error: continue after ucm
      bool add_entry = !is_oop && (!aligned || sizeof(jlong) == size);
      UnsafeCopyMemoryMark ucmm(this, add_entry, true);
      copy_memory(aligned, s, d, count, rscratch1, -size);
    }
    if (is_oop) {
      __ pop(RegSet::of(d, count), sp);
      if (VerifyOops)
        verify_oop_array(size, d, count, r16);
    }
    bs->arraycopy_epilogue(_masm, decorators, is_oop, d, count, rscratch1, RegSet());
    __ leave();
    __ mov(r0, zr); // return 0
    __ ret(lr);
    return start;
}

  // Arguments:
  //   aligned - true => Input and output aligned on a HeapWord == 8-byte boundary
  //             ignored
  //   name    - stub name string
  //
  // Inputs:
  //   c_rarg0   - source array address
  //   c_rarg1   - destination array address
  //   c_rarg2   - element count, treated as ssize_t, can be zero
  //
  // If 'from' and/or 'to' are aligned on 4-, 2-, or 1-byte boundaries,
  // we let the hardware handle it.  The one to eight bytes within words,
  // dwords or qwords that span cache line boundaries will still be loaded
  // and stored atomically.
  //
  // Side Effects:
  //   disjoint_byte_copy_entry is set to the no-overlap entry point  //
  // If 'from' and/or 'to' are aligned on 4-, 2-, or 1-byte boundaries,
  // we let the hardware handle it.  The one to eight bytes within words,
  // dwords or qwords that span cache line boundaries will still be loaded
  // and stored atomically.
  //
  // Side Effects:
  //   disjoint_byte_copy_entry is set to the no-overlap entry point
  //   used by generate_conjoint_byte_copy().
  //
  address generate_disjoint_byte_copy(bool aligned, address* entry, const char *name) {
    const bool not_oop = false;
    return generate_disjoint_copy(sizeof (jbyte), aligned, not_oop, entry, name);
  }

  // Arguments:
  //   aligned - true => Input and output aligned on a HeapWord == 8-byte boundary
  //             ignored
  //   name    - stub name string
  //
  // Inputs:
  //   c_rarg0   - source array address
  //   c_rarg1   - destination array address
  //   c_rarg2   - element count, treated as ssize_t, can be zero
  //
  // If 'from' and/or 'to' are aligned on 4-, 2-, or 1-byte boundaries,
  // we let the hardware handle it.  The one to eight bytes within words,
  // dwords or qwords that span cache line boundaries will still be loaded
  // and stored atomically.
  //
  address generate_conjoint_byte_copy(bool aligned, address nooverlap_target,
                                      address* entry, const char *name) {
    const bool not_oop = false;
    return generate_conjoint_copy(sizeof (jbyte), aligned, not_oop, nooverlap_target, entry, name);
  }

  // Arguments:
  //   aligned - true => Input and output aligned on a HeapWord == 8-byte boundary
  //             ignored
  //   name    - stub name string
  //
  // Inputs:
  //   c_rarg0   - source array address
  //   c_rarg1   - destination array address
  //   c_rarg2   - element count, treated as ssize_t, can be zero
  //
  // If 'from' and/or 'to' are aligned on 4- or 2-byte boundaries, we
  // let the hardware handle it.  The two or four words within dwords
  // or qwords that span cache line boundaries will still be loaded
  // and stored atomically.
  //
  // Side Effects:
  //   disjoint_short_copy_entry is set to the no-overlap entry point
  //   used by generate_conjoint_short_copy().
  //
  address generate_disjoint_short_copy(bool aligned,
                                       address* entry, const char *name) {
    const bool not_oop = false;
    return generate_disjoint_copy(sizeof (jshort), aligned, not_oop, entry, name);
  }

  // Arguments:
  //   aligned - true => Input and output aligned on a HeapWord == 8-byte boundary
  //             ignored
  //   name    - stub name string
  //
  // Inputs:
  //   c_rarg0   - source array address
  //   c_rarg1   - destination array address
  //   c_rarg2   - element count, treated as ssize_t, can be zero
  //
  // If 'from' and/or 'to' are aligned on 4- or 2-byte boundaries, we
  // let the hardware handle it.  The two or four words within dwords
  // or qwords that span cache line boundaries will still be loaded
  // and stored atomically.
  //
  address generate_conjoint_short_copy(bool aligned, address nooverlap_target,
                                       address *entry, const char *name) {
    const bool not_oop = false;
    return generate_conjoint_copy(sizeof (jshort), aligned, not_oop, nooverlap_target, entry, name);

  }
  // Arguments:
  //   aligned - true => Input and output aligned on a HeapWord == 8-byte boundary
  //             ignored
  //   name    - stub name string
  //
  // Inputs:
  //   c_rarg0   - source array address
  //   c_rarg1   - destination array address
  //   c_rarg2   - element count, treated as ssize_t, can be zero
  //
  // If 'from' and/or 'to' are aligned on 4-byte boundaries, we let
  // the hardware handle it.  The two dwords within qwords that span
  // cache line boundaries will still be loaded and stored atomicly.
  //
  // Side Effects:
  //   disjoint_int_copy_entry is set to the no-overlap entry point
  //   used by generate_conjoint_int_oop_copy().
  //
  address generate_disjoint_int_copy(bool aligned, address *entry,
                                         const char *name, bool dest_uninitialized = false) {
    const bool not_oop = false;
    return generate_disjoint_copy(sizeof (jint), aligned, not_oop, entry, name);
  }

  // Arguments:
  //   aligned - true => Input and output aligned on a HeapWord == 8-byte boundary
  //             ignored
  //   name    - stub name string
  //
  // Inputs:
  //   c_rarg0   - source array address
  //   c_rarg1   - destination array address
  //   c_rarg2   - element count, treated as ssize_t, can be zero
  //
  // If 'from' and/or 'to' are aligned on 4-byte boundaries, we let
  // the hardware handle it.  The two dwords within qwords that span
  // cache line boundaries will still be loaded and stored atomicly.
  //
  address generate_conjoint_int_copy(bool aligned, address nooverlap_target,
                                     address *entry, const char *name,
                                     bool dest_uninitialized = false) {
    const bool not_oop = false;
    return generate_conjoint_copy(sizeof (jint), aligned, not_oop, nooverlap_target, entry, name);
  }


  // Arguments:
  //   aligned - true => Input and output aligned on a HeapWord boundary == 8 bytes
  //             ignored
  //   name    - stub name string
  //
  // Inputs:
  //   c_rarg0   - source array address
  //   c_rarg1   - destination array address
  //   c_rarg2   - element count, treated as size_t, can be zero
  //
  // Side Effects:
  //   disjoint_oop_copy_entry or disjoint_long_copy_entry is set to the
  //   no-overlap entry point used by generate_conjoint_long_oop_copy().
  //
  address generate_disjoint_long_copy(bool aligned, address *entry,
                                          const char *name, bool dest_uninitialized = false) {
    const bool not_oop = false;
    return generate_disjoint_copy(sizeof (jlong), aligned, not_oop, entry, name);
  }

  // Arguments:
  //   aligned - true => Input and output aligned on a HeapWord boundary == 8 bytes
  //             ignored
  //   name    - stub name string
  //
  // Inputs:
  //   c_rarg0   - source array address
  //   c_rarg1   - destination array address
  //   c_rarg2   - element count, treated as size_t, can be zero
  //
  address generate_conjoint_long_copy(bool aligned,
                                      address nooverlap_target, address *entry,
                                      const char *name, bool dest_uninitialized = false) {
    const bool not_oop = false;
    return generate_conjoint_copy(sizeof (jlong), aligned, not_oop, nooverlap_target, entry, name);
  }

  // Arguments:
  //   aligned - true => Input and output aligned on a HeapWord boundary == 8 bytes
  //             ignored
  //   name    - stub name string
  //
  // Inputs:
  //   c_rarg0   - source array address
  //   c_rarg1   - destination array address
  //   c_rarg2   - element count, treated as size_t, can be zero
  //
  // Side Effects:
  //   disjoint_oop_copy_entry or disjoint_long_copy_entry is set to the
  //   no-overlap entry point used by generate_conjoint_long_oop_copy().
  //
  address generate_disjoint_oop_copy(bool aligned, address *entry,
                                     const char *name, bool dest_uninitialized) {
    const bool is_oop = true;
    const size_t size = UseCompressedOops ? sizeof (jint) : sizeof (jlong);
    return generate_disjoint_copy(size, aligned, is_oop, entry, name, dest_uninitialized);
  }

  // Arguments:
  //   aligned - true => Input and output aligned on a HeapWord boundary == 8 bytes
  //             ignored
  //   name    - stub name string
  //
  // Inputs:
  //   c_rarg0   - source array address
  //   c_rarg1   - destination array address
  //   c_rarg2   - element count, treated as size_t, can be zero
  //
  address generate_conjoint_oop_copy(bool aligned,
                                     address nooverlap_target, address *entry,
                                     const char *name, bool dest_uninitialized) {
    const bool is_oop = true;
    const size_t size = UseCompressedOops ? sizeof (jint) : sizeof (jlong);
    return generate_conjoint_copy(size, aligned, is_oop, nooverlap_target, entry,
                                  name, dest_uninitialized);
  }


  // Helper for generating a dynamic type check.
  // Smashes rscratch1, rscratch2.
  void generate_type_check(Register sub_klass,
                           Register super_check_offset,
                           Register super_klass,
                           Label& L_success) {
    assert_different_registers(sub_klass, super_check_offset, super_klass);

    BLOCK_COMMENT("type_check:");

    Label L_miss;

    __ check_klass_subtype_fast_path(sub_klass, super_klass, noreg,        &L_success, &L_miss, NULL,
                                     super_check_offset);
    __ check_klass_subtype_slow_path(sub_klass, super_klass, noreg, noreg, &L_success, NULL);

    // Fall through on failure!
    __ BIND(L_miss);
  }

  //
  //  Generate checkcasting array copy stub
  //
  //  Input:
  //    c_rarg0   - source array address
  //    c_rarg1   - destination array address
  //    c_rarg2   - element count, treated as ssize_t, can be zero
  //    c_rarg3   - size_t ckoff (super_check_offset)
  //    c_rarg4   - oop ckval (super_klass)
  //
  //  Output:
  //    r0 ==  0  -  success
  //    r0 == -1^K - failure, where K is partial transfer count
  //
  address generate_checkcast_copy(const char *name, address *entry,
                                  bool dest_uninitialized = false) {

    Label L_load_element, L_store_element, L_do_card_marks, L_done, L_done_pop;

    // Input registers (after setup_arg_regs)
    const Register from        = c_rarg0;   // source array address
    const Register to          = c_rarg1;   // destination array address
    const Register count       = c_rarg2;   // elementscount
    const Register ckoff       = c_rarg3;   // super_check_offset
    const Register ckval       = c_rarg4;   // super_klass

    RegSet wb_pre_saved_regs = RegSet::range(c_rarg0, c_rarg4);
    RegSet wb_post_saved_regs = RegSet::of(count);

    // Registers used as temps (r18, r19, r20 are save-on-entry)
    const Register count_save  = r21;       // orig elementscount
    const Register start_to    = r20;       // destination array start address
    const Register copied_oop  = r18;       // actual oop copied
    const Register r19_klass   = r19;       // oop._klass

    //---------------------------------------------------------------
    // Assembler stub will be used for this call to arraycopy
    // if the two arrays are subtypes of Object[] but the
    // destination array type is not equal to or a supertype
    // of the source type.  Each element must be separately
    // checked.

    assert_different_registers(from, to, count, ckoff, ckval, start_to,
                               copied_oop, r19_klass, count_save);

    __ align(CodeEntryAlignment);
    StubCodeMark mark(this, "StubRoutines", name);
    address start = __ pc();

    __ enter(); // required for proper stackwalking of RuntimeStub frame

#ifdef ASSERT
    // caller guarantees that the arrays really are different
    // otherwise, we would have to make conjoint checks
    { Label L;
      array_overlap_test(L, TIMES_OOP);
      __ stop("checkcast_copy within a single array");
      __ bind(L);
    }
#endif //ASSERT

    // Caller of this entry point must set up the argument registers.
    if (entry != NULL) {
      *entry = __ pc();
      BLOCK_COMMENT("Entry:");
    }

     // Empty array:  Nothing to do.
    __ cbz(count, L_done);

    __ push(RegSet::of(r18, r19, r20, r21), sp);

#ifdef ASSERT
    BLOCK_COMMENT("assert consistent ckoff/ckval");
    // The ckoff and ckval must be mutually consistent,
    // even though caller generates both.
    { Label L;
      int sco_offset = in_bytes(Klass::super_check_offset_offset());
      __ ldrw(start_to, Address(ckval, sco_offset));
      __ cmpw(ckoff, start_to);
      __ br(Assembler::EQ, L);
      __ stop("super_check_offset inconsistent");
      __ bind(L);
    }
#endif //ASSERT

    DecoratorSet decorators = IN_HEAP | IS_ARRAY | ARRAYCOPY_CHECKCAST | ARRAYCOPY_DISJOINT;
    bool is_oop = true;
    if (dest_uninitialized) {
      decorators |= IS_DEST_UNINITIALIZED;
    }

    BarrierSetAssembler *bs = BarrierSet::barrier_set()->barrier_set_assembler();
    bs->arraycopy_prologue(_masm, decorators, is_oop, from, to, count, wb_pre_saved_regs);

    // save the original count
    __ mov(count_save, count);

    // Copy from low to high addresses
    __ mov(start_to, to);              // Save destination array start address
    __ b(L_load_element);

    // ======== begin loop ========
    // (Loop is rotated; its entry is L_load_element.)
    // Loop control:
    //   for (; count != 0; count--) {
    //     copied_oop = load_heap_oop(from++);
    //     ... generate_type_check ...;
    //     store_heap_oop(to++, copied_oop);
    //   }
    __ align(OptoLoopAlignment);

    __ BIND(L_store_element);
    __ store_heap_oop(__ post(to, UseCompressedOops ? 4 : 8), copied_oop, noreg, noreg, noreg, AS_RAW);  // store the oop
    __ sub(count, count, 1);
    __ cbz(count, L_do_card_marks);

    // ======== loop entry is here ========
    __ BIND(L_load_element);
    __ load_heap_oop(copied_oop, __ post(from, UseCompressedOops ? 4 : 8), noreg, noreg, AS_RAW); // load the oop
    __ cbz(copied_oop, L_store_element);

    __ load_klass(r19_klass, copied_oop);// query the object klass
    generate_type_check(r19_klass, ckoff, ckval, L_store_element);
    // ======== end loop ========

    // It was a real error; we must depend on the caller to finish the job.
    // Register count = remaining oops, count_orig = total oops.
    // Emit GC store barriers for the oops we have copied and report
    // their number to the caller.

    __ subs(count, count_save, count);     // K = partially copied oop count
    __ eon(count, count, zr);                   // report (-1^K) to caller
    __ br(Assembler::EQ, L_done_pop);

    __ BIND(L_do_card_marks);
    bs->arraycopy_epilogue(_masm, decorators, is_oop, start_to, count_save, rscratch1, wb_post_saved_regs);

    __ bind(L_done_pop);
    __ pop(RegSet::of(r18, r19, r20, r21), sp);
    inc_counter_np(SharedRuntime::_checkcast_array_copy_ctr);

    __ bind(L_done);
    __ mov(r0, count);
    __ leave();
    __ ret(lr);

    return start;
  }

  // Perform range checks on the proposed arraycopy.
  // Kills temp, but nothing else.
  // Also, clean the sign bits of src_pos and dst_pos.
  void arraycopy_range_checks(Register src,     // source array oop (c_rarg0)
                              Register src_pos, // source position (c_rarg1)
                              Register dst,     // destination array oo (c_rarg2)
                              Register dst_pos, // destination position (c_rarg3)
                              Register length,
                              Register temp,
                              Label& L_failed) {
    BLOCK_COMMENT("arraycopy_range_checks:");

    assert_different_registers(rscratch1, temp);

    //  if (src_pos + length > arrayOop(src)->length())  FAIL;
    __ ldrw(rscratch1, Address(src, arrayOopDesc::length_offset_in_bytes()));
    __ addw(temp, length, src_pos);
    __ cmpw(temp, rscratch1);
    __ br(Assembler::HI, L_failed);

    //  if (dst_pos + length > arrayOop(dst)->length())  FAIL;
    __ ldrw(rscratch1, Address(dst, arrayOopDesc::length_offset_in_bytes()));
    __ addw(temp, length, dst_pos);
    __ cmpw(temp, rscratch1);
    __ br(Assembler::HI, L_failed);

    // Have to clean up high 32 bits of 'src_pos' and 'dst_pos'.
    __ movw(src_pos, src_pos);
    __ movw(dst_pos, dst_pos);

    BLOCK_COMMENT("arraycopy_range_checks done");
  }

  // These stubs get called from some dumb test routine.
  // I'll write them properly when they're called from
  // something that's actually doing something.
  static void fake_arraycopy_stub(address src, address dst, int count) {
    assert(count == 0, "huh?");
  }


  //
  //  Generate 'unsafe' array copy stub
  //  Though just as safe as the other stubs, it takes an unscaled
  //  size_t argument instead of an element count.
  //
  //  Input:
  //    c_rarg0   - source array address
  //    c_rarg1   - destination array address
  //    c_rarg2   - byte count, treated as ssize_t, can be zero
  //
  // Examines the alignment of the operands and dispatches
  // to a long, int, short, or byte copy loop.
  //
  address generate_unsafe_copy(const char *name,
                               address byte_copy_entry,
                               address short_copy_entry,
                               address int_copy_entry,
                               address long_copy_entry) {
    Label L_long_aligned, L_int_aligned, L_short_aligned;
    Register s = c_rarg0, d = c_rarg1, count = c_rarg2;

    __ align(CodeEntryAlignment);
    StubCodeMark mark(this, "StubRoutines", name);
    address start = __ pc();
    __ enter(); // required for proper stackwalking of RuntimeStub frame

    // bump this on entry, not on exit:
    inc_counter_np(SharedRuntime::_unsafe_array_copy_ctr);

    __ orr(rscratch1, s, d);
    __ orr(rscratch1, rscratch1, count);

    __ andr(rscratch1, rscratch1, BytesPerLong-1);
    __ cbz(rscratch1, L_long_aligned);
    __ andr(rscratch1, rscratch1, BytesPerInt-1);
    __ cbz(rscratch1, L_int_aligned);
    __ tbz(rscratch1, 0, L_short_aligned);
    __ b(RuntimeAddress(byte_copy_entry));

    __ BIND(L_short_aligned);
    __ lsr(count, count, LogBytesPerShort);  // size => short_count
    __ b(RuntimeAddress(short_copy_entry));
    __ BIND(L_int_aligned);
    __ lsr(count, count, LogBytesPerInt);    // size => int_count
    __ b(RuntimeAddress(int_copy_entry));
    __ BIND(L_long_aligned);
    __ lsr(count, count, LogBytesPerLong);   // size => long_count
    __ b(RuntimeAddress(long_copy_entry));

    return start;
  }

  //
  //  Generate generic array copy stubs
  //
  //  Input:
  //    c_rarg0    -  src oop
  //    c_rarg1    -  src_pos (32-bits)
  //    c_rarg2    -  dst oop
  //    c_rarg3    -  dst_pos (32-bits)
  //    c_rarg4    -  element count (32-bits)
  //
  //  Output:
  //    r0 ==  0  -  success
  //    r0 == -1^K - failure, where K is partial transfer count
  //
  address generate_generic_copy(const char *name,
                                address byte_copy_entry, address short_copy_entry,
                                address int_copy_entry, address oop_copy_entry,
                                address long_copy_entry, address checkcast_copy_entry) {

    Label L_failed, L_objArray;
    Label L_copy_bytes, L_copy_shorts, L_copy_ints, L_copy_longs;

    // Input registers
    const Register src        = c_rarg0;  // source array oop
    const Register src_pos    = c_rarg1;  // source position
    const Register dst        = c_rarg2;  // destination array oop
    const Register dst_pos    = c_rarg3;  // destination position
    const Register length     = c_rarg4;


    // Registers used as temps
    const Register dst_klass  = c_rarg5;

    __ align(CodeEntryAlignment);

    StubCodeMark mark(this, "StubRoutines", name);

    address start = __ pc();

    __ enter(); // required for proper stackwalking of RuntimeStub frame

    // bump this on entry, not on exit:
    inc_counter_np(SharedRuntime::_generic_array_copy_ctr);

    //-----------------------------------------------------------------------
    // Assembler stub will be used for this call to arraycopy
    // if the following conditions are met:
    //
    // (1) src and dst must not be null.
    // (2) src_pos must not be negative.
    // (3) dst_pos must not be negative.
    // (4) length  must not be negative.
    // (5) src klass and dst klass should be the same and not NULL.
    // (6) src and dst should be arrays.
    // (7) src_pos + length must not exceed length of src.
    // (8) dst_pos + length must not exceed length of dst.
    //

    //  if (src == NULL) return -1;
    __ cbz(src, L_failed);

    //  if (src_pos < 0) return -1;
    __ tbnz(src_pos, 31, L_failed);  // i.e. sign bit set

    //  if (dst == NULL) return -1;
    __ cbz(dst, L_failed);

    //  if (dst_pos < 0) return -1;
    __ tbnz(dst_pos, 31, L_failed);  // i.e. sign bit set

    // registers used as temp
    const Register scratch_length    = r16; // elements count to copy
    const Register scratch_src_klass = r17; // array klass
    const Register lh                = r18; // layout helper

    //  if (length < 0) return -1;
    __ movw(scratch_length, length);        // length (elements count, 32-bits value)
    __ tbnz(scratch_length, 31, L_failed);  // i.e. sign bit set

    __ load_klass(scratch_src_klass, src);
#ifdef ASSERT
    //  assert(src->klass() != NULL);
    {
      BLOCK_COMMENT("assert klasses not null {");
      Label L1, L2;
      __ cbnz(scratch_src_klass, L2);   // it is broken if klass is NULL
      __ bind(L1);
      __ stop("broken null klass");
      __ bind(L2);
      __ load_klass(rscratch1, dst);
      __ cbz(rscratch1, L1);     // this would be broken also
      BLOCK_COMMENT("} assert klasses not null done");
    }
#endif

    // Load layout helper (32-bits)
    //
    //  |array_tag|     | header_size | element_type |     |log2_element_size|
    // 32        30    24            16              8     2                 0
    //
    //   array_tag: typeArray = 0x3, objArray = 0x2, non-array = 0x0
    //

    const int lh_offset = in_bytes(Klass::layout_helper_offset());

    // Handle objArrays completely differently...
    const jint objArray_lh = Klass::array_layout_helper(T_OBJECT);
    __ ldrw(lh, Address(scratch_src_klass, lh_offset));
    __ movw(rscratch1, objArray_lh);
    __ eorw(rscratch2, lh, rscratch1);
    __ cbzw(rscratch2, L_objArray);

    //  if (src->klass() != dst->klass()) return -1;
    __ load_klass(rscratch2, dst);
    __ eor(rscratch2, rscratch2, scratch_src_klass);
    __ cbnz(rscratch2, L_failed);

    //  if (!src->is_Array()) return -1;
    __ tbz(lh, 31, L_failed);  // i.e. (lh >= 0)

    // At this point, it is known to be a typeArray (array_tag 0x3).
#ifdef ASSERT
    {
      BLOCK_COMMENT("assert primitive array {");
      Label L;
      __ movw(rscratch2, Klass::_lh_array_tag_type_value << Klass::_lh_array_tag_shift);
      __ cmpw(lh, rscratch2);
      __ br(Assembler::GE, L);
      __ stop("must be a primitive array");
      __ bind(L);
      BLOCK_COMMENT("} assert primitive array done");
    }
#endif

    arraycopy_range_checks(src, src_pos, dst, dst_pos, scratch_length,
                           rscratch2, L_failed);

    // TypeArrayKlass
    //
    // src_addr = (src + array_header_in_bytes()) + (src_pos << log2elemsize);
    // dst_addr = (dst + array_header_in_bytes()) + (dst_pos << log2elemsize);
    //

    const Register rscratch1_offset = rscratch1;    // array offset
    const Register r18_elsize = lh; // element size

    __ ubfx(rscratch1_offset, lh, Klass::_lh_header_size_shift,
           exact_log2(Klass::_lh_header_size_mask+1));   // array_offset
    __ add(src, src, rscratch1_offset);           // src array offset
    __ add(dst, dst, rscratch1_offset);           // dst array offset
    BLOCK_COMMENT("choose copy loop based on element size");

    // next registers should be set before the jump to corresponding stub
    const Register from     = c_rarg0;  // source array address
    const Register to       = c_rarg1;  // destination array address
    const Register count    = c_rarg2;  // elements count

    // 'from', 'to', 'count' registers should be set in such order
    // since they are the same as 'src', 'src_pos', 'dst'.

    assert(Klass::_lh_log2_element_size_shift == 0, "fix this code");

    // The possible values of elsize are 0-3, i.e. exact_log2(element
    // size in bytes).  We do a simple bitwise binary search.
  __ BIND(L_copy_bytes);
    __ tbnz(r18_elsize, 1, L_copy_ints);
    __ tbnz(r18_elsize, 0, L_copy_shorts);
    __ lea(from, Address(src, src_pos));// src_addr
    __ lea(to,   Address(dst, dst_pos));// dst_addr
    __ movw(count, scratch_length); // length
    __ b(RuntimeAddress(byte_copy_entry));

  __ BIND(L_copy_shorts);
    __ lea(from, Address(src, src_pos, Address::lsl(1)));// src_addr
    __ lea(to,   Address(dst, dst_pos, Address::lsl(1)));// dst_addr
    __ movw(count, scratch_length); // length
    __ b(RuntimeAddress(short_copy_entry));

  __ BIND(L_copy_ints);
    __ tbnz(r18_elsize, 0, L_copy_longs);
    __ lea(from, Address(src, src_pos, Address::lsl(2)));// src_addr
    __ lea(to,   Address(dst, dst_pos, Address::lsl(2)));// dst_addr
    __ movw(count, scratch_length); // length
    __ b(RuntimeAddress(int_copy_entry));

  __ BIND(L_copy_longs);
#ifdef ASSERT
    {
      BLOCK_COMMENT("assert long copy {");
      Label L;
      __ andw(lh, lh, Klass::_lh_log2_element_size_mask); // lh -> r18_elsize
      __ cmpw(r18_elsize, LogBytesPerLong);
      __ br(Assembler::EQ, L);
      __ stop("must be long copy, but elsize is wrong");
      __ bind(L);
      BLOCK_COMMENT("} assert long copy done");
    }
#endif
    __ lea(from, Address(src, src_pos, Address::lsl(3)));// src_addr
    __ lea(to,   Address(dst, dst_pos, Address::lsl(3)));// dst_addr
    __ movw(count, scratch_length); // length
    __ b(RuntimeAddress(long_copy_entry));

    // ObjArrayKlass
  __ BIND(L_objArray);
    // live at this point:  scratch_src_klass, scratch_length, src[_pos], dst[_pos]

    Label L_plain_copy, L_checkcast_copy;
    //  test array classes for subtyping
    __ load_klass(r18, dst);
    __ cmp(scratch_src_klass, r18); // usual case is exact equality
    __ br(Assembler::NE, L_checkcast_copy);

    // Identically typed arrays can be copied without element-wise checks.
    arraycopy_range_checks(src, src_pos, dst, dst_pos, scratch_length,
                           rscratch2, L_failed);

    __ lea(from, Address(src, src_pos, Address::lsl(LogBytesPerHeapOop)));
    __ add(from, from, arrayOopDesc::base_offset_in_bytes(T_OBJECT));
    __ lea(to, Address(dst, dst_pos, Address::lsl(LogBytesPerHeapOop)));
    __ add(to, to, arrayOopDesc::base_offset_in_bytes(T_OBJECT));
    __ movw(count, scratch_length); // length
  __ BIND(L_plain_copy);
    __ b(RuntimeAddress(oop_copy_entry));

  __ BIND(L_checkcast_copy);
    // live at this point:  scratch_src_klass, scratch_length, r18 (dst_klass)
    {
      // Before looking at dst.length, make sure dst is also an objArray.
      __ ldrw(rscratch1, Address(r18, lh_offset));
      __ movw(rscratch2, objArray_lh);
      __ eorw(rscratch1, rscratch1, rscratch2);
      __ cbnzw(rscratch1, L_failed);

      // It is safe to examine both src.length and dst.length.
      arraycopy_range_checks(src, src_pos, dst, dst_pos, scratch_length,
                             r18, L_failed);

      __ load_klass(dst_klass, dst); // reload

      // Marshal the base address arguments now, freeing registers.
      __ lea(from, Address(src, src_pos, Address::lsl(LogBytesPerHeapOop)));
      __ add(from, from, arrayOopDesc::base_offset_in_bytes(T_OBJECT));
      __ lea(to, Address(dst, dst_pos, Address::lsl(LogBytesPerHeapOop)));
      __ add(to, to, arrayOopDesc::base_offset_in_bytes(T_OBJECT));
      __ movw(count, length);           // length (reloaded)
      Register sco_temp = c_rarg3;      // this register is free now
      assert_different_registers(from, to, count, sco_temp,
                                 dst_klass, scratch_src_klass);
      // assert_clean_int(count, sco_temp);

      // Generate the type check.
      const int sco_offset = in_bytes(Klass::super_check_offset_offset());
      __ ldrw(sco_temp, Address(dst_klass, sco_offset));

      // Smashes rscratch1, rscratch2
      generate_type_check(scratch_src_klass, sco_temp, dst_klass, L_plain_copy);

      // Fetch destination element klass from the ObjArrayKlass header.
      int ek_offset = in_bytes(ObjArrayKlass::element_klass_offset());
      __ ldr(dst_klass, Address(dst_klass, ek_offset));
      __ ldrw(sco_temp, Address(dst_klass, sco_offset));

      // the checkcast_copy loop needs two extra arguments:
      assert(c_rarg3 == sco_temp, "#3 already in place");
      // Set up arguments for checkcast_copy_entry.
      __ mov(c_rarg4, dst_klass);  // dst.klass.element_klass
      __ b(RuntimeAddress(checkcast_copy_entry));
    }

  __ BIND(L_failed);
    __ mov(r0, -1);
    __ leave();   // required for proper stackwalking of RuntimeStub frame
    __ ret(lr);

    return start;
  }

  //
  // Generate stub for array fill. If "aligned" is true, the
  // "to" address is assumed to be heapword aligned.
  //
  // Arguments for generated stub:
  //   to:    c_rarg0
  //   value: c_rarg1
  //   count: c_rarg2 treated as signed
  //
  address generate_fill(BasicType t, bool aligned, const char *name) {
    __ align(CodeEntryAlignment);
    StubCodeMark mark(this, "StubRoutines", name);
    address start = __ pc();

    BLOCK_COMMENT("Entry:");

    const Register to        = c_rarg0;  // source array address
    const Register value     = c_rarg1;  // value
    const Register count     = c_rarg2;  // elements count

    const Register bz_base = r10;        // base for block_zero routine
    const Register cnt_words = r11;      // temp register

    __ enter();

    Label L_fill_elements, L_exit1;

    int shift = -1;
    switch (t) {
      case T_BYTE:
        shift = 0;
        __ cmpw(count, 8 >> shift); // Short arrays (< 8 bytes) fill by element
        __ bfi(value, value, 8, 8);   // 8 bit -> 16 bit
        __ bfi(value, value, 16, 16); // 16 bit -> 32 bit
        __ br(Assembler::LO, L_fill_elements);
        break;
      case T_SHORT:
        shift = 1;
        __ cmpw(count, 8 >> shift); // Short arrays (< 8 bytes) fill by element
        __ bfi(value, value, 16, 16); // 16 bit -> 32 bit
        __ br(Assembler::LO, L_fill_elements);
        break;
      case T_INT:
        shift = 2;
        __ cmpw(count, 8 >> shift); // Short arrays (< 8 bytes) fill by element
        __ br(Assembler::LO, L_fill_elements);
        break;
      default: ShouldNotReachHere();
    }

    // Align source address at 8 bytes address boundary.
    Label L_skip_align1, L_skip_align2, L_skip_align4;
    if (!aligned) {
      switch (t) {
        case T_BYTE:
          // One byte misalignment happens only for byte arrays.
          __ tbz(to, 0, L_skip_align1);
          __ strb(value, Address(__ post(to, 1)));
          __ subw(count, count, 1);
          __ bind(L_skip_align1);
          // Fallthrough
        case T_SHORT:
          // Two bytes misalignment happens only for byte and short (char) arrays.
          __ tbz(to, 1, L_skip_align2);
          __ strh(value, Address(__ post(to, 2)));
          __ subw(count, count, 2 >> shift);
          __ bind(L_skip_align2);
          // Fallthrough
        case T_INT:
          // Align to 8 bytes, we know we are 4 byte aligned to start.
          __ tbz(to, 2, L_skip_align4);
          __ strw(value, Address(__ post(to, 4)));
          __ subw(count, count, 4 >> shift);
          __ bind(L_skip_align4);
          break;
        default: ShouldNotReachHere();
      }
    }

    //
    //  Fill large chunks
    //
    __ lsrw(cnt_words, count, 3 - shift); // number of words
    __ bfi(value, value, 32, 32);         // 32 bit -> 64 bit
    __ subw(count, count, cnt_words, Assembler::LSL, 3 - shift);
    if (UseBlockZeroing) {
      Label non_block_zeroing, rest;
      // If the fill value is zero we can use the fast zero_words().
      __ cbnz(value, non_block_zeroing);
      __ mov(bz_base, to);
      __ add(to, to, cnt_words, Assembler::LSL, LogBytesPerWord);
      __ zero_words(bz_base, cnt_words);
      __ b(rest);
      __ bind(non_block_zeroing);
      __ fill_words(to, cnt_words, value);
      __ bind(rest);
    } else {
      __ fill_words(to, cnt_words, value);
    }

    // Remaining count is less than 8 bytes. Fill it by a single store.
    // Note that the total length is no less than 8 bytes.
    if (t == T_BYTE || t == T_SHORT) {
      Label L_exit1;
      __ cbzw(count, L_exit1);
      __ add(to, to, count, Assembler::LSL, shift); // points to the end
      __ str(value, Address(to, -8));    // overwrite some elements
      __ bind(L_exit1);
      __ leave();
      __ ret(lr);
    }

    // Handle copies less than 8 bytes.
    Label L_fill_2, L_fill_4, L_exit2;
    __ bind(L_fill_elements);
    switch (t) {
      case T_BYTE:
        __ tbz(count, 0, L_fill_2);
        __ strb(value, Address(__ post(to, 1)));
        __ bind(L_fill_2);
        __ tbz(count, 1, L_fill_4);
        __ strh(value, Address(__ post(to, 2)));
        __ bind(L_fill_4);
        __ tbz(count, 2, L_exit2);
        __ strw(value, Address(to));
        break;
      case T_SHORT:
        __ tbz(count, 0, L_fill_4);
        __ strh(value, Address(__ post(to, 2)));
        __ bind(L_fill_4);
        __ tbz(count, 1, L_exit2);
        __ strw(value, Address(to));
        break;
      case T_INT:
        __ cbzw(count, L_exit2);
        __ strw(value, Address(to));
        break;
      default: ShouldNotReachHere();
    }
    __ bind(L_exit2);
    __ leave();
    __ ret(lr);
    return start;
  }

  address generate_data_cache_writeback() {
    const Register line        = c_rarg0;  // address of line to write back

    __ align(CodeEntryAlignment);

    StubCodeMark mark(this, "StubRoutines", "_data_cache_writeback");

    address start = __ pc();
    __ enter();
    __ cache_wb(Address(line, 0));
    __ leave();
    __ ret(lr);

    return start;
  }

  address generate_data_cache_writeback_sync() {
    const Register is_pre     = c_rarg0;  // pre or post sync

    __ align(CodeEntryAlignment);

    StubCodeMark mark(this, "StubRoutines", "_data_cache_writeback_sync");

    // pre wbsync is a no-op
    // post wbsync translates to an sfence

    Label skip;
    address start = __ pc();
    __ enter();
    __ cbnz(is_pre, skip);
    __ cache_wbsync(false);
    __ bind(skip);
    __ leave();
    __ ret(lr);

    return start;
  }

  void generate_arraycopy_stubs() {
    address entry;
    address entry_jbyte_arraycopy;
    address entry_jshort_arraycopy;
    address entry_jint_arraycopy;
    address entry_oop_arraycopy;
    address entry_jlong_arraycopy;
    address entry_checkcast_arraycopy;

    generate_copy_longs(copy_f, r0, r1, rscratch2, copy_forwards);
    generate_copy_longs(copy_b, r0, r1, rscratch2, copy_backwards);

    StubRoutines::aarch64::_zero_blocks = generate_zero_blocks();

    //*** jbyte
    // Always need aligned and unaligned versions
    StubRoutines::_jbyte_disjoint_arraycopy         = generate_disjoint_byte_copy(false, &entry,
                                                                                  "jbyte_disjoint_arraycopy");
    StubRoutines::_jbyte_arraycopy                  = generate_conjoint_byte_copy(false, entry,
                                                                                  &entry_jbyte_arraycopy,
                                                                                  "jbyte_arraycopy");
    StubRoutines::_arrayof_jbyte_disjoint_arraycopy = generate_disjoint_byte_copy(true, &entry,
                                                                                  "arrayof_jbyte_disjoint_arraycopy");
    StubRoutines::_arrayof_jbyte_arraycopy          = generate_conjoint_byte_copy(true, entry, NULL,
                                                                                  "arrayof_jbyte_arraycopy");

    //*** jshort
    // Always need aligned and unaligned versions
    StubRoutines::_jshort_disjoint_arraycopy         = generate_disjoint_short_copy(false, &entry,
                                                                                    "jshort_disjoint_arraycopy");
    StubRoutines::_jshort_arraycopy                  = generate_conjoint_short_copy(false, entry,
                                                                                    &entry_jshort_arraycopy,
                                                                                    "jshort_arraycopy");
    StubRoutines::_arrayof_jshort_disjoint_arraycopy = generate_disjoint_short_copy(true, &entry,
                                                                                    "arrayof_jshort_disjoint_arraycopy");
    StubRoutines::_arrayof_jshort_arraycopy          = generate_conjoint_short_copy(true, entry, NULL,
                                                                                    "arrayof_jshort_arraycopy");

    //*** jint
    // Aligned versions
    StubRoutines::_arrayof_jint_disjoint_arraycopy = generate_disjoint_int_copy(true, &entry,
                                                                                "arrayof_jint_disjoint_arraycopy");
    StubRoutines::_arrayof_jint_arraycopy          = generate_conjoint_int_copy(true, entry, &entry_jint_arraycopy,
                                                                                "arrayof_jint_arraycopy");
    // In 64 bit we need both aligned and unaligned versions of jint arraycopy.
    // entry_jint_arraycopy always points to the unaligned version
    StubRoutines::_jint_disjoint_arraycopy         = generate_disjoint_int_copy(false, &entry,
                                                                                "jint_disjoint_arraycopy");
    StubRoutines::_jint_arraycopy                  = generate_conjoint_int_copy(false, entry,
                                                                                &entry_jint_arraycopy,
                                                                                "jint_arraycopy");

    //*** jlong
    // It is always aligned
    StubRoutines::_arrayof_jlong_disjoint_arraycopy = generate_disjoint_long_copy(true, &entry,
                                                                                  "arrayof_jlong_disjoint_arraycopy");
    StubRoutines::_arrayof_jlong_arraycopy          = generate_conjoint_long_copy(true, entry, &entry_jlong_arraycopy,
                                                                                  "arrayof_jlong_arraycopy");
    StubRoutines::_jlong_disjoint_arraycopy         = StubRoutines::_arrayof_jlong_disjoint_arraycopy;
    StubRoutines::_jlong_arraycopy                  = StubRoutines::_arrayof_jlong_arraycopy;

    //*** oops
    {
      // With compressed oops we need unaligned versions; notice that
      // we overwrite entry_oop_arraycopy.
      bool aligned = !UseCompressedOops;

      StubRoutines::_arrayof_oop_disjoint_arraycopy
        = generate_disjoint_oop_copy(aligned, &entry, "arrayof_oop_disjoint_arraycopy",
                                     /*dest_uninitialized*/false);
      StubRoutines::_arrayof_oop_arraycopy
        = generate_conjoint_oop_copy(aligned, entry, &entry_oop_arraycopy, "arrayof_oop_arraycopy",
                                     /*dest_uninitialized*/false);
      // Aligned versions without pre-barriers
      StubRoutines::_arrayof_oop_disjoint_arraycopy_uninit
        = generate_disjoint_oop_copy(aligned, &entry, "arrayof_oop_disjoint_arraycopy_uninit",
                                     /*dest_uninitialized*/true);
      StubRoutines::_arrayof_oop_arraycopy_uninit
        = generate_conjoint_oop_copy(aligned, entry, NULL, "arrayof_oop_arraycopy_uninit",
                                     /*dest_uninitialized*/true);
    }

    StubRoutines::_oop_disjoint_arraycopy            = StubRoutines::_arrayof_oop_disjoint_arraycopy;
    StubRoutines::_oop_arraycopy                     = StubRoutines::_arrayof_oop_arraycopy;
    StubRoutines::_oop_disjoint_arraycopy_uninit     = StubRoutines::_arrayof_oop_disjoint_arraycopy_uninit;
    StubRoutines::_oop_arraycopy_uninit              = StubRoutines::_arrayof_oop_arraycopy_uninit;

    StubRoutines::_checkcast_arraycopy        = generate_checkcast_copy("checkcast_arraycopy", &entry_checkcast_arraycopy);
    StubRoutines::_checkcast_arraycopy_uninit = generate_checkcast_copy("checkcast_arraycopy_uninit", NULL,
                                                                        /*dest_uninitialized*/true);

    StubRoutines::_unsafe_arraycopy    = generate_unsafe_copy("unsafe_arraycopy",
                                                              entry_jbyte_arraycopy,
                                                              entry_jshort_arraycopy,
                                                              entry_jint_arraycopy,
                                                              entry_jlong_arraycopy);

    StubRoutines::_generic_arraycopy   = generate_generic_copy("generic_arraycopy",
                                                               entry_jbyte_arraycopy,
                                                               entry_jshort_arraycopy,
                                                               entry_jint_arraycopy,
                                                               entry_oop_arraycopy,
                                                               entry_jlong_arraycopy,
                                                               entry_checkcast_arraycopy);

    StubRoutines::_jbyte_fill = generate_fill(T_BYTE, false, "jbyte_fill");
    StubRoutines::_jshort_fill = generate_fill(T_SHORT, false, "jshort_fill");
    StubRoutines::_jint_fill = generate_fill(T_INT, false, "jint_fill");
    StubRoutines::_arrayof_jbyte_fill = generate_fill(T_BYTE, true, "arrayof_jbyte_fill");
    StubRoutines::_arrayof_jshort_fill = generate_fill(T_SHORT, true, "arrayof_jshort_fill");
    StubRoutines::_arrayof_jint_fill = generate_fill(T_INT, true, "arrayof_jint_fill");
  }

  void generate_math_stubs() { Unimplemented(); }

  // Arguments:
  //
  // Inputs:
  //   c_rarg0   - source byte array address
  //   c_rarg1   - destination byte array address
  //   c_rarg2   - K (key) in little endian int array
  //
  address generate_aescrypt_encryptBlock() {
    __ align(CodeEntryAlignment);
    StubCodeMark mark(this, "StubRoutines", "aescrypt_encryptBlock");

    Label L_doLast;

    const Register from        = c_rarg0;  // source array address
    const Register to          = c_rarg1;  // destination array address
    const Register key         = c_rarg2;  // key array address
    const Register keylen      = rscratch1;

    address start = __ pc();
    __ enter();

    __ ldrw(keylen, Address(key, arrayOopDesc::length_offset_in_bytes() - arrayOopDesc::base_offset_in_bytes(T_INT)));

    __ ld1(v0, __ T16B, from); // get 16 bytes of input

    __ ld1(v1, v2, v3, v4, __ T16B, __ post(key, 64));
    __ rev32(v1, __ T16B, v1);
    __ rev32(v2, __ T16B, v2);
    __ rev32(v3, __ T16B, v3);
    __ rev32(v4, __ T16B, v4);
    __ aese(v0, v1);
    __ aesmc(v0, v0);
    __ aese(v0, v2);
    __ aesmc(v0, v0);
    __ aese(v0, v3);
    __ aesmc(v0, v0);
    __ aese(v0, v4);
    __ aesmc(v0, v0);

    __ ld1(v1, v2, v3, v4, __ T16B, __ post(key, 64));
    __ rev32(v1, __ T16B, v1);
    __ rev32(v2, __ T16B, v2);
    __ rev32(v3, __ T16B, v3);
    __ rev32(v4, __ T16B, v4);
    __ aese(v0, v1);
    __ aesmc(v0, v0);
    __ aese(v0, v2);
    __ aesmc(v0, v0);
    __ aese(v0, v3);
    __ aesmc(v0, v0);
    __ aese(v0, v4);
    __ aesmc(v0, v0);

    __ ld1(v1, v2, __ T16B, __ post(key, 32));
    __ rev32(v1, __ T16B, v1);
    __ rev32(v2, __ T16B, v2);

    __ cmpw(keylen, 44);
    __ br(Assembler::EQ, L_doLast);

    __ aese(v0, v1);
    __ aesmc(v0, v0);
    __ aese(v0, v2);
    __ aesmc(v0, v0);

    __ ld1(v1, v2, __ T16B, __ post(key, 32));
    __ rev32(v1, __ T16B, v1);
    __ rev32(v2, __ T16B, v2);

    __ cmpw(keylen, 52);
    __ br(Assembler::EQ, L_doLast);

    __ aese(v0, v1);
    __ aesmc(v0, v0);
    __ aese(v0, v2);
    __ aesmc(v0, v0);

    __ ld1(v1, v2, __ T16B, __ post(key, 32));
    __ rev32(v1, __ T16B, v1);
    __ rev32(v2, __ T16B, v2);

    __ BIND(L_doLast);

    __ aese(v0, v1);
    __ aesmc(v0, v0);
    __ aese(v0, v2);

    __ ld1(v1, __ T16B, key);
    __ rev32(v1, __ T16B, v1);
    __ eor(v0, __ T16B, v0, v1);

    __ st1(v0, __ T16B, to);

    __ mov(r0, 0);

    __ leave();
    __ ret(lr);

    return start;
  }

  // Arguments:
  //
  // Inputs:
  //   c_rarg0   - source byte array address
  //   c_rarg1   - destination byte array address
  //   c_rarg2   - K (key) in little endian int array
  //
  address generate_aescrypt_decryptBlock() {
    assert(UseAES, "need AES instructions and misaligned SSE support");
    __ align(CodeEntryAlignment);
    StubCodeMark mark(this, "StubRoutines", "aescrypt_decryptBlock");
    Label L_doLast;

    const Register from        = c_rarg0;  // source array address
    const Register to          = c_rarg1;  // destination array address
    const Register key         = c_rarg2;  // key array address
    const Register keylen      = rscratch1;

    address start = __ pc();
    __ enter(); // required for proper stackwalking of RuntimeStub frame

    __ ldrw(keylen, Address(key, arrayOopDesc::length_offset_in_bytes() - arrayOopDesc::base_offset_in_bytes(T_INT)));

    __ ld1(v0, __ T16B, from); // get 16 bytes of input

    __ ld1(v5, __ T16B, __ post(key, 16));
    __ rev32(v5, __ T16B, v5);

    __ ld1(v1, v2, v3, v4, __ T16B, __ post(key, 64));
    __ rev32(v1, __ T16B, v1);
    __ rev32(v2, __ T16B, v2);
    __ rev32(v3, __ T16B, v3);
    __ rev32(v4, __ T16B, v4);
    __ aesd(v0, v1);
    __ aesimc(v0, v0);
    __ aesd(v0, v2);
    __ aesimc(v0, v0);
    __ aesd(v0, v3);
    __ aesimc(v0, v0);
    __ aesd(v0, v4);
    __ aesimc(v0, v0);

    __ ld1(v1, v2, v3, v4, __ T16B, __ post(key, 64));
    __ rev32(v1, __ T16B, v1);
    __ rev32(v2, __ T16B, v2);
    __ rev32(v3, __ T16B, v3);
    __ rev32(v4, __ T16B, v4);
    __ aesd(v0, v1);
    __ aesimc(v0, v0);
    __ aesd(v0, v2);
    __ aesimc(v0, v0);
    __ aesd(v0, v3);
    __ aesimc(v0, v0);
    __ aesd(v0, v4);
    __ aesimc(v0, v0);

    __ ld1(v1, v2, __ T16B, __ post(key, 32));
    __ rev32(v1, __ T16B, v1);
    __ rev32(v2, __ T16B, v2);

    __ cmpw(keylen, 44);
    __ br(Assembler::EQ, L_doLast);

    __ aesd(v0, v1);
    __ aesimc(v0, v0);
    __ aesd(v0, v2);
    __ aesimc(v0, v0);

    __ ld1(v1, v2, __ T16B, __ post(key, 32));
    __ rev32(v1, __ T16B, v1);
    __ rev32(v2, __ T16B, v2);

    __ cmpw(keylen, 52);
    __ br(Assembler::EQ, L_doLast);

    __ aesd(v0, v1);
    __ aesimc(v0, v0);
    __ aesd(v0, v2);
    __ aesimc(v0, v0);

    __ ld1(v1, v2, __ T16B, __ post(key, 32));
    __ rev32(v1, __ T16B, v1);
    __ rev32(v2, __ T16B, v2);

    __ BIND(L_doLast);

    __ aesd(v0, v1);
    __ aesimc(v0, v0);
    __ aesd(v0, v2);

    __ eor(v0, __ T16B, v0, v5);

    __ st1(v0, __ T16B, to);

    __ mov(r0, 0);

    __ leave();
    __ ret(lr);

    return start;
  }

  // Arguments:
  //
  // Inputs:
  //   c_rarg0   - source byte array address
  //   c_rarg1   - destination byte array address
  //   c_rarg2   - K (key) in little endian int array
  //   c_rarg3   - r vector byte array address
  //   c_rarg4   - input length
  //
  // Output:
  //   x0        - input length
  //
  address generate_cipherBlockChaining_encryptAESCrypt() {
    assert(UseAES, "need AES instructions and misaligned SSE support");
    __ align(CodeEntryAlignment);
    StubCodeMark mark(this, "StubRoutines", "cipherBlockChaining_encryptAESCrypt");

    Label L_loadkeys_44, L_loadkeys_52, L_aes_loop, L_rounds_44, L_rounds_52;

    const Register from        = c_rarg0;  // source array address
    const Register to          = c_rarg1;  // destination array address
    const Register key         = c_rarg2;  // key array address
    const Register rvec        = c_rarg3;  // r byte array initialized from initvector array address
                                           // and left with the results of the last encryption block
    const Register len_reg     = c_rarg4;  // src len (must be multiple of blocksize 16)
    const Register keylen      = rscratch1;

    address start = __ pc();

      __ enter();

      __ movw(rscratch2, len_reg);

      __ ldrw(keylen, Address(key, arrayOopDesc::length_offset_in_bytes() - arrayOopDesc::base_offset_in_bytes(T_INT)));

      __ ld1(v0, __ T16B, rvec);

      __ cmpw(keylen, 52);
      __ br(Assembler::CC, L_loadkeys_44);
      __ br(Assembler::EQ, L_loadkeys_52);

      __ ld1(v17, v18, __ T16B, __ post(key, 32));
      __ rev32(v17, __ T16B, v17);
      __ rev32(v18, __ T16B, v18);
    __ BIND(L_loadkeys_52);
      __ ld1(v19, v20, __ T16B, __ post(key, 32));
      __ rev32(v19, __ T16B, v19);
      __ rev32(v20, __ T16B, v20);
    __ BIND(L_loadkeys_44);
      __ ld1(v21, v22, v23, v24, __ T16B, __ post(key, 64));
      __ rev32(v21, __ T16B, v21);
      __ rev32(v22, __ T16B, v22);
      __ rev32(v23, __ T16B, v23);
      __ rev32(v24, __ T16B, v24);
      __ ld1(v25, v26, v27, v28, __ T16B, __ post(key, 64));
      __ rev32(v25, __ T16B, v25);
      __ rev32(v26, __ T16B, v26);
      __ rev32(v27, __ T16B, v27);
      __ rev32(v28, __ T16B, v28);
      __ ld1(v29, v30, v31, __ T16B, key);
      __ rev32(v29, __ T16B, v29);
      __ rev32(v30, __ T16B, v30);
      __ rev32(v31, __ T16B, v31);

    __ BIND(L_aes_loop);
      __ ld1(v1, __ T16B, __ post(from, 16));
      __ eor(v0, __ T16B, v0, v1);

      __ br(Assembler::CC, L_rounds_44);
      __ br(Assembler::EQ, L_rounds_52);

      __ aese(v0, v17); __ aesmc(v0, v0);
      __ aese(v0, v18); __ aesmc(v0, v0);
    __ BIND(L_rounds_52);
      __ aese(v0, v19); __ aesmc(v0, v0);
      __ aese(v0, v20); __ aesmc(v0, v0);
    __ BIND(L_rounds_44);
      __ aese(v0, v21); __ aesmc(v0, v0);
      __ aese(v0, v22); __ aesmc(v0, v0);
      __ aese(v0, v23); __ aesmc(v0, v0);
      __ aese(v0, v24); __ aesmc(v0, v0);
      __ aese(v0, v25); __ aesmc(v0, v0);
      __ aese(v0, v26); __ aesmc(v0, v0);
      __ aese(v0, v27); __ aesmc(v0, v0);
      __ aese(v0, v28); __ aesmc(v0, v0);
      __ aese(v0, v29); __ aesmc(v0, v0);
      __ aese(v0, v30);
      __ eor(v0, __ T16B, v0, v31);

      __ st1(v0, __ T16B, __ post(to, 16));

      __ subw(len_reg, len_reg, 16);
      __ cbnzw(len_reg, L_aes_loop);

      __ st1(v0, __ T16B, rvec);

      __ mov(r0, rscratch2);

      __ leave();
      __ ret(lr);

      return start;
  }

  // Arguments:
  //
  // Inputs:
  //   c_rarg0   - source byte array address
  //   c_rarg1   - destination byte array address
  //   c_rarg2   - K (key) in little endian int array
  //   c_rarg3   - r vector byte array address
  //   c_rarg4   - input length
  //
  // Output:
  //   r0        - input length
  //
  address generate_cipherBlockChaining_decryptAESCrypt() {
    assert(UseAES, "need AES instructions and misaligned SSE support");
    __ align(CodeEntryAlignment);
    StubCodeMark mark(this, "StubRoutines", "cipherBlockChaining_decryptAESCrypt");

    Label L_loadkeys_44, L_loadkeys_52, L_aes_loop, L_rounds_44, L_rounds_52;

    const Register from        = c_rarg0;  // source array address
    const Register to          = c_rarg1;  // destination array address
    const Register key         = c_rarg2;  // key array address
    const Register rvec        = c_rarg3;  // r byte array initialized from initvector array address
                                           // and left with the results of the last encryption block
    const Register len_reg     = c_rarg4;  // src len (must be multiple of blocksize 16)
    const Register keylen      = rscratch1;

    address start = __ pc();

      __ enter();

      __ movw(rscratch2, len_reg);

      __ ldrw(keylen, Address(key, arrayOopDesc::length_offset_in_bytes() - arrayOopDesc::base_offset_in_bytes(T_INT)));

      __ ld1(v2, __ T16B, rvec);

      __ ld1(v31, __ T16B, __ post(key, 16));
      __ rev32(v31, __ T16B, v31);

      __ cmpw(keylen, 52);
      __ br(Assembler::CC, L_loadkeys_44);
      __ br(Assembler::EQ, L_loadkeys_52);

      __ ld1(v17, v18, __ T16B, __ post(key, 32));
      __ rev32(v17, __ T16B, v17);
      __ rev32(v18, __ T16B, v18);
    __ BIND(L_loadkeys_52);
      __ ld1(v19, v20, __ T16B, __ post(key, 32));
      __ rev32(v19, __ T16B, v19);
      __ rev32(v20, __ T16B, v20);
    __ BIND(L_loadkeys_44);
      __ ld1(v21, v22, v23, v24, __ T16B, __ post(key, 64));
      __ rev32(v21, __ T16B, v21);
      __ rev32(v22, __ T16B, v22);
      __ rev32(v23, __ T16B, v23);
      __ rev32(v24, __ T16B, v24);
      __ ld1(v25, v26, v27, v28, __ T16B, __ post(key, 64));
      __ rev32(v25, __ T16B, v25);
      __ rev32(v26, __ T16B, v26);
      __ rev32(v27, __ T16B, v27);
      __ rev32(v28, __ T16B, v28);
      __ ld1(v29, v30, __ T16B, key);
      __ rev32(v29, __ T16B, v29);
      __ rev32(v30, __ T16B, v30);

    __ BIND(L_aes_loop);
      __ ld1(v0, __ T16B, __ post(from, 16));
      __ orr(v1, __ T16B, v0, v0);

      __ br(Assembler::CC, L_rounds_44);
      __ br(Assembler::EQ, L_rounds_52);

      __ aesd(v0, v17); __ aesimc(v0, v0);
      __ aesd(v0, v18); __ aesimc(v0, v0);
    __ BIND(L_rounds_52);
      __ aesd(v0, v19); __ aesimc(v0, v0);
      __ aesd(v0, v20); __ aesimc(v0, v0);
    __ BIND(L_rounds_44);
      __ aesd(v0, v21); __ aesimc(v0, v0);
      __ aesd(v0, v22); __ aesimc(v0, v0);
      __ aesd(v0, v23); __ aesimc(v0, v0);
      __ aesd(v0, v24); __ aesimc(v0, v0);
      __ aesd(v0, v25); __ aesimc(v0, v0);
      __ aesd(v0, v26); __ aesimc(v0, v0);
      __ aesd(v0, v27); __ aesimc(v0, v0);
      __ aesd(v0, v28); __ aesimc(v0, v0);
      __ aesd(v0, v29); __ aesimc(v0, v0);
      __ aesd(v0, v30);
      __ eor(v0, __ T16B, v0, v31);
      __ eor(v0, __ T16B, v0, v2);

      __ st1(v0, __ T16B, __ post(to, 16));
      __ orr(v2, __ T16B, v1, v1);

      __ subw(len_reg, len_reg, 16);
      __ cbnzw(len_reg, L_aes_loop);

      __ st1(v2, __ T16B, rvec);

      __ mov(r0, rscratch2);

      __ leave();
      __ ret(lr);

    return start;
  }

  // Arguments:
  //
  // Inputs:
  //   c_rarg0   - byte[]  source+offset
  //   c_rarg1   - int[]   SHA.state
  //   c_rarg2   - int     offset
  //   c_rarg3   - int     limit
  //
  address generate_sha1_implCompress(bool multi_block, const char *name) {
    __ align(CodeEntryAlignment);
    StubCodeMark mark(this, "StubRoutines", name);
    address start = __ pc();

    Register buf   = c_rarg0;
    Register state = c_rarg1;
    Register ofs   = c_rarg2;
    Register limit = c_rarg3;

    Label keys;
    Label sha1_loop;

    // load the keys into v0..v3
    __ adr(rscratch1, keys);
    __ ld4r(v0, v1, v2, v3, __ T4S, Address(rscratch1));
    // load 5 words state into v6, v7
    __ ldrq(v6, Address(state, 0));
    __ ldrs(v7, Address(state, 16));


    __ BIND(sha1_loop);
    // load 64 bytes of data into v16..v19
    __ ld1(v16, v17, v18, v19, __ T4S, multi_block ? __ post(buf, 64) : buf);
    __ rev32(v16, __ T16B, v16);
    __ rev32(v17, __ T16B, v17);
    __ rev32(v18, __ T16B, v18);
    __ rev32(v19, __ T16B, v19);

    // do the sha1
    __ addv(v4, __ T4S, v16, v0);
    __ orr(v20, __ T16B, v6, v6);

    FloatRegister d0 = v16;
    FloatRegister d1 = v17;
    FloatRegister d2 = v18;
    FloatRegister d3 = v19;

    for (int round = 0; round < 20; round++) {
      FloatRegister tmp1 = (round & 1) ? v4 : v5;
      FloatRegister tmp2 = (round & 1) ? v21 : v22;
      FloatRegister tmp3 = round ? ((round & 1) ? v22 : v21) : v7;
      FloatRegister tmp4 = (round & 1) ? v5 : v4;
      FloatRegister key = (round < 4) ? v0 : ((round < 9) ? v1 : ((round < 14) ? v2 : v3));

      if (round < 16) __ sha1su0(d0, __ T4S, d1, d2);
      if (round < 19) __ addv(tmp1, __ T4S, d1, key);
      __ sha1h(tmp2, __ T4S, v20);
      if (round < 5)
        __ sha1c(v20, __ T4S, tmp3, tmp4);
      else if (round < 10 || round >= 15)
        __ sha1p(v20, __ T4S, tmp3, tmp4);
      else
        __ sha1m(v20, __ T4S, tmp3, tmp4);
      if (round < 16) __ sha1su1(d0, __ T4S, d3);

      tmp1 = d0; d0 = d1; d1 = d2; d2 = d3; d3 = tmp1;
    }

    __ addv(v7, __ T2S, v7, v21);
    __ addv(v6, __ T4S, v6, v20);

    if (multi_block) {
      __ add(ofs, ofs, 64);
      __ cmp(ofs, limit);
      __ br(Assembler::LE, sha1_loop);
      __ mov(c_rarg0, ofs); // return ofs
    }

    __ strq(v6, Address(state, 0));
    __ strs(v7, Address(state, 16));

    __ ret(lr);

    __ bind(keys);
    __ emit_int32(0x5a827999);
    __ emit_int32(0x6ed9eba1);
    __ emit_int32(0x8f1bbcdc);
    __ emit_int32(0xca62c1d6);

    return start;
  }


  // Arguments:
  //
  // Inputs:
  //   c_rarg0   - byte[]  source+offset
  //   c_rarg1   - int[]   SHA.state
  //   c_rarg2   - int     offset
  //   c_rarg3   - int     limit
  //
  address generate_sha256_implCompress(bool multi_block, const char *name) {
    static const uint32_t round_consts[64] = {
      0x428a2f98, 0x71374491, 0xb5c0fbcf, 0xe9b5dba5,
      0x3956c25b, 0x59f111f1, 0x923f82a4, 0xab1c5ed5,
      0xd807aa98, 0x12835b01, 0x243185be, 0x550c7dc3,
      0x72be5d74, 0x80deb1fe, 0x9bdc06a7, 0xc19bf174,
      0xe49b69c1, 0xefbe4786, 0x0fc19dc6, 0x240ca1cc,
      0x2de92c6f, 0x4a7484aa, 0x5cb0a9dc, 0x76f988da,
      0x983e5152, 0xa831c66d, 0xb00327c8, 0xbf597fc7,
      0xc6e00bf3, 0xd5a79147, 0x06ca6351, 0x14292967,
      0x27b70a85, 0x2e1b2138, 0x4d2c6dfc, 0x53380d13,
      0x650a7354, 0x766a0abb, 0x81c2c92e, 0x92722c85,
      0xa2bfe8a1, 0xa81a664b, 0xc24b8b70, 0xc76c51a3,
      0xd192e819, 0xd6990624, 0xf40e3585, 0x106aa070,
      0x19a4c116, 0x1e376c08, 0x2748774c, 0x34b0bcb5,
      0x391c0cb3, 0x4ed8aa4a, 0x5b9cca4f, 0x682e6ff3,
      0x748f82ee, 0x78a5636f, 0x84c87814, 0x8cc70208,
      0x90befffa, 0xa4506ceb, 0xbef9a3f7, 0xc67178f2,
    };
    __ align(CodeEntryAlignment);
    StubCodeMark mark(this, "StubRoutines", name);
    address start = __ pc();

    Register buf   = c_rarg0;
    Register state = c_rarg1;
    Register ofs   = c_rarg2;
    Register limit = c_rarg3;

    Label sha1_loop;

    __ stpd(v8, v9, __ pre(sp, -32));
    __ stpd(v10, v11, Address(sp, 16));

// dga == v0
// dgb == v1
// dg0 == v2
// dg1 == v3
// dg2 == v4
// t0 == v6
// t1 == v7

    // load 16 keys to v16..v31
    __ lea(rscratch1, ExternalAddress((address)round_consts));
    __ ld1(v16, v17, v18, v19, __ T4S, __ post(rscratch1, 64));
    __ ld1(v20, v21, v22, v23, __ T4S, __ post(rscratch1, 64));
    __ ld1(v24, v25, v26, v27, __ T4S, __ post(rscratch1, 64));
    __ ld1(v28, v29, v30, v31, __ T4S, rscratch1);

    // load 8 words (256 bits) state
    __ ldpq(v0, v1, state);

    __ BIND(sha1_loop);
    // load 64 bytes of data into v8..v11
    __ ld1(v8, v9, v10, v11, __ T4S, multi_block ? __ post(buf, 64) : buf);
    __ rev32(v8, __ T16B, v8);
    __ rev32(v9, __ T16B, v9);
    __ rev32(v10, __ T16B, v10);
    __ rev32(v11, __ T16B, v11);

    __ addv(v6, __ T4S, v8, v16);
    __ orr(v2, __ T16B, v0, v0);
    __ orr(v3, __ T16B, v1, v1);

    FloatRegister d0 = v8;
    FloatRegister d1 = v9;
    FloatRegister d2 = v10;
    FloatRegister d3 = v11;


    for (int round = 0; round < 16; round++) {
      FloatRegister tmp1 = (round & 1) ? v6 : v7;
      FloatRegister tmp2 = (round & 1) ? v7 : v6;
      FloatRegister tmp3 = (round & 1) ? v2 : v4;
      FloatRegister tmp4 = (round & 1) ? v4 : v2;

      if (round < 12) __ sha256su0(d0, __ T4S, d1);
       __ orr(v4, __ T16B, v2, v2);
      if (round < 15)
        __ addv(tmp1, __ T4S, d1, as_FloatRegister(round + 17));
      __ sha256h(v2, __ T4S, v3, tmp2);
      __ sha256h2(v3, __ T4S, v4, tmp2);
      if (round < 12) __ sha256su1(d0, __ T4S, d2, d3);

      tmp1 = d0; d0 = d1; d1 = d2; d2 = d3; d3 = tmp1;
    }

    __ addv(v0, __ T4S, v0, v2);
    __ addv(v1, __ T4S, v1, v3);

    if (multi_block) {
      __ add(ofs, ofs, 64);
      __ cmp(ofs, limit);
      __ br(Assembler::LE, sha1_loop);
      __ mov(c_rarg0, ofs); // return ofs
    }

    __ ldpd(v10, v11, Address(sp, 16));
    __ ldpd(v8, v9, __ post(sp, 32));

    __ stpq(v0, v1, state);

    __ ret(lr);

    return start;
  }

  // Safefetch stubs.
  void generate_safefetch(const char* name, int size, address* entry,
                          address* fault_pc, address* continuation_pc) {
    // safefetch signatures:
    //   int      SafeFetch32(int*      adr, int      errValue);
    //   intptr_t SafeFetchN (intptr_t* adr, intptr_t errValue);
    //
    // arguments:
    //   c_rarg0 = adr
    //   c_rarg1 = errValue
    //
    // result:
    //   PPC_RET  = *adr or errValue

    StubCodeMark mark(this, "StubRoutines", name);

    // Entry point, pc or function descriptor.
    *entry = __ pc();

    // Load *adr into c_rarg1, may fault.
    *fault_pc = __ pc();
    switch (size) {
      case 4:
        // int32_t
        __ ldrw(c_rarg1, Address(c_rarg0, 0));
        break;
      case 8:
        // int64_t
        __ ldr(c_rarg1, Address(c_rarg0, 0));
        break;
      default:
        ShouldNotReachHere();
    }

    // return errValue or *adr
    *continuation_pc = __ pc();
    __ mov(r0, c_rarg1);
    __ ret(lr);
  }

  /**
   *  Arguments:
   *
   * Inputs:
   *   c_rarg0   - int crc
   *   c_rarg1   - byte* buf
   *   c_rarg2   - int length
   *
   * Ouput:
   *       rax   - int crc result
   */
  address generate_updateBytesCRC32() {
    assert(UseCRC32Intrinsics, "what are we doing here?");

    __ align(CodeEntryAlignment);
    StubCodeMark mark(this, "StubRoutines", "updateBytesCRC32");

    address start = __ pc();

    const Register crc   = c_rarg0;  // crc
    const Register buf   = c_rarg1;  // source java byte array address
    const Register len   = c_rarg2;  // length
    const Register table0 = c_rarg3; // crc_table address
    const Register table1 = c_rarg4;
    const Register table2 = c_rarg5;
    const Register table3 = c_rarg6;
    const Register tmp3 = c_rarg7;

    BLOCK_COMMENT("Entry:");
    __ enter(); // required for proper stackwalking of RuntimeStub frame

    __ kernel_crc32(crc, buf, len,
              table0, table1, table2, table3, rscratch1, rscratch2, tmp3);

    __ leave(); // required for proper stackwalking of RuntimeStub frame
    __ ret(lr);

    return start;
  }

  /**
   *  Arguments:
   *
   * Inputs:
   *   c_rarg0   - int crc
   *   c_rarg1   - byte* buf
   *   c_rarg2   - int length
   *   c_rarg3   - int* table
   *
   * Ouput:
   *       r0   - int crc result
   */
  address generate_updateBytesCRC32C() {
    assert(UseCRC32CIntrinsics, "what are we doing here?");

    __ align(CodeEntryAlignment);
    StubCodeMark mark(this, "StubRoutines", "updateBytesCRC32C");

    address start = __ pc();

    const Register crc   = c_rarg0;  // crc
    const Register buf   = c_rarg1;  // source java byte array address
    const Register len   = c_rarg2;  // length
    const Register table0 = c_rarg3; // crc_table address
    const Register table1 = c_rarg4;
    const Register table2 = c_rarg5;
    const Register table3 = c_rarg6;
    const Register tmp3 = c_rarg7;

    BLOCK_COMMENT("Entry:");
    __ enter(); // required for proper stackwalking of RuntimeStub frame

    __ kernel_crc32c(crc, buf, len,
              table0, table1, table2, table3, rscratch1, rscratch2, tmp3);

    __ leave(); // required for proper stackwalking of RuntimeStub frame
    __ ret(lr);

    return start;
  }

  /***
   *  Arguments:
   *
   *  Inputs:
   *   c_rarg0   - int   adler
   *   c_rarg1   - byte* buff
   *   c_rarg2   - int   len
   *
   * Output:
   *   c_rarg0   - int adler result
   */
  address generate_updateBytesAdler32() {
    __ align(CodeEntryAlignment);
    StubCodeMark mark(this, "StubRoutines", "updateBytesAdler32");
    address start = __ pc();

    Label L_simple_by1_loop, L_nmax, L_nmax_loop, L_by16, L_by16_loop, L_by1_loop, L_do_mod, L_combine, L_by1;

    // Aliases
    Register adler  = c_rarg0;
    Register s1     = c_rarg0;
    Register s2     = c_rarg3;
    Register buff   = c_rarg1;
    Register len    = c_rarg2;
    Register nmax  = r4;
    Register base  = r5;
    Register count = r6;
    Register temp0 = rscratch1;
    Register temp1 = rscratch2;
    FloatRegister vbytes = v0;
    FloatRegister vs1acc = v1;
    FloatRegister vs2acc = v2;
    FloatRegister vtable = v3;

    // Max number of bytes we can process before having to take the mod
    // 0x15B0 is 5552 in decimal, the largest n such that 255n(n+1)/2 + (n+1)(BASE-1) <= 2^32-1
    unsigned long BASE = 0xfff1;
    unsigned long NMAX = 0x15B0;

    __ mov(base, BASE);
    __ mov(nmax, NMAX);

    // Load accumulation coefficients for the upper 16 bits
    __ lea(temp0, ExternalAddress((address) StubRoutines::aarch64::_adler_table));
    __ ld1(vtable, __ T16B, Address(temp0));

    // s1 is initialized to the lower 16 bits of adler
    // s2 is initialized to the upper 16 bits of adler
    __ ubfx(s2, adler, 16, 16);  // s2 = ((adler >> 16) & 0xffff)
    __ uxth(s1, adler);          // s1 = (adler & 0xffff)

    // The pipelined loop needs at least 16 elements for 1 iteration
    // It does check this, but it is more effective to skip to the cleanup loop
    __ cmp(len, (u1)16);
    __ br(Assembler::HS, L_nmax);
    __ cbz(len, L_combine);

    __ bind(L_simple_by1_loop);
    __ ldrb(temp0, Address(__ post(buff, 1)));
    __ add(s1, s1, temp0);
    __ add(s2, s2, s1);
    __ subs(len, len, 1);
    __ br(Assembler::HI, L_simple_by1_loop);

    // s1 = s1 % BASE
    __ subs(temp0, s1, base);
    __ csel(s1, temp0, s1, Assembler::HS);

    // s2 = s2 % BASE
    __ lsr(temp0, s2, 16);
    __ lsl(temp1, temp0, 4);
    __ sub(temp1, temp1, temp0);
    __ add(s2, temp1, s2, ext::uxth);

    __ subs(temp0, s2, base);
    __ csel(s2, temp0, s2, Assembler::HS);

    __ b(L_combine);

    __ bind(L_nmax);
    __ subs(len, len, nmax);
    __ sub(count, nmax, 16);
    __ br(Assembler::LO, L_by16);

    __ bind(L_nmax_loop);

    generate_updateBytesAdler32_accum(s1, s2, buff, temp0, temp1,
                                      vbytes, vs1acc, vs2acc, vtable);

    __ subs(count, count, 16);
    __ br(Assembler::HS, L_nmax_loop);

    // s1 = s1 % BASE
    __ lsr(temp0, s1, 16);
    __ lsl(temp1, temp0, 4);
    __ sub(temp1, temp1, temp0);
    __ add(temp1, temp1, s1, ext::uxth);

    __ lsr(temp0, temp1, 16);
    __ lsl(s1, temp0, 4);
    __ sub(s1, s1, temp0);
    __ add(s1, s1, temp1, ext:: uxth);

    __ subs(temp0, s1, base);
    __ csel(s1, temp0, s1, Assembler::HS);

    // s2 = s2 % BASE
    __ lsr(temp0, s2, 16);
    __ lsl(temp1, temp0, 4);
    __ sub(temp1, temp1, temp0);
    __ add(temp1, temp1, s2, ext::uxth);

    __ lsr(temp0, temp1, 16);
    __ lsl(s2, temp0, 4);
    __ sub(s2, s2, temp0);
    __ add(s2, s2, temp1, ext:: uxth);

    __ subs(temp0, s2, base);
    __ csel(s2, temp0, s2, Assembler::HS);

    __ subs(len, len, nmax);
    __ sub(count, nmax, 16);
    __ br(Assembler::HS, L_nmax_loop);

    __ bind(L_by16);
    __ adds(len, len, count);
    __ br(Assembler::LO, L_by1);

    __ bind(L_by16_loop);

    generate_updateBytesAdler32_accum(s1, s2, buff, temp0, temp1,
                                      vbytes, vs1acc, vs2acc, vtable);

    __ subs(len, len, 16);
    __ br(Assembler::HS, L_by16_loop);

    __ bind(L_by1);
    __ adds(len, len, 15);
    __ br(Assembler::LO, L_do_mod);

    __ bind(L_by1_loop);
    __ ldrb(temp0, Address(__ post(buff, 1)));
    __ add(s1, temp0, s1);
    __ add(s2, s2, s1);
    __ subs(len, len, 1);
    __ br(Assembler::HS, L_by1_loop);

    __ bind(L_do_mod);
    // s1 = s1 % BASE
    __ lsr(temp0, s1, 16);
    __ lsl(temp1, temp0, 4);
    __ sub(temp1, temp1, temp0);
    __ add(temp1, temp1, s1, ext::uxth);

    __ lsr(temp0, temp1, 16);
    __ lsl(s1, temp0, 4);
    __ sub(s1, s1, temp0);
    __ add(s1, s1, temp1, ext:: uxth);

    __ subs(temp0, s1, base);
    __ csel(s1, temp0, s1, Assembler::HS);

    // s2 = s2 % BASE
    __ lsr(temp0, s2, 16);
    __ lsl(temp1, temp0, 4);
    __ sub(temp1, temp1, temp0);
    __ add(temp1, temp1, s2, ext::uxth);

    __ lsr(temp0, temp1, 16);
    __ lsl(s2, temp0, 4);
    __ sub(s2, s2, temp0);
    __ add(s2, s2, temp1, ext:: uxth);

    __ subs(temp0, s2, base);
    __ csel(s2, temp0, s2, Assembler::HS);

    // Combine lower bits and higher bits
    __ bind(L_combine);
    __ orr(s1, s1, s2, Assembler::LSL, 16); // adler = s1 | (s2 << 16)

    __ ret(lr);

    return start;
  }

  void generate_updateBytesAdler32_accum(Register s1, Register s2, Register buff,
          Register temp0, Register temp1, FloatRegister vbytes,
          FloatRegister vs1acc, FloatRegister vs2acc, FloatRegister vtable) {
    // Below is a vectorized implementation of updating s1 and s2 for 16 bytes.
    // We use b1, b2, ..., b16 to denote the 16 bytes loaded in each iteration.
    // In non-vectorized code, we update s1 and s2 as:
    //   s1 <- s1 + b1
    //   s2 <- s2 + s1
    //   s1 <- s1 + b2
    //   s2 <- s2 + b1
    //   ...
    //   s1 <- s1 + b16
    //   s2 <- s2 + s1
    // Putting above assignments together, we have:
    //   s1_new = s1 + b1 + b2 + ... + b16
    //   s2_new = s2 + (s1 + b1) + (s1 + b1 + b2) + ... + (s1 + b1 + b2 + ... + b16)
    //          = s2 + s1 * 16 + (b1 * 16 + b2 * 15 + ... + b16 * 1)
    //          = s2 + s1 * 16 + (b1, b2, ... b16) dot (16, 15, ... 1)
    __ ld1(vbytes, __ T16B, Address(__ post(buff, 16)));

    // s2 = s2 + s1 * 16
    __ add(s2, s2, s1, Assembler::LSL, 4);

    // vs1acc = b1 + b2 + b3 + ... + b16
    // vs2acc = (b1 * 16) + (b2 * 15) + (b3 * 14) + ... + (b16 * 1)
    __ umullv(vs2acc, __ T8B, vtable, vbytes);
    __ umlalv(vs2acc, __ T16B, vtable, vbytes);
    __ uaddlv(vs1acc, __ T16B, vbytes);
    __ uaddlv(vs2acc, __ T8H, vs2acc);

    // s1 = s1 + vs1acc, s2 = s2 + vs2acc
    __ fmovd(temp0, vs1acc);
    __ fmovd(temp1, vs2acc);
    __ add(s1, s1, temp0);
    __ add(s2, s2, temp1);
  }

  /**
   *  Arguments:
   *
   *  Input:
   *    c_rarg0   - x address
   *    c_rarg1   - x length
   *    c_rarg2   - y address
   *    c_rarg3   - y lenth
   *    c_rarg4   - z address
   *    c_rarg5   - z length
   */
  address generate_multiplyToLen() {
    __ align(CodeEntryAlignment);
    StubCodeMark mark(this, "StubRoutines", "multiplyToLen");

    address start = __ pc();
    const Register x     = r0;
    const Register xlen  = r1;
    const Register y     = r2;
    const Register ylen  = r3;
    const Register z     = r4;
    const Register zlen  = r5;

    const Register tmp1  = r10;
    const Register tmp2  = r11;
    const Register tmp3  = r12;
    const Register tmp4  = r13;
    const Register tmp5  = r14;
    const Register tmp6  = r15;
    const Register tmp7  = r16;

    BLOCK_COMMENT("Entry:");
    __ enter(); // required for proper stackwalking of RuntimeStub frame
    __ multiply_to_len(x, xlen, y, ylen, z, zlen, tmp1, tmp2, tmp3, tmp4, tmp5, tmp6, tmp7);
    __ leave(); // required for proper stackwalking of RuntimeStub frame
    __ ret(lr);

    return start;
  }

  address generate_squareToLen() {
    // squareToLen algorithm for sizes 1..127 described in java code works
    // faster than multiply_to_len on some CPUs and slower on others, but
    // multiply_to_len shows a bit better overall results
    __ align(CodeEntryAlignment);
    StubCodeMark mark(this, "StubRoutines", "squareToLen");
    address start = __ pc();

    const Register x     = r0;
    const Register xlen  = r1;
    const Register z     = r2;
    const Register zlen  = r3;
    const Register y     = r4; // == x
    const Register ylen  = r5; // == xlen

    const Register tmp1  = r10;
    const Register tmp2  = r11;
    const Register tmp3  = r12;
    const Register tmp4  = r13;
    const Register tmp5  = r14;
    const Register tmp6  = r15;
    const Register tmp7  = r16;

    RegSet spilled_regs = RegSet::of(y, ylen);
    BLOCK_COMMENT("Entry:");
    __ enter();
    __ push(spilled_regs, sp);
    __ mov(y, x);
    __ mov(ylen, xlen);
    __ multiply_to_len(x, xlen, y, ylen, z, zlen, tmp1, tmp2, tmp3, tmp4, tmp5, tmp6, tmp7);
    __ pop(spilled_regs, sp);
    __ leave();
    __ ret(lr);
    return start;
  }

  address generate_mulAdd() {
    __ align(CodeEntryAlignment);
    StubCodeMark mark(this, "StubRoutines", "mulAdd");

    address start = __ pc();

    const Register out     = r0;
    const Register in      = r1;
    const Register offset  = r2;
    const Register len     = r3;
    const Register k       = r4;

    BLOCK_COMMENT("Entry:");
    __ enter();
    __ mul_add(out, in, offset, len, k);
    __ leave();
    __ ret(lr);

    return start;
  }

  void ghash_multiply(FloatRegister result_lo, FloatRegister result_hi,
                      FloatRegister a, FloatRegister b, FloatRegister a1_xor_a0,
                      FloatRegister tmp1, FloatRegister tmp2, FloatRegister tmp3, FloatRegister tmp4) {
    // Karatsuba multiplication performs a 128*128 -> 256-bit
    // multiplication in three 128-bit multiplications and a few
    // additions.
    //
    // (C1:C0) = A1*B1, (D1:D0) = A0*B0, (E1:E0) = (A0+A1)(B0+B1)
    // (A1:A0)(B1:B0) = C1:(C0+C1+D1+E1):(D1+C0+D0+E0):D0
    //
    // Inputs:
    //
    // A0 in a.d[0]     (subkey)
    // A1 in a.d[1]
    // (A1+A0) in a1_xor_a0.d[0]
    //
    // B0 in b.d[0]     (state)
    // B1 in b.d[1]

    __ ext(tmp1, __ T16B, b, b, 0x08);
    __ pmull2(result_hi, __ T1Q, b, a, __ T2D);  // A1*B1
    __ eor(tmp1, __ T16B, tmp1, b);            // (B1+B0)
    __ pmull(result_lo,  __ T1Q, b, a, __ T1D);  // A0*B0
    __ pmull(tmp2, __ T1Q, tmp1, a1_xor_a0, __ T1D); // (A1+A0)(B1+B0)

    __ ext(tmp4, __ T16B, result_lo, result_hi, 0x08);
    __ eor(tmp3, __ T16B, result_hi, result_lo); // A1*B1+A0*B0
    __ eor(tmp2, __ T16B, tmp2, tmp4);
    __ eor(tmp2, __ T16B, tmp2, tmp3);

    // Register pair <result_hi:result_lo> holds the result of carry-less multiplication
    __ ins(result_hi, __ D, tmp2, 0, 1);
    __ ins(result_lo, __ D, tmp2, 1, 0);
  }

  void ghash_reduce(FloatRegister result, FloatRegister lo, FloatRegister hi,
                    FloatRegister p, FloatRegister z, FloatRegister t1) {
    const FloatRegister t0 = result;

    // The GCM field polynomial f is z^128 + p(z), where p =
    // z^7+z^2+z+1.
    //
    //    z^128 === -p(z)  (mod (z^128 + p(z)))
    //
    // so, given that the product we're reducing is
    //    a == lo + hi * z^128
    // substituting,
    //      === lo - hi * p(z)  (mod (z^128 + p(z)))
    //
    // we reduce by multiplying hi by p(z) and subtracting the result
    // from (i.e. XORing it with) lo.  Because p has no nonzero high
    // bits we can do this with two 64-bit multiplications, lo*p and
    // hi*p.

    __ pmull2(t0, __ T1Q, hi, p, __ T2D);
    __ ext(t1, __ T16B, t0, z, 8);
    __ eor(hi, __ T16B, hi, t1);
    __ ext(t1, __ T16B, z, t0, 8);
    __ eor(lo, __ T16B, lo, t1);
    __ pmull(t0, __ T1Q, hi, p, __ T1D);
    __ eor(result, __ T16B, lo, t0);
  }

  address generate_has_negatives(address &has_negatives_long) {
    const u1 large_loop_size = 64;
    const uint64_t UPPER_BIT_MASK=0x8080808080808080;
    int dcache_line = VM_Version::dcache_line_size();

    Register ary1 = r1, len = r2, result = r0;

    __ align(CodeEntryAlignment);

    StubCodeMark mark(this, "StubRoutines", "has_negatives");

    address entry = __ pc();

    __ enter();

  Label RET_TRUE, RET_TRUE_NO_POP, RET_FALSE, ALIGNED, LOOP16, CHECK_16, DONE,
        LARGE_LOOP, POST_LOOP16, LEN_OVER_15, LEN_OVER_8, POST_LOOP16_LOAD_TAIL;

  __ cmp(len, (u1)15);
  __ br(Assembler::GT, LEN_OVER_15);
  // The only case when execution falls into this code is when pointer is near
  // the end of memory page and we have to avoid reading next page
  __ add(ary1, ary1, len);
  __ subs(len, len, 8);
  __ br(Assembler::GT, LEN_OVER_8);
  __ ldr(rscratch2, Address(ary1, -8));
  __ sub(rscratch1, zr, len, __ LSL, 3);  // LSL 3 is to get bits from bytes.
  __ lsrv(rscratch2, rscratch2, rscratch1);
  __ tst(rscratch2, UPPER_BIT_MASK);
  __ cset(result, Assembler::NE);
  __ leave();
  __ ret(lr);
  __ bind(LEN_OVER_8);
  __ ldp(rscratch1, rscratch2, Address(ary1, -16));
  __ sub(len, len, 8); // no data dep., then sub can be executed while loading
  __ tst(rscratch2, UPPER_BIT_MASK);
  __ br(Assembler::NE, RET_TRUE_NO_POP);
  __ sub(rscratch2, zr, len, __ LSL, 3); // LSL 3 is to get bits from bytes
  __ lsrv(rscratch1, rscratch1, rscratch2);
  __ tst(rscratch1, UPPER_BIT_MASK);
  __ cset(result, Assembler::NE);
  __ leave();
  __ ret(lr);

  Register tmp1 = r3, tmp2 = r4, tmp3 = r5, tmp4 = r6, tmp5 = r7, tmp6 = r10;
  const RegSet spilled_regs = RegSet::range(tmp1, tmp5) + tmp6;

  has_negatives_long = __ pc(); // 2nd entry point

  __ enter();

  __ bind(LEN_OVER_15);
    __ push(spilled_regs, sp);
    __ andr(rscratch2, ary1, 15); // check pointer for 16-byte alignment
    __ cbz(rscratch2, ALIGNED);
    __ ldp(tmp6, tmp1, Address(ary1));
    __ mov(tmp5, 16);
    __ sub(rscratch1, tmp5, rscratch2); // amount of bytes until aligned address
    __ add(ary1, ary1, rscratch1);
    __ sub(len, len, rscratch1);
    __ orr(tmp6, tmp6, tmp1);
    __ tst(tmp6, UPPER_BIT_MASK);
    __ br(Assembler::NE, RET_TRUE);

  __ bind(ALIGNED);
    __ cmp(len, large_loop_size);
    __ br(Assembler::LT, CHECK_16);
    // Perform 16-byte load as early return in pre-loop to handle situation
    // when initially aligned large array has negative values at starting bytes,
    // so LARGE_LOOP would do 4 reads instead of 1 (in worst case), which is
    // slower. Cases with negative bytes further ahead won't be affected that
    // much. In fact, it'll be faster due to early loads, less instructions and
    // less branches in LARGE_LOOP.
    __ ldp(tmp6, tmp1, Address(__ post(ary1, 16)));
    __ sub(len, len, 16);
    __ orr(tmp6, tmp6, tmp1);
    __ tst(tmp6, UPPER_BIT_MASK);
    __ br(Assembler::NE, RET_TRUE);
    __ cmp(len, large_loop_size);
    __ br(Assembler::LT, CHECK_16);

    if (SoftwarePrefetchHintDistance >= 0
        && SoftwarePrefetchHintDistance >= dcache_line) {
      // initial prefetch
      __ prfm(Address(ary1, SoftwarePrefetchHintDistance - dcache_line));
    }
  __ bind(LARGE_LOOP);
    if (SoftwarePrefetchHintDistance >= 0) {
      __ prfm(Address(ary1, SoftwarePrefetchHintDistance));
    }
    // Issue load instructions first, since it can save few CPU/MEM cycles, also
    // instead of 4 triples of "orr(...), addr(...);cbnz(...);" (for each ldp)
    // better generate 7 * orr(...) + 1 andr(...) + 1 cbnz(...) which saves 3
    // instructions per cycle and have less branches, but this approach disables
    // early return, thus, all 64 bytes are loaded and checked every time.
    __ ldp(tmp2, tmp3, Address(ary1));
    __ ldp(tmp4, tmp5, Address(ary1, 16));
    __ ldp(rscratch1, rscratch2, Address(ary1, 32));
    __ ldp(tmp6, tmp1, Address(ary1, 48));
    __ add(ary1, ary1, large_loop_size);
    __ sub(len, len, large_loop_size);
    __ orr(tmp2, tmp2, tmp3);
    __ orr(tmp4, tmp4, tmp5);
    __ orr(rscratch1, rscratch1, rscratch2);
    __ orr(tmp6, tmp6, tmp1);
    __ orr(tmp2, tmp2, tmp4);
    __ orr(rscratch1, rscratch1, tmp6);
    __ orr(tmp2, tmp2, rscratch1);
    __ tst(tmp2, UPPER_BIT_MASK);
    __ br(Assembler::NE, RET_TRUE);
    __ cmp(len, large_loop_size);
    __ br(Assembler::GE, LARGE_LOOP);

  __ bind(CHECK_16); // small 16-byte load pre-loop
    __ cmp(len, (u1)16);
    __ br(Assembler::LT, POST_LOOP16);

  __ bind(LOOP16); // small 16-byte load loop
    __ ldp(tmp2, tmp3, Address(__ post(ary1, 16)));
    __ sub(len, len, 16);
    __ orr(tmp2, tmp2, tmp3);
    __ tst(tmp2, UPPER_BIT_MASK);
    __ br(Assembler::NE, RET_TRUE);
    __ cmp(len, (u1)16);
    __ br(Assembler::GE, LOOP16); // 16-byte load loop end

  __ bind(POST_LOOP16); // 16-byte aligned, so we can read unconditionally
    __ cmp(len, (u1)8);
    __ br(Assembler::LE, POST_LOOP16_LOAD_TAIL);
    __ ldr(tmp3, Address(__ post(ary1, 8)));
    __ sub(len, len, 8);
    __ tst(tmp3, UPPER_BIT_MASK);
    __ br(Assembler::NE, RET_TRUE);

  __ bind(POST_LOOP16_LOAD_TAIL);
    __ cbz(len, RET_FALSE); // Can't shift left by 64 when len==0
    __ ldr(tmp1, Address(ary1));
    __ mov(tmp2, 64);
    __ sub(tmp4, tmp2, len, __ LSL, 3);
    __ lslv(tmp1, tmp1, tmp4);
    __ tst(tmp1, UPPER_BIT_MASK);
    __ br(Assembler::NE, RET_TRUE);
    // Fallthrough

  __ bind(RET_FALSE);
    __ pop(spilled_regs, sp);
    __ leave();
    __ mov(result, zr);
    __ ret(lr);

  __ bind(RET_TRUE);
    __ pop(spilled_regs, sp);
  __ bind(RET_TRUE_NO_POP);
    __ leave();
    __ mov(result, 1);
    __ ret(lr);

  __ bind(DONE);
    __ pop(spilled_regs, sp);
    __ leave();
    __ ret(lr);
    return entry;
  }

  void generate_large_array_equals_loop_nonsimd(int loopThreshold,
        bool usePrefetch, Label &NOT_EQUAL) {
    Register a1 = r1, a2 = r2, result = r0, cnt1 = r10, tmp1 = rscratch1,
        tmp2 = rscratch2, tmp3 = r3, tmp4 = r4, tmp5 = r5, tmp6 = r11,
        tmp7 = r12, tmp8 = r13;
    Label LOOP;

    __ ldp(tmp1, tmp3, Address(__ post(a1, 2 * wordSize)));
    __ ldp(tmp2, tmp4, Address(__ post(a2, 2 * wordSize)));
    __ bind(LOOP);
    if (usePrefetch) {
      __ prfm(Address(a1, SoftwarePrefetchHintDistance));
      __ prfm(Address(a2, SoftwarePrefetchHintDistance));
    }
    __ ldp(tmp5, tmp7, Address(__ post(a1, 2 * wordSize)));
    __ eor(tmp1, tmp1, tmp2);
    __ eor(tmp3, tmp3, tmp4);
    __ ldp(tmp6, tmp8, Address(__ post(a2, 2 * wordSize)));
    __ orr(tmp1, tmp1, tmp3);
    __ cbnz(tmp1, NOT_EQUAL);
    __ ldp(tmp1, tmp3, Address(__ post(a1, 2 * wordSize)));
    __ eor(tmp5, tmp5, tmp6);
    __ eor(tmp7, tmp7, tmp8);
    __ ldp(tmp2, tmp4, Address(__ post(a2, 2 * wordSize)));
    __ orr(tmp5, tmp5, tmp7);
    __ cbnz(tmp5, NOT_EQUAL);
    __ ldp(tmp5, tmp7, Address(__ post(a1, 2 * wordSize)));
    __ eor(tmp1, tmp1, tmp2);
    __ eor(tmp3, tmp3, tmp4);
    __ ldp(tmp6, tmp8, Address(__ post(a2, 2 * wordSize)));
    __ orr(tmp1, tmp1, tmp3);
    __ cbnz(tmp1, NOT_EQUAL);
    __ ldp(tmp1, tmp3, Address(__ post(a1, 2 * wordSize)));
    __ eor(tmp5, tmp5, tmp6);
    __ sub(cnt1, cnt1, 8 * wordSize);
    __ eor(tmp7, tmp7, tmp8);
    __ ldp(tmp2, tmp4, Address(__ post(a2, 2 * wordSize)));
    // tmp6 is not used. MacroAssembler::subs is used here (rather than
    // cmp) because subs allows an unlimited range of immediate operand.
    __ subs(tmp6, cnt1, loopThreshold);
    __ orr(tmp5, tmp5, tmp7);
    __ cbnz(tmp5, NOT_EQUAL);
    __ br(__ GE, LOOP);
    // post-loop
    __ eor(tmp1, tmp1, tmp2);
    __ eor(tmp3, tmp3, tmp4);
    __ orr(tmp1, tmp1, tmp3);
    __ sub(cnt1, cnt1, 2 * wordSize);
    __ cbnz(tmp1, NOT_EQUAL);
  }

  void generate_large_array_equals_loop_simd(int loopThreshold,
        bool usePrefetch, Label &NOT_EQUAL) {
    Register a1 = r1, a2 = r2, result = r0, cnt1 = r10, tmp1 = rscratch1,
        tmp2 = rscratch2;
    Label LOOP;

    __ bind(LOOP);
    if (usePrefetch) {
      __ prfm(Address(a1, SoftwarePrefetchHintDistance));
      __ prfm(Address(a2, SoftwarePrefetchHintDistance));
    }
    __ ld1(v0, v1, v2, v3, __ T2D, Address(__ post(a1, 4 * 2 * wordSize)));
    __ sub(cnt1, cnt1, 8 * wordSize);
    __ ld1(v4, v5, v6, v7, __ T2D, Address(__ post(a2, 4 * 2 * wordSize)));
    __ subs(tmp1, cnt1, loopThreshold);
    __ eor(v0, __ T16B, v0, v4);
    __ eor(v1, __ T16B, v1, v5);
    __ eor(v2, __ T16B, v2, v6);
    __ eor(v3, __ T16B, v3, v7);
    __ orr(v0, __ T16B, v0, v1);
    __ orr(v1, __ T16B, v2, v3);
    __ orr(v0, __ T16B, v0, v1);
    __ umov(tmp1, v0, __ D, 0);
    __ umov(tmp2, v0, __ D, 1);
    __ orr(tmp1, tmp1, tmp2);
    __ cbnz(tmp1, NOT_EQUAL);
    __ br(__ GE, LOOP);
  }

  // a1 = r1 - array1 address
  // a2 = r2 - array2 address
  // result = r0 - return value. Already contains "false"
  // cnt1 = r10 - amount of elements left to check, reduced by wordSize
  // r3-r5 are reserved temporary registers
  address generate_large_array_equals() {
    Register a1 = r1, a2 = r2, result = r0, cnt1 = r10, tmp1 = rscratch1,
        tmp2 = rscratch2, tmp3 = r3, tmp4 = r4, tmp5 = r5, tmp6 = r11,
        tmp7 = r12, tmp8 = r13;
    Label TAIL, NOT_EQUAL, EQUAL, NOT_EQUAL_NO_POP, NO_PREFETCH_LARGE_LOOP,
        SMALL_LOOP, POST_LOOP;
    const int PRE_LOOP_SIZE = UseSIMDForArrayEquals ? 0 : 16;
    // calculate if at least 32 prefetched bytes are used
    int prefetchLoopThreshold = SoftwarePrefetchHintDistance + 32;
    int nonPrefetchLoopThreshold = (64 + PRE_LOOP_SIZE);
    RegSet spilled_regs = RegSet::range(tmp6, tmp8);
    assert_different_registers(a1, a2, result, cnt1, tmp1, tmp2, tmp3, tmp4,
        tmp5, tmp6, tmp7, tmp8);

    __ align(CodeEntryAlignment);

    StubCodeMark mark(this, "StubRoutines", "large_array_equals");

    address entry = __ pc();
    __ enter();
    __ sub(cnt1, cnt1, wordSize);  // first 8 bytes were loaded outside of stub
    // also advance pointers to use post-increment instead of pre-increment
    __ add(a1, a1, wordSize);
    __ add(a2, a2, wordSize);
    if (AvoidUnalignedAccesses) {
      // both implementations (SIMD/nonSIMD) are using relatively large load
      // instructions (ld1/ldp), which has huge penalty (up to x2 exec time)
      // on some CPUs in case of address is not at least 16-byte aligned.
      // Arrays are 8-byte aligned currently, so, we can make additional 8-byte
      // load if needed at least for 1st address and make if 16-byte aligned.
      Label ALIGNED16;
      __ tbz(a1, 3, ALIGNED16);
      __ ldr(tmp1, Address(__ post(a1, wordSize)));
      __ ldr(tmp2, Address(__ post(a2, wordSize)));
      __ sub(cnt1, cnt1, wordSize);
      __ eor(tmp1, tmp1, tmp2);
      __ cbnz(tmp1, NOT_EQUAL_NO_POP);
      __ bind(ALIGNED16);
    }
    if (UseSIMDForArrayEquals) {
      if (SoftwarePrefetchHintDistance >= 0) {
        __ subs(tmp1, cnt1, prefetchLoopThreshold);
        __ br(__ LE, NO_PREFETCH_LARGE_LOOP);
        generate_large_array_equals_loop_simd(prefetchLoopThreshold,
            /* prfm = */ true, NOT_EQUAL);
        __ subs(zr, cnt1, nonPrefetchLoopThreshold);
        __ br(__ LT, TAIL);
      }
      __ bind(NO_PREFETCH_LARGE_LOOP);
      generate_large_array_equals_loop_simd(nonPrefetchLoopThreshold,
          /* prfm = */ false, NOT_EQUAL);
    } else {
      __ push(spilled_regs, sp);
      if (SoftwarePrefetchHintDistance >= 0) {
        __ subs(tmp1, cnt1, prefetchLoopThreshold);
        __ br(__ LE, NO_PREFETCH_LARGE_LOOP);
        generate_large_array_equals_loop_nonsimd(prefetchLoopThreshold,
            /* prfm = */ true, NOT_EQUAL);
        __ subs(zr, cnt1, nonPrefetchLoopThreshold);
        __ br(__ LT, TAIL);
      }
      __ bind(NO_PREFETCH_LARGE_LOOP);
      generate_large_array_equals_loop_nonsimd(nonPrefetchLoopThreshold,
          /* prfm = */ false, NOT_EQUAL);
    }
    __ bind(TAIL);
      __ cbz(cnt1, EQUAL);
      __ subs(cnt1, cnt1, wordSize);
      __ br(__ LE, POST_LOOP);
    __ bind(SMALL_LOOP);
      __ ldr(tmp1, Address(__ post(a1, wordSize)));
      __ ldr(tmp2, Address(__ post(a2, wordSize)));
      __ subs(cnt1, cnt1, wordSize);
      __ eor(tmp1, tmp1, tmp2);
      __ cbnz(tmp1, NOT_EQUAL);
      __ br(__ GT, SMALL_LOOP);
    __ bind(POST_LOOP);
      __ ldr(tmp1, Address(a1, cnt1));
      __ ldr(tmp2, Address(a2, cnt1));
      __ eor(tmp1, tmp1, tmp2);
      __ cbnz(tmp1, NOT_EQUAL);
    __ bind(EQUAL);
      __ mov(result, true);
    __ bind(NOT_EQUAL);
      if (!UseSIMDForArrayEquals) {
        __ pop(spilled_regs, sp);
      }
    __ bind(NOT_EQUAL_NO_POP);
    __ leave();
    __ ret(lr);
    return entry;
  }

  address generate_dsin_dcos(bool isCos) {
    __ align(CodeEntryAlignment);
    StubCodeMark mark(this, "StubRoutines", isCos ? "libmDcos" : "libmDsin");
    address start = __ pc();
    __ generate_dsin_dcos(isCos, (address)StubRoutines::aarch64::_npio2_hw,
        (address)StubRoutines::aarch64::_two_over_pi,
        (address)StubRoutines::aarch64::_pio2,
        (address)StubRoutines::aarch64::_dsin_coef,
        (address)StubRoutines::aarch64::_dcos_coef);
    return start;
  }

  address generate_dlog() {
    __ align(CodeEntryAlignment);
    StubCodeMark mark(this, "StubRoutines", "dlog");
    address entry = __ pc();
    FloatRegister vtmp0 = v0, vtmp1 = v1, vtmp2 = v2, vtmp3 = v3, vtmp4 = v4,
        vtmp5 = v5, tmpC1 = v16, tmpC2 = v17, tmpC3 = v18, tmpC4 = v19;
    Register tmp1 = r0, tmp2 = r1, tmp3 = r2, tmp4 = r3, tmp5 = r4;
    __ fast_log(vtmp0, vtmp1, vtmp2, vtmp3, vtmp4, vtmp5, tmpC1, tmpC2, tmpC3,
        tmpC4, tmp1, tmp2, tmp3, tmp4, tmp5);
    return entry;
  }

  // code for comparing 16 bytes of strings with same encoding
  void compare_string_16_bytes_same(Label &DIFF1, Label &DIFF2) {
    Register result = r0, str1 = r1, cnt1 = r2, str2 = r3, tmp1 = r10, tmp2 = r11;
    __ ldr(rscratch1, Address(__ post(str1, 8)));
    __ eor(rscratch2, tmp1, tmp2);
    __ ldr(cnt1, Address(__ post(str2, 8)));
    __ cbnz(rscratch2, DIFF1);
    __ ldr(tmp1, Address(__ post(str1, 8)));
    __ eor(rscratch2, rscratch1, cnt1);
    __ ldr(tmp2, Address(__ post(str2, 8)));
    __ cbnz(rscratch2, DIFF2);
  }

  // code for comparing 16 characters of strings with Latin1 and Utf16 encoding
  void compare_string_16_x_LU(Register tmpL, Register tmpU, Label &DIFF1,
      Label &DIFF2) {
    Register cnt1 = r2, tmp2 = r11, tmp3 = r12;
    FloatRegister vtmp = v1, vtmpZ = v0, vtmp3 = v2;

    __ ldrq(vtmp, Address(__ post(tmp2, 16)));
    __ ldr(tmpU, Address(__ post(cnt1, 8)));
    __ zip1(vtmp3, __ T16B, vtmp, vtmpZ);
    // now we have 32 bytes of characters (converted to U) in vtmp:vtmp3

    __ fmovd(tmpL, vtmp3);
    __ eor(rscratch2, tmp3, tmpL);
    __ cbnz(rscratch2, DIFF2);

    __ ldr(tmp3, Address(__ post(cnt1, 8)));
    __ umov(tmpL, vtmp3, __ D, 1);
    __ eor(rscratch2, tmpU, tmpL);
    __ cbnz(rscratch2, DIFF1);

    __ zip2(vtmp, __ T16B, vtmp, vtmpZ);
    __ ldr(tmpU, Address(__ post(cnt1, 8)));
    __ fmovd(tmpL, vtmp);
    __ eor(rscratch2, tmp3, tmpL);
    __ cbnz(rscratch2, DIFF2);

    __ ldr(tmp3, Address(__ post(cnt1, 8)));
    __ umov(tmpL, vtmp, __ D, 1);
    __ eor(rscratch2, tmpU, tmpL);
    __ cbnz(rscratch2, DIFF1);
  }

  // r0  = result
  // r1  = str1
  // r2  = cnt1
  // r3  = str2
  // r4  = cnt2
  // r10 = tmp1
  // r11 = tmp2
  address generate_compare_long_string_different_encoding(bool isLU) {
    __ align(CodeEntryAlignment);
    StubCodeMark mark(this, "StubRoutines", isLU
        ? "compare_long_string_different_encoding LU"
        : "compare_long_string_different_encoding UL");
    address entry = __ pc();
    Label SMALL_LOOP, TAIL, TAIL_LOAD_16, LOAD_LAST, DIFF1, DIFF2,
        DONE, CALCULATE_DIFFERENCE, LARGE_LOOP_PREFETCH, NO_PREFETCH,
        LARGE_LOOP_PREFETCH_REPEAT1, LARGE_LOOP_PREFETCH_REPEAT2;
    Register result = r0, str1 = r1, cnt1 = r2, str2 = r3, cnt2 = r4,
        tmp1 = r10, tmp2 = r11, tmp3 = r12, tmp4 = r14;
    FloatRegister vtmpZ = v0, vtmp = v1, vtmp3 = v2;
    RegSet spilled_regs = RegSet::of(tmp3, tmp4);

    int prefetchLoopExitCondition = MAX(64, SoftwarePrefetchHintDistance/2);

    __ eor(vtmpZ, __ T16B, vtmpZ, vtmpZ);
    // cnt2 == amount of characters left to compare
    // Check already loaded first 4 symbols(vtmp and tmp2(LU)/tmp1(UL))
    __ zip1(vtmp, __ T8B, vtmp, vtmpZ);
    __ add(str1, str1, isLU ? wordSize/2 : wordSize);
    __ add(str2, str2, isLU ? wordSize : wordSize/2);
    __ fmovd(isLU ? tmp1 : tmp2, vtmp);
    __ subw(cnt2, cnt2, 8); // Already loaded 4 symbols. Last 4 is special case.
    __ eor(rscratch2, tmp1, tmp2);
    __ mov(rscratch1, tmp2);
    __ cbnz(rscratch2, CALCULATE_DIFFERENCE);
    Register tmpU = isLU ? rscratch1 : tmp1, // where to keep U for comparison
             tmpL = isLU ? tmp1 : rscratch1; // where to keep L for comparison
    __ push(spilled_regs, sp);
    __ mov(tmp2, isLU ? str1 : str2); // init the pointer to L next load
    __ mov(cnt1, isLU ? str2 : str1); // init the pointer to U next load

    __ ldr(tmp3, Address(__ post(cnt1, 8)));

    if (SoftwarePrefetchHintDistance >= 0) {
      __ subs(rscratch2, cnt2, prefetchLoopExitCondition);
      __ br(__ LT, NO_PREFETCH);
      __ bind(LARGE_LOOP_PREFETCH);
        __ prfm(Address(tmp2, SoftwarePrefetchHintDistance));
        __ mov(tmp4, 2);
        __ prfm(Address(cnt1, SoftwarePrefetchHintDistance));
        __ bind(LARGE_LOOP_PREFETCH_REPEAT1);
          compare_string_16_x_LU(tmpL, tmpU, DIFF1, DIFF2);
          __ subs(tmp4, tmp4, 1);
          __ br(__ GT, LARGE_LOOP_PREFETCH_REPEAT1);
          __ prfm(Address(cnt1, SoftwarePrefetchHintDistance));
          __ mov(tmp4, 2);
        __ bind(LARGE_LOOP_PREFETCH_REPEAT2);
          compare_string_16_x_LU(tmpL, tmpU, DIFF1, DIFF2);
          __ subs(tmp4, tmp4, 1);
          __ br(__ GT, LARGE_LOOP_PREFETCH_REPEAT2);
          __ sub(cnt2, cnt2, 64);
          __ subs(rscratch2, cnt2, prefetchLoopExitCondition);
          __ br(__ GE, LARGE_LOOP_PREFETCH);
    }
    __ cbz(cnt2, LOAD_LAST); // no characters left except last load
    __ bind(NO_PREFETCH);
    __ subs(cnt2, cnt2, 16);
    __ br(__ LT, TAIL);
    __ align(OptoLoopAlignment);
    __ bind(SMALL_LOOP); // smaller loop
      __ subs(cnt2, cnt2, 16);
      compare_string_16_x_LU(tmpL, tmpU, DIFF1, DIFF2);
      __ br(__ GE, SMALL_LOOP);
      __ cmn(cnt2, (u1)16);
      __ br(__ EQ, LOAD_LAST);
    __ bind(TAIL); // 1..15 characters left until last load (last 4 characters)
      __ add(cnt1, cnt1, cnt2, __ LSL, 1); // Address of 32 bytes before last 4 characters in UTF-16 string
      __ add(tmp2, tmp2, cnt2); // Address of 16 bytes before last 4 characters in Latin1 string
      __ ldr(tmp3, Address(cnt1, -8));
      compare_string_16_x_LU(tmpL, tmpU, DIFF1, DIFF2); // last 16 characters before last load
      __ b(LOAD_LAST);
    __ bind(DIFF2);
      __ mov(tmpU, tmp3);
    __ bind(DIFF1);
      __ pop(spilled_regs, sp);
      __ b(CALCULATE_DIFFERENCE);
    __ bind(LOAD_LAST);
      // Last 4 UTF-16 characters are already pre-loaded into tmp3 by compare_string_16_x_LU.
      // No need to load it again
      __ mov(tmpU, tmp3);
      __ pop(spilled_regs, sp);

      // tmp2 points to the address of the last 4 Latin1 characters right now
      __ ldrs(vtmp, Address(tmp2));
      __ zip1(vtmp, __ T8B, vtmp, vtmpZ);
      __ fmovd(tmpL, vtmp);

      __ eor(rscratch2, tmpU, tmpL);
      __ cbz(rscratch2, DONE);

    // Find the first different characters in the longwords and
    // compute their difference.
    __ bind(CALCULATE_DIFFERENCE);
      __ rev(rscratch2, rscratch2);
      __ clz(rscratch2, rscratch2);
      __ andr(rscratch2, rscratch2, -16);
      __ lsrv(tmp1, tmp1, rscratch2);
      __ uxthw(tmp1, tmp1);
      __ lsrv(rscratch1, rscratch1, rscratch2);
      __ uxthw(rscratch1, rscratch1);
      __ subw(result, tmp1, rscratch1);
    __ bind(DONE);
      __ ret(lr);
    return entry;
  }

    address generate_method_entry_barrier() {
    __ align(CodeEntryAlignment);
    StubCodeMark mark(this, "StubRoutines", "nmethod_entry_barrier");

    Label deoptimize_label;

    address start = __ pc();

    __ set_last_Java_frame(sp, rfp, lr, rscratch1);

    __ enter();
    __ add(rscratch2, sp, wordSize);  // rscratch2 points to the saved lr

    __ sub(sp, sp, 4 * wordSize);  // four words for the returned {sp, fp, lr, pc}

    __ push_call_clobbered_registers();

    __ mov(c_rarg0, rscratch2);
    __ call_VM_leaf
         (CAST_FROM_FN_PTR
          (address, BarrierSetNMethod::nmethod_stub_entry_barrier), 1);

    __ reset_last_Java_frame(true);

    __ mov(rscratch1, r0);

    __ pop_call_clobbered_registers();

    __ cbnz(rscratch1, deoptimize_label);

    __ leave();
    __ ret(lr);

    __ BIND(deoptimize_label);

    __ ldp(/* new sp */ rscratch1, rfp, Address(sp, 0 * wordSize));
    __ ldp(lr, /* new pc*/ rscratch2, Address(sp, 2 * wordSize));

    __ mov(sp, rscratch1);
    __ br(rscratch2);

    return start;
  }

  // r0  = result
  // r1  = str1
  // r2  = cnt1
  // r3  = str2
  // r4  = cnt2
  // r10 = tmp1
  // r11 = tmp2
  address generate_compare_long_string_same_encoding(bool isLL) {
    __ align(CodeEntryAlignment);
    StubCodeMark mark(this, "StubRoutines", isLL
        ? "compare_long_string_same_encoding LL"
        : "compare_long_string_same_encoding UU");
    address entry = __ pc();
    Register result = r0, str1 = r1, cnt1 = r2, str2 = r3, cnt2 = r4,
        tmp1 = r10, tmp2 = r11;
    Label SMALL_LOOP, LARGE_LOOP_PREFETCH, CHECK_LAST, DIFF2, TAIL,
        LENGTH_DIFF, DIFF, LAST_CHECK_AND_LENGTH_DIFF,
        DIFF_LAST_POSITION, DIFF_LAST_POSITION2;
    // exit from large loop when less than 64 bytes left to read or we're about
    // to prefetch memory behind array border
    int largeLoopExitCondition = MAX(64, SoftwarePrefetchHintDistance)/(isLL ? 1 : 2);
    // cnt1/cnt2 contains amount of characters to compare. cnt1 can be re-used
    // update cnt2 counter with already loaded 8 bytes
    __ sub(cnt2, cnt2, wordSize/(isLL ? 1 : 2));
    // update pointers, because of previous read
    __ add(str1, str1, wordSize);
    __ add(str2, str2, wordSize);
    if (SoftwarePrefetchHintDistance >= 0) {
      __ bind(LARGE_LOOP_PREFETCH);
        __ prfm(Address(str1, SoftwarePrefetchHintDistance));
        __ prfm(Address(str2, SoftwarePrefetchHintDistance));
        compare_string_16_bytes_same(DIFF, DIFF2);
        compare_string_16_bytes_same(DIFF, DIFF2);
        __ sub(cnt2, cnt2, isLL ? 64 : 32);
        compare_string_16_bytes_same(DIFF, DIFF2);
        __ subs(rscratch2, cnt2, largeLoopExitCondition);
        compare_string_16_bytes_same(DIFF, DIFF2);
        __ br(__ GT, LARGE_LOOP_PREFETCH);
        __ cbz(cnt2, LAST_CHECK_AND_LENGTH_DIFF); // no more chars left?
    }
    // less than 16 bytes left?
    __ subs(cnt2, cnt2, isLL ? 16 : 8);
    __ br(__ LT, TAIL);
    __ align(OptoLoopAlignment);
    __ bind(SMALL_LOOP);
      compare_string_16_bytes_same(DIFF, DIFF2);
      __ subs(cnt2, cnt2, isLL ? 16 : 8);
      __ br(__ GE, SMALL_LOOP);
    __ bind(TAIL);
      __ adds(cnt2, cnt2, isLL ? 16 : 8);
      __ br(__ EQ, LAST_CHECK_AND_LENGTH_DIFF);
      __ subs(cnt2, cnt2, isLL ? 8 : 4);
      __ br(__ LE, CHECK_LAST);
      __ eor(rscratch2, tmp1, tmp2);
      __ cbnz(rscratch2, DIFF);
      __ ldr(tmp1, Address(__ post(str1, 8)));
      __ ldr(tmp2, Address(__ post(str2, 8)));
      __ sub(cnt2, cnt2, isLL ? 8 : 4);
    __ bind(CHECK_LAST);
      if (!isLL) {
        __ add(cnt2, cnt2, cnt2); // now in bytes
      }
      __ eor(rscratch2, tmp1, tmp2);
      __ cbnz(rscratch2, DIFF);
      __ ldr(rscratch1, Address(str1, cnt2));
      __ ldr(cnt1, Address(str2, cnt2));
      __ eor(rscratch2, rscratch1, cnt1);
      __ cbz(rscratch2, LENGTH_DIFF);
      // Find the first different characters in the longwords and
      // compute their difference.
    __ bind(DIFF2);
      __ rev(rscratch2, rscratch2);
      __ clz(rscratch2, rscratch2);
      __ andr(rscratch2, rscratch2, isLL ? -8 : -16);
      __ lsrv(rscratch1, rscratch1, rscratch2);
      if (isLL) {
        __ lsrv(cnt1, cnt1, rscratch2);
        __ uxtbw(rscratch1, rscratch1);
        __ uxtbw(cnt1, cnt1);
      } else {
        __ lsrv(cnt1, cnt1, rscratch2);
        __ uxthw(rscratch1, rscratch1);
        __ uxthw(cnt1, cnt1);
      }
      __ subw(result, rscratch1, cnt1);
      __ b(LENGTH_DIFF);
    __ bind(DIFF);
      __ rev(rscratch2, rscratch2);
      __ clz(rscratch2, rscratch2);
      __ andr(rscratch2, rscratch2, isLL ? -8 : -16);
      __ lsrv(tmp1, tmp1, rscratch2);
      if (isLL) {
        __ lsrv(tmp2, tmp2, rscratch2);
        __ uxtbw(tmp1, tmp1);
        __ uxtbw(tmp2, tmp2);
      } else {
        __ lsrv(tmp2, tmp2, rscratch2);
        __ uxthw(tmp1, tmp1);
        __ uxthw(tmp2, tmp2);
      }
      __ subw(result, tmp1, tmp2);
      __ b(LENGTH_DIFF);
    __ bind(LAST_CHECK_AND_LENGTH_DIFF);
      __ eor(rscratch2, tmp1, tmp2);
      __ cbnz(rscratch2, DIFF);
    __ bind(LENGTH_DIFF);
      __ ret(lr);
    return entry;
  }

  void generate_compare_long_strings() {
      StubRoutines::aarch64::_compare_long_string_LL
          = generate_compare_long_string_same_encoding(true);
      StubRoutines::aarch64::_compare_long_string_UU
          = generate_compare_long_string_same_encoding(false);
      StubRoutines::aarch64::_compare_long_string_LU
          = generate_compare_long_string_different_encoding(true);
      StubRoutines::aarch64::_compare_long_string_UL
          = generate_compare_long_string_different_encoding(false);
  }

  // R0 = result
  // R1 = str2
  // R2 = cnt1
  // R3 = str1
  // R4 = cnt2
  // This generic linear code use few additional ideas, which makes it faster:
  // 1) we can safely keep at least 1st register of pattern(since length >= 8)
  // in order to skip initial loading(help in systems with 1 ld pipeline)
  // 2) we can use "fast" algorithm of finding single character to search for
  // first symbol with less branches(1 branch per each loaded register instead
  // of branch for each symbol), so, this is where constants like
  // 0x0101...01, 0x00010001...0001, 0x7f7f...7f, 0x7fff7fff...7fff comes from
  // 3) after loading and analyzing 1st register of source string, it can be
  // used to search for every 1st character entry, saving few loads in
  // comparison with "simplier-but-slower" implementation
  // 4) in order to avoid lots of push/pop operations, code below is heavily
  // re-using/re-initializing/compressing register values, which makes code
  // larger and a bit less readable, however, most of extra operations are
  // issued during loads or branches, so, penalty is minimal
  address generate_string_indexof_linear(bool str1_isL, bool str2_isL) {
    const char* stubName = str1_isL
        ? (str2_isL ? "indexof_linear_ll" : "indexof_linear_ul")
        : "indexof_linear_uu";
    __ align(CodeEntryAlignment);
    StubCodeMark mark(this, "StubRoutines", stubName);
    address entry = __ pc();

    int str1_chr_size = str1_isL ? 1 : 2;
    int str2_chr_size = str2_isL ? 1 : 2;
    int str1_chr_shift = str1_isL ? 0 : 1;
    int str2_chr_shift = str2_isL ? 0 : 1;
    bool isL = str1_isL && str2_isL;
   // parameters
    Register result = r0, str2 = r1, cnt1 = r2, str1 = r3, cnt2 = r4;
    // temporary registers
    Register tmp1 = r20, tmp2 = r21, tmp3 = r22, tmp4 = r23;
    RegSet spilled_regs = RegSet::range(tmp1, tmp4);
    // redefinitions
    Register ch1 = rscratch1, ch2 = rscratch2, first = tmp3;

    __ push(spilled_regs, sp);
    Label L_LOOP, L_LOOP_PROCEED, L_SMALL, L_HAS_ZERO,
        L_HAS_ZERO_LOOP, L_CMP_LOOP, L_CMP_LOOP_NOMATCH, L_SMALL_PROCEED,
        L_SMALL_HAS_ZERO_LOOP, L_SMALL_CMP_LOOP_NOMATCH, L_SMALL_CMP_LOOP,
        L_POST_LOOP, L_CMP_LOOP_LAST_CMP, L_HAS_ZERO_LOOP_NOMATCH,
        L_SMALL_CMP_LOOP_LAST_CMP, L_SMALL_CMP_LOOP_LAST_CMP2,
        L_CMP_LOOP_LAST_CMP2, DONE, NOMATCH;
    // Read whole register from str1. It is safe, because length >=8 here
    __ ldr(ch1, Address(str1));
    // Read whole register from str2. It is safe, because length >=8 here
    __ ldr(ch2, Address(str2));
    __ sub(cnt2, cnt2, cnt1);
    __ andr(first, ch1, str1_isL ? 0xFF : 0xFFFF);
    if (str1_isL != str2_isL) {
      __ eor(v0, __ T16B, v0, v0);
    }
    __ mov(tmp1, str2_isL ? 0x0101010101010101 : 0x0001000100010001);
    __ mul(first, first, tmp1);
    // check if we have less than 1 register to check
    __ subs(cnt2, cnt2, wordSize/str2_chr_size - 1);
    if (str1_isL != str2_isL) {
      __ fmovd(v1, ch1);
    }
    __ br(__ LE, L_SMALL);
    __ eor(ch2, first, ch2);
    if (str1_isL != str2_isL) {
      __ zip1(v1, __ T16B, v1, v0);
    }
    __ sub(tmp2, ch2, tmp1);
    __ orr(ch2, ch2, str2_isL ? 0x7f7f7f7f7f7f7f7f : 0x7fff7fff7fff7fff);
    __ bics(tmp2, tmp2, ch2);
    if (str1_isL != str2_isL) {
      __ fmovd(ch1, v1);
    }
    __ br(__ NE, L_HAS_ZERO);
    __ subs(cnt2, cnt2, wordSize/str2_chr_size);
    __ add(result, result, wordSize/str2_chr_size);
    __ add(str2, str2, wordSize);
    __ br(__ LT, L_POST_LOOP);
    __ BIND(L_LOOP);
      __ ldr(ch2, Address(str2));
      __ eor(ch2, first, ch2);
      __ sub(tmp2, ch2, tmp1);
      __ orr(ch2, ch2, str2_isL ? 0x7f7f7f7f7f7f7f7f : 0x7fff7fff7fff7fff);
      __ bics(tmp2, tmp2, ch2);
      __ br(__ NE, L_HAS_ZERO);
    __ BIND(L_LOOP_PROCEED);
      __ subs(cnt2, cnt2, wordSize/str2_chr_size);
      __ add(str2, str2, wordSize);
      __ add(result, result, wordSize/str2_chr_size);
      __ br(__ GE, L_LOOP);
    __ BIND(L_POST_LOOP);
      __ subs(zr, cnt2, -wordSize/str2_chr_size); // no extra characters to check
      __ br(__ LE, NOMATCH);
      __ ldr(ch2, Address(str2));
      __ sub(cnt2, zr, cnt2, __ LSL, LogBitsPerByte + str2_chr_shift);
      __ eor(ch2, first, ch2);
      __ sub(tmp2, ch2, tmp1);
      __ orr(ch2, ch2, str2_isL ? 0x7f7f7f7f7f7f7f7f : 0x7fff7fff7fff7fff);
      __ mov(tmp4, -1); // all bits set
      __ b(L_SMALL_PROCEED);
    __ align(OptoLoopAlignment);
    __ BIND(L_SMALL);
      __ sub(cnt2, zr, cnt2, __ LSL, LogBitsPerByte + str2_chr_shift);
      __ eor(ch2, first, ch2);
      if (str1_isL != str2_isL) {
        __ zip1(v1, __ T16B, v1, v0);
      }
      __ sub(tmp2, ch2, tmp1);
      __ mov(tmp4, -1); // all bits set
      __ orr(ch2, ch2, str2_isL ? 0x7f7f7f7f7f7f7f7f : 0x7fff7fff7fff7fff);
      if (str1_isL != str2_isL) {
        __ fmovd(ch1, v1); // move converted 4 symbols
      }
    __ BIND(L_SMALL_PROCEED);
      __ lsrv(tmp4, tmp4, cnt2); // mask. zeroes on useless bits.
      __ bic(tmp2, tmp2, ch2);
      __ ands(tmp2, tmp2, tmp4); // clear useless bits and check
      __ rbit(tmp2, tmp2);
      __ br(__ EQ, NOMATCH);
    __ BIND(L_SMALL_HAS_ZERO_LOOP);
      __ clz(tmp4, tmp2); // potentially long. Up to 4 cycles on some cpu's
      __ cmp(cnt1, u1(wordSize/str2_chr_size));
      __ br(__ LE, L_SMALL_CMP_LOOP_LAST_CMP2);
      if (str2_isL) { // LL
        __ add(str2, str2, tmp4, __ LSR, LogBitsPerByte); // address of "index"
        __ ldr(ch2, Address(str2)); // read whole register of str2. Safe.
        __ lslv(tmp2, tmp2, tmp4); // shift off leading zeroes from match info
        __ add(result, result, tmp4, __ LSR, LogBitsPerByte);
        __ lsl(tmp2, tmp2, 1); // shift off leading "1" from match info
      } else {
        __ mov(ch2, 0xE); // all bits in byte set except last one
        __ andr(ch2, ch2, tmp4, __ LSR, LogBitsPerByte); // byte shift amount
        __ ldr(ch2, Address(str2, ch2)); // read whole register of str2. Safe.
        __ lslv(tmp2, tmp2, tmp4);
        __ add(result, result, tmp4, __ LSR, LogBitsPerByte + str2_chr_shift);
        __ add(str2, str2, tmp4, __ LSR, LogBitsPerByte + str2_chr_shift);
        __ lsl(tmp2, tmp2, 1); // shift off leading "1" from match info
        __ add(str2, str2, tmp4, __ LSR, LogBitsPerByte + str2_chr_shift);
      }
      __ cmp(ch1, ch2);
      __ mov(tmp4, wordSize/str2_chr_size);
      __ br(__ NE, L_SMALL_CMP_LOOP_NOMATCH);
    __ BIND(L_SMALL_CMP_LOOP);
      str1_isL ? __ ldrb(first, Address(str1, tmp4, Address::lsl(str1_chr_shift)))
               : __ ldrh(first, Address(str1, tmp4, Address::lsl(str1_chr_shift)));
      str2_isL ? __ ldrb(ch2, Address(str2, tmp4, Address::lsl(str2_chr_shift)))
               : __ ldrh(ch2, Address(str2, tmp4, Address::lsl(str2_chr_shift)));
      __ add(tmp4, tmp4, 1);
      __ cmp(tmp4, cnt1);
      __ br(__ GE, L_SMALL_CMP_LOOP_LAST_CMP);
      __ cmp(first, ch2);
      __ br(__ EQ, L_SMALL_CMP_LOOP);
    __ BIND(L_SMALL_CMP_LOOP_NOMATCH);
      __ cbz(tmp2, NOMATCH); // no more matches. exit
      __ clz(tmp4, tmp2);
      __ add(result, result, 1); // advance index
      __ add(str2, str2, str2_chr_size); // advance pointer
      __ b(L_SMALL_HAS_ZERO_LOOP);
    __ align(OptoLoopAlignment);
    __ BIND(L_SMALL_CMP_LOOP_LAST_CMP);
      __ cmp(first, ch2);
      __ br(__ NE, L_SMALL_CMP_LOOP_NOMATCH);
      __ b(DONE);
    __ align(OptoLoopAlignment);
    __ BIND(L_SMALL_CMP_LOOP_LAST_CMP2);
      if (str2_isL) { // LL
        __ add(str2, str2, tmp4, __ LSR, LogBitsPerByte); // address of "index"
        __ ldr(ch2, Address(str2)); // read whole register of str2. Safe.
        __ lslv(tmp2, tmp2, tmp4); // shift off leading zeroes from match info
        __ add(result, result, tmp4, __ LSR, LogBitsPerByte);
        __ lsl(tmp2, tmp2, 1); // shift off leading "1" from match info
      } else {
        __ mov(ch2, 0xE); // all bits in byte set except last one
        __ andr(ch2, ch2, tmp4, __ LSR, LogBitsPerByte); // byte shift amount
        __ ldr(ch2, Address(str2, ch2)); // read whole register of str2. Safe.
        __ lslv(tmp2, tmp2, tmp4);
        __ add(result, result, tmp4, __ LSR, LogBitsPerByte + str2_chr_shift);
        __ add(str2, str2, tmp4, __ LSR, LogBitsPerByte + str2_chr_shift);
        __ lsl(tmp2, tmp2, 1); // shift off leading "1" from match info
        __ add(str2, str2, tmp4, __ LSR, LogBitsPerByte + str2_chr_shift);
      }
      __ cmp(ch1, ch2);
      __ br(__ NE, L_SMALL_CMP_LOOP_NOMATCH);
      __ b(DONE);
    __ align(OptoLoopAlignment);
    __ BIND(L_HAS_ZERO);
      __ rbit(tmp2, tmp2);
      __ clz(tmp4, tmp2); // potentially long. Up to 4 cycles on some CPU's
      // Now, perform compression of counters(cnt2 and cnt1) into one register.
      // It's fine because both counters are 32bit and are not changed in this
      // loop. Just restore it on exit. So, cnt1 can be re-used in this loop.
      __ orr(cnt2, cnt2, cnt1, __ LSL, BitsPerByte * wordSize / 2);
      __ sub(result, result, 1);
    __ BIND(L_HAS_ZERO_LOOP);
      __ mov(cnt1, wordSize/str2_chr_size);
      __ cmp(cnt1, cnt2, __ LSR, BitsPerByte * wordSize / 2);
      __ br(__ GE, L_CMP_LOOP_LAST_CMP2); // case of 8 bytes only to compare
      if (str2_isL) {
        __ lsr(ch2, tmp4, LogBitsPerByte + str2_chr_shift); // char index
        __ ldr(ch2, Address(str2, ch2)); // read whole register of str2. Safe.
        __ lslv(tmp2, tmp2, tmp4);
        __ add(str2, str2, tmp4, __ LSR, LogBitsPerByte + str2_chr_shift);
        __ add(tmp4, tmp4, 1);
        __ add(result, result, tmp4, __ LSR, LogBitsPerByte + str2_chr_shift);
        __ lsl(tmp2, tmp2, 1);
        __ mov(tmp4, wordSize/str2_chr_size);
      } else {
        __ mov(ch2, 0xE);
        __ andr(ch2, ch2, tmp4, __ LSR, LogBitsPerByte); // byte shift amount
        __ ldr(ch2, Address(str2, ch2)); // read whole register of str2. Safe.
        __ lslv(tmp2, tmp2, tmp4);
        __ add(tmp4, tmp4, 1);
        __ add(result, result, tmp4, __ LSR, LogBitsPerByte + str2_chr_shift);
        __ add(str2, str2, tmp4, __ LSR, LogBitsPerByte);
        __ lsl(tmp2, tmp2, 1);
        __ mov(tmp4, wordSize/str2_chr_size);
        __ sub(str2, str2, str2_chr_size);
      }
      __ cmp(ch1, ch2);
      __ mov(tmp4, wordSize/str2_chr_size);
      __ br(__ NE, L_CMP_LOOP_NOMATCH);
    __ BIND(L_CMP_LOOP);
      str1_isL ? __ ldrb(cnt1, Address(str1, tmp4, Address::lsl(str1_chr_shift)))
               : __ ldrh(cnt1, Address(str1, tmp4, Address::lsl(str1_chr_shift)));
      str2_isL ? __ ldrb(ch2, Address(str2, tmp4, Address::lsl(str2_chr_shift)))
               : __ ldrh(ch2, Address(str2, tmp4, Address::lsl(str2_chr_shift)));
      __ add(tmp4, tmp4, 1);
      __ cmp(tmp4, cnt2, __ LSR, BitsPerByte * wordSize / 2);
      __ br(__ GE, L_CMP_LOOP_LAST_CMP);
      __ cmp(cnt1, ch2);
      __ br(__ EQ, L_CMP_LOOP);
    __ BIND(L_CMP_LOOP_NOMATCH);
      // here we're not matched
      __ cbz(tmp2, L_HAS_ZERO_LOOP_NOMATCH); // no more matches. Proceed to main loop
      __ clz(tmp4, tmp2);
      __ add(str2, str2, str2_chr_size); // advance pointer
      __ b(L_HAS_ZERO_LOOP);
    __ align(OptoLoopAlignment);
    __ BIND(L_CMP_LOOP_LAST_CMP);
      __ cmp(cnt1, ch2);
      __ br(__ NE, L_CMP_LOOP_NOMATCH);
      __ b(DONE);
    __ align(OptoLoopAlignment);
    __ BIND(L_CMP_LOOP_LAST_CMP2);
      if (str2_isL) {
        __ lsr(ch2, tmp4, LogBitsPerByte + str2_chr_shift); // char index
        __ ldr(ch2, Address(str2, ch2)); // read whole register of str2. Safe.
        __ lslv(tmp2, tmp2, tmp4);
        __ add(str2, str2, tmp4, __ LSR, LogBitsPerByte + str2_chr_shift);
        __ add(tmp4, tmp4, 1);
        __ add(result, result, tmp4, __ LSR, LogBitsPerByte + str2_chr_shift);
        __ lsl(tmp2, tmp2, 1);
      } else {
        __ mov(ch2, 0xE);
        __ andr(ch2, ch2, tmp4, __ LSR, LogBitsPerByte); // byte shift amount
        __ ldr(ch2, Address(str2, ch2)); // read whole register of str2. Safe.
        __ lslv(tmp2, tmp2, tmp4);
        __ add(tmp4, tmp4, 1);
        __ add(result, result, tmp4, __ LSR, LogBitsPerByte + str2_chr_shift);
        __ add(str2, str2, tmp4, __ LSR, LogBitsPerByte);
        __ lsl(tmp2, tmp2, 1);
        __ sub(str2, str2, str2_chr_size);
      }
      __ cmp(ch1, ch2);
      __ br(__ NE, L_CMP_LOOP_NOMATCH);
      __ b(DONE);
    __ align(OptoLoopAlignment);
    __ BIND(L_HAS_ZERO_LOOP_NOMATCH);
      // 1) Restore "result" index. Index was wordSize/str2_chr_size * N until
      // L_HAS_ZERO block. Byte octet was analyzed in L_HAS_ZERO_LOOP,
      // so, result was increased at max by wordSize/str2_chr_size - 1, so,
      // respective high bit wasn't changed. L_LOOP_PROCEED will increase
      // result by analyzed characters value, so, we can just reset lower bits
      // in result here. Clear 2 lower bits for UU/UL and 3 bits for LL
      // 2) restore cnt1 and cnt2 values from "compressed" cnt2
      // 3) advance str2 value to represent next str2 octet. result & 7/3 is
      // index of last analyzed substring inside current octet. So, str2 in at
      // respective start address. We need to advance it to next octet
      __ andr(tmp2, result, wordSize/str2_chr_size - 1); // symbols analyzed
      __ lsr(cnt1, cnt2, BitsPerByte * wordSize / 2);
      __ bfm(result, zr, 0, 2 - str2_chr_shift);
      __ sub(str2, str2, tmp2, __ LSL, str2_chr_shift); // restore str2
      __ movw(cnt2, cnt2);
      __ b(L_LOOP_PROCEED);
    __ align(OptoLoopAlignment);
    __ BIND(NOMATCH);
      __ mov(result, -1);
    __ BIND(DONE);
      __ pop(spilled_regs, sp);
      __ ret(lr);
    return entry;
  }

  void generate_string_indexof_stubs() {
    StubRoutines::aarch64::_string_indexof_linear_ll = generate_string_indexof_linear(true, true);
    StubRoutines::aarch64::_string_indexof_linear_uu = generate_string_indexof_linear(false, false);
    StubRoutines::aarch64::_string_indexof_linear_ul = generate_string_indexof_linear(true, false);
  }

  void inflate_and_store_2_fp_registers(bool generatePrfm,
      FloatRegister src1, FloatRegister src2) {
    Register dst = r1;
    __ zip1(v1, __ T16B, src1, v0);
    __ zip2(v2, __ T16B, src1, v0);
    if (generatePrfm) {
      __ prfm(Address(dst, SoftwarePrefetchHintDistance), PSTL1STRM);
    }
    __ zip1(v3, __ T16B, src2, v0);
    __ zip2(v4, __ T16B, src2, v0);
    __ st1(v1, v2, v3, v4, __ T16B, Address(__ post(dst, 64)));
  }

  // R0 = src
  // R1 = dst
  // R2 = len
  // R3 = len >> 3
  // V0 = 0
  // v1 = loaded 8 bytes
  address generate_large_byte_array_inflate() {
    __ align(CodeEntryAlignment);
    StubCodeMark mark(this, "StubRoutines", "large_byte_array_inflate");
    address entry = __ pc();
    Label LOOP, LOOP_START, LOOP_PRFM, LOOP_PRFM_START, DONE;
    Register src = r0, dst = r1, len = r2, octetCounter = r3;
    const int large_loop_threshold = MAX(64, SoftwarePrefetchHintDistance)/8 + 4;

    // do one more 8-byte read to have address 16-byte aligned in most cases
    // also use single store instruction
    __ ldrd(v2, __ post(src, 8));
    __ sub(octetCounter, octetCounter, 2);
    __ zip1(v1, __ T16B, v1, v0);
    __ zip1(v2, __ T16B, v2, v0);
    __ st1(v1, v2, __ T16B, __ post(dst, 32));
    __ ld1(v3, v4, v5, v6, __ T16B, Address(__ post(src, 64)));
    __ subs(rscratch1, octetCounter, large_loop_threshold);
    __ br(__ LE, LOOP_START);
    __ b(LOOP_PRFM_START);
    __ bind(LOOP_PRFM);
      __ ld1(v3, v4, v5, v6, __ T16B, Address(__ post(src, 64)));
    __ bind(LOOP_PRFM_START);
      __ prfm(Address(src, SoftwarePrefetchHintDistance));
      __ sub(octetCounter, octetCounter, 8);
      __ subs(rscratch1, octetCounter, large_loop_threshold);
      inflate_and_store_2_fp_registers(true, v3, v4);
      inflate_and_store_2_fp_registers(true, v5, v6);
      __ br(__ GT, LOOP_PRFM);
      __ cmp(octetCounter, (u1)8);
      __ br(__ LT, DONE);
    __ bind(LOOP);
      __ ld1(v3, v4, v5, v6, __ T16B, Address(__ post(src, 64)));
      __ bind(LOOP_START);
      __ sub(octetCounter, octetCounter, 8);
      __ cmp(octetCounter, (u1)8);
      inflate_and_store_2_fp_registers(false, v3, v4);
      inflate_and_store_2_fp_registers(false, v5, v6);
      __ br(__ GE, LOOP);
    __ bind(DONE);
      __ ret(lr);
    return entry;
  }

  /**
   *  Arguments:
   *
   *  Input:
   *  c_rarg0   - current state address
   *  c_rarg1   - H key address
   *  c_rarg2   - data address
   *  c_rarg3   - number of blocks
   *
   *  Output:
   *  Updated state at c_rarg0
   */
  address generate_ghash_processBlocks() {
    // Bafflingly, GCM uses little-endian for the byte order, but
    // big-endian for the bit order.  For example, the polynomial 1 is
    // represented as the 16-byte string 80 00 00 00 | 12 bytes of 00.
    //
    // So, we must either reverse the bytes in each word and do
    // everything big-endian or reverse the bits in each byte and do
    // it little-endian.  On AArch64 it's more idiomatic to reverse
    // the bits in each byte (we have an instruction, RBIT, to do
    // that) and keep the data in little-endian bit order throught the
    // calculation, bit-reversing the inputs and outputs.

    StubCodeMark mark(this, "StubRoutines", "ghash_processBlocks");
    __ align(wordSize * 2);
    address p = __ pc();
    __ emit_int64(0x87);  // The low-order bits of the field
                          // polynomial (i.e. p = z^7+z^2+z+1)
                          // repeated in the low and high parts of a
                          // 128-bit vector
    __ emit_int64(0x87);

    __ align(CodeEntryAlignment);
    address start = __ pc();

    Register state   = c_rarg0;
    Register subkeyH = c_rarg1;
    Register data    = c_rarg2;
    Register blocks  = c_rarg3;

    FloatRegister vzr = v30;
    __ eor(vzr, __ T16B, vzr, vzr); // zero register

    __ ldrq(v0, Address(state));
    __ ldrq(v1, Address(subkeyH));

    __ rev64(v0, __ T16B, v0);          // Bit-reverse words in state and subkeyH
    __ rbit(v0, __ T16B, v0);
    __ rev64(v1, __ T16B, v1);
    __ rbit(v1, __ T16B, v1);

    __ ldrq(v26, p);

    __ ext(v16, __ T16B, v1, v1, 0x08); // long-swap subkeyH into v1
    __ eor(v16, __ T16B, v16, v1);      // xor subkeyH into subkeyL (Karatsuba: (A1+A0))

    {
      Label L_ghash_loop;
      __ bind(L_ghash_loop);

      __ ldrq(v2, Address(__ post(data, 0x10))); // Load the data, bit
                                                 // reversing each byte
      __ rbit(v2, __ T16B, v2);
      __ eor(v2, __ T16B, v0, v2);   // bit-swapped data ^ bit-swapped state

      // Multiply state in v2 by subkey in v1
      ghash_multiply(/*result_lo*/v5, /*result_hi*/v7,
                     /*a*/v1, /*b*/v2, /*a1_xor_a0*/v16,
                     /*temps*/v6, v20, v18, v21);
      // Reduce v7:v5 by the field polynomial
      ghash_reduce(v0, v5, v7, v26, vzr, v20);

      __ sub(blocks, blocks, 1);
      __ cbnz(blocks, L_ghash_loop);
    }

    // The bit-reversed result is at this point in v0
    __ rev64(v1, __ T16B, v0);
    __ rbit(v1, __ T16B, v1);

    __ st1(v1, __ T16B, state);
    __ ret(lr);

    return start;
  }

  // Continuation point for throwing of implicit exceptions that are
  // not handled in the current activation. Fabricates an exception
  // oop and initiates normal exception dispatching in this
  // frame. Since we need to preserve callee-saved values (currently
  // only for C2, but done for C1 as well) we need a callee-saved oop
  // map and therefore have to make these stubs into RuntimeStubs
  // rather than BufferBlobs.  If the compiler needs all registers to
  // be preserved between the fault point and the exception handler
  // then it must assume responsibility for that in
  // AbstractCompiler::continuation_for_implicit_null_exception or
  // continuation_for_implicit_division_by_zero_exception. All other
  // implicit exceptions (e.g., NullPointerException or
  // AbstractMethodError on entry) are either at call sites or
  // otherwise assume that stack unwinding will be initiated, so
  // caller saved registers were assumed volatile in the compiler.

#undef __
#define __ masm->

  address generate_throw_exception(const char* name,
                                   address runtime_entry,
                                   Register arg1 = noreg,
                                   Register arg2 = noreg) {
    // Information about frame layout at time of blocking runtime call.
    // Note that we only have to preserve callee-saved registers since
    // the compilers are responsible for supplying a continuation point
    // if they expect all registers to be preserved.
    // n.b. aarch64 asserts that frame::arg_reg_save_area_bytes == 0
    enum layout {
      rfp_off = 0,
      rfp_off2,
      return_off,
      return_off2,
      framesize // inclusive of return address
    };

    int insts_size = 512;
    int locs_size  = 64;

    CodeBuffer code(name, insts_size, locs_size);
    OopMapSet* oop_maps  = new OopMapSet();
    MacroAssembler* masm = new MacroAssembler(&code);

    address start = __ pc();

    // This is an inlined and slightly modified version of call_VM
    // which has the ability to fetch the return PC out of
    // thread-local storage and also sets up last_Java_sp slightly
    // differently than the real call_VM

    __ enter(); // Save FP and LR before call

    assert(is_even(framesize/2), "sp not 16-byte aligned");

    // lr and fp are already in place
    __ sub(sp, rfp, ((unsigned)framesize-4) << LogBytesPerInt); // prolog

    int frame_complete = __ pc() - start;

    // Set up last_Java_sp and last_Java_fp
    address the_pc = __ pc();
    __ set_last_Java_frame(sp, rfp, the_pc, rscratch1);

    // Call runtime
    if (arg1 != noreg) {
      assert(arg2 != c_rarg1, "clobbered");
      __ mov(c_rarg1, arg1);
    }
    if (arg2 != noreg) {
      __ mov(c_rarg2, arg2);
    }
    __ mov(c_rarg0, rthread);
    BLOCK_COMMENT("call runtime_entry");
    __ mov(rscratch1, runtime_entry);
    __ blr(rscratch1);

    // Generate oop map
    OopMap* map = new OopMap(framesize, 0);

    oop_maps->add_gc_map(the_pc - start, map);

    __ reset_last_Java_frame(true);
    __ maybe_isb();

    __ leave();

    // check for pending exceptions
#ifdef ASSERT
    Label L;
    __ ldr(rscratch1, Address(rthread, Thread::pending_exception_offset()));
    __ cbnz(rscratch1, L);
    __ should_not_reach_here();
    __ bind(L);
#endif // ASSERT
    __ far_jump(RuntimeAddress(StubRoutines::forward_exception_entry()));


    // codeBlob framesize is in words (not VMRegImpl::slot_size)
    RuntimeStub* stub =
      RuntimeStub::new_runtime_stub(name,
                                    &code,
                                    frame_complete,
                                    (framesize >> (LogBytesPerWord - LogBytesPerInt)),
                                    oop_maps, false);
    return stub->entry_point();
  }

  class MontgomeryMultiplyGenerator : public MacroAssembler {

    Register Pa_base, Pb_base, Pn_base, Pm_base, inv, Rlen, Ra, Rb, Rm, Rn,
      Pa, Pb, Pn, Pm, Rhi_ab, Rlo_ab, Rhi_mn, Rlo_mn, t0, t1, t2, Ri, Rj;

    RegSet _toSave;
    bool _squaring;

  public:
    MontgomeryMultiplyGenerator (Assembler *as, bool squaring)
      : MacroAssembler(as->code()), _squaring(squaring) {

      // Register allocation

      Register reg = c_rarg0;
      Pa_base = reg;       // Argument registers
      if (squaring)
        Pb_base = Pa_base;
      else
        Pb_base = ++reg;
      Pn_base = ++reg;
      Rlen= ++reg;
      inv = ++reg;
      Pm_base = ++reg;

                          // Working registers:
      Ra =  ++reg;        // The current digit of a, b, n, and m.
      Rb =  ++reg;
      Rm =  ++reg;
      Rn =  ++reg;

      Pa =  ++reg;        // Pointers to the current/next digit of a, b, n, and m.
      Pb =  ++reg;
      Pm =  ++reg;
      Pn =  ++reg;

      t0 =  ++reg;        // Three registers which form a
      t1 =  ++reg;        // triple-precision accumuator.
      t2 =  ++reg;

      Ri =  ++reg;        // Inner and outer loop indexes.
      Rj =  ++reg;

      Rhi_ab = ++reg;     // Product registers: low and high parts
      Rlo_ab = ++reg;     // of a*b and m*n.
      Rhi_mn = ++reg;
      Rlo_mn = ++reg;

      // r19 and up are callee-saved.
      _toSave = RegSet::range(r19, reg) + Pm_base;
    }

  private:
    void save_regs() {
      push(_toSave, sp);
    }

    void restore_regs() {
      pop(_toSave, sp);
    }

    template <typename T>
    void unroll_2(Register count, T block) {
      Label loop, end, odd;
      tbnz(count, 0, odd);
      cbz(count, end);
      align(16);
      bind(loop);
      (this->*block)();
      bind(odd);
      (this->*block)();
      subs(count, count, 2);
      br(Assembler::GT, loop);
      bind(end);
    }

    template <typename T>
    void unroll_2(Register count, T block, Register d, Register s, Register tmp) {
      Label loop, end, odd;
      tbnz(count, 0, odd);
      cbz(count, end);
      align(16);
      bind(loop);
      (this->*block)(d, s, tmp);
      bind(odd);
      (this->*block)(d, s, tmp);
      subs(count, count, 2);
      br(Assembler::GT, loop);
      bind(end);
    }

    void pre1(RegisterOrConstant i) {
      block_comment("pre1");
      // Pa = Pa_base;
      // Pb = Pb_base + i;
      // Pm = Pm_base;
      // Pn = Pn_base + i;
      // Ra = *Pa;
      // Rb = *Pb;
      // Rm = *Pm;
      // Rn = *Pn;
      ldr(Ra, Address(Pa_base));
      ldr(Rb, Address(Pb_base, i, Address::uxtw(LogBytesPerWord)));
      ldr(Rm, Address(Pm_base));
      ldr(Rn, Address(Pn_base, i, Address::uxtw(LogBytesPerWord)));
      lea(Pa, Address(Pa_base));
      lea(Pb, Address(Pb_base, i, Address::uxtw(LogBytesPerWord)));
      lea(Pm, Address(Pm_base));
      lea(Pn, Address(Pn_base, i, Address::uxtw(LogBytesPerWord)));

      // Zero the m*n result.
      mov(Rhi_mn, zr);
      mov(Rlo_mn, zr);
    }

    // The core multiply-accumulate step of a Montgomery
    // multiplication.  The idea is to schedule operations as a
    // pipeline so that instructions with long latencies (loads and
    // multiplies) have time to complete before their results are
    // used.  This most benefits in-order implementations of the
    // architecture but out-of-order ones also benefit.
    void step() {
      block_comment("step");
      // MACC(Ra, Rb, t0, t1, t2);
      // Ra = *++Pa;
      // Rb = *--Pb;
      umulh(Rhi_ab, Ra, Rb);
      mul(Rlo_ab, Ra, Rb);
      ldr(Ra, pre(Pa, wordSize));
      ldr(Rb, pre(Pb, -wordSize));
      acc(Rhi_mn, Rlo_mn, t0, t1, t2); // The pending m*n from the
                                       // previous iteration.
      // MACC(Rm, Rn, t0, t1, t2);
      // Rm = *++Pm;
      // Rn = *--Pn;
      umulh(Rhi_mn, Rm, Rn);
      mul(Rlo_mn, Rm, Rn);
      ldr(Rm, pre(Pm, wordSize));
      ldr(Rn, pre(Pn, -wordSize));
      acc(Rhi_ab, Rlo_ab, t0, t1, t2);
    }

    void post1() {
      block_comment("post1");

      // MACC(Ra, Rb, t0, t1, t2);
      // Ra = *++Pa;
      // Rb = *--Pb;
      umulh(Rhi_ab, Ra, Rb);
      mul(Rlo_ab, Ra, Rb);
      acc(Rhi_mn, Rlo_mn, t0, t1, t2);  // The pending m*n
      acc(Rhi_ab, Rlo_ab, t0, t1, t2);

      // *Pm = Rm = t0 * inv;
      mul(Rm, t0, inv);
      str(Rm, Address(Pm));

      // MACC(Rm, Rn, t0, t1, t2);
      // t0 = t1; t1 = t2; t2 = 0;
      umulh(Rhi_mn, Rm, Rn);

#ifndef PRODUCT
      // assert(m[i] * n[0] + t0 == 0, "broken Montgomery multiply");
      {
        mul(Rlo_mn, Rm, Rn);
        add(Rlo_mn, t0, Rlo_mn);
        Label ok;
        cbz(Rlo_mn, ok); {
          stop("broken Montgomery multiply");
        } bind(ok);
      }
#endif
      // We have very carefully set things up so that
      // m[i]*n[0] + t0 == 0 (mod b), so we don't have to calculate
      // the lower half of Rm * Rn because we know the result already:
      // it must be -t0.  t0 + (-t0) must generate a carry iff
      // t0 != 0.  So, rather than do a mul and an adds we just set
      // the carry flag iff t0 is nonzero.
      //
      // mul(Rlo_mn, Rm, Rn);
      // adds(zr, t0, Rlo_mn);
      subs(zr, t0, 1); // Set carry iff t0 is nonzero
      adcs(t0, t1, Rhi_mn);
      adc(t1, t2, zr);
      mov(t2, zr);
    }

    void pre2(RegisterOrConstant i, RegisterOrConstant len) {
      block_comment("pre2");
      // Pa = Pa_base + i-len;
      // Pb = Pb_base + len;
      // Pm = Pm_base + i-len;
      // Pn = Pn_base + len;

      if (i.is_register()) {
        sub(Rj, i.as_register(), len);
      } else {
        mov(Rj, i.as_constant());
        sub(Rj, Rj, len);
      }
      // Rj == i-len

      lea(Pa, Address(Pa_base, Rj, Address::uxtw(LogBytesPerWord)));
      lea(Pb, Address(Pb_base, len, Address::uxtw(LogBytesPerWord)));
      lea(Pm, Address(Pm_base, Rj, Address::uxtw(LogBytesPerWord)));
      lea(Pn, Address(Pn_base, len, Address::uxtw(LogBytesPerWord)));

      // Ra = *++Pa;
      // Rb = *--Pb;
      // Rm = *++Pm;
      // Rn = *--Pn;
      ldr(Ra, pre(Pa, wordSize));
      ldr(Rb, pre(Pb, -wordSize));
      ldr(Rm, pre(Pm, wordSize));
      ldr(Rn, pre(Pn, -wordSize));

      mov(Rhi_mn, zr);
      mov(Rlo_mn, zr);
    }

    void post2(RegisterOrConstant i, RegisterOrConstant len) {
      block_comment("post2");
      if (i.is_constant()) {
        mov(Rj, i.as_constant()-len.as_constant());
      } else {
        sub(Rj, i.as_register(), len);
      }

      adds(t0, t0, Rlo_mn); // The pending m*n, low part

      // As soon as we know the least significant digit of our result,
      // store it.
      // Pm_base[i-len] = t0;
      str(t0, Address(Pm_base, Rj, Address::uxtw(LogBytesPerWord)));

      // t0 = t1; t1 = t2; t2 = 0;
      adcs(t0, t1, Rhi_mn); // The pending m*n, high part
      adc(t1, t2, zr);
      mov(t2, zr);
    }

    // A carry in t0 after Montgomery multiplication means that we
    // should subtract multiples of n from our result in m.  We'll
    // keep doing that until there is no carry.
    void normalize(RegisterOrConstant len) {
      block_comment("normalize");
      // while (t0)
      //   t0 = sub(Pm_base, Pn_base, t0, len);
      Label loop, post, again;
      Register cnt = t1, i = t2; // Re-use registers; we're done with them now
      cbz(t0, post); {
        bind(again); {
          mov(i, zr);
          mov(cnt, len);
          ldr(Rm, Address(Pm_base, i, Address::uxtw(LogBytesPerWord)));
          ldr(Rn, Address(Pn_base, i, Address::uxtw(LogBytesPerWord)));
          subs(zr, zr, zr); // set carry flag, i.e. no borrow
          align(16);
          bind(loop); {
            sbcs(Rm, Rm, Rn);
            str(Rm, Address(Pm_base, i, Address::uxtw(LogBytesPerWord)));
            add(i, i, 1);
            ldr(Rm, Address(Pm_base, i, Address::uxtw(LogBytesPerWord)));
            ldr(Rn, Address(Pn_base, i, Address::uxtw(LogBytesPerWord)));
            sub(cnt, cnt, 1);
          } cbnz(cnt, loop);
          sbc(t0, t0, zr);
        } cbnz(t0, again);
      } bind(post);
    }

    // Move memory at s to d, reversing words.
    //    Increments d to end of copied memory
    //    Destroys tmp1, tmp2
    //    Preserves len
    //    Leaves s pointing to the address which was in d at start
    void reverse(Register d, Register s, Register len, Register tmp1, Register tmp2) {
      assert(tmp1 < r19 && tmp2 < r19, "register corruption");

      lea(s, Address(s, len, Address::uxtw(LogBytesPerWord)));
      mov(tmp1, len);
      unroll_2(tmp1, &MontgomeryMultiplyGenerator::reverse1, d, s, tmp2);
      sub(s, d, len, ext::uxtw, LogBytesPerWord);
    }
    // where
    void reverse1(Register d, Register s, Register tmp) {
      ldr(tmp, pre(s, -wordSize));
      ror(tmp, tmp, 32);
      str(tmp, post(d, wordSize));
    }

    void step_squaring() {
      // An extra ACC
      step();
      acc(Rhi_ab, Rlo_ab, t0, t1, t2);
    }

    void last_squaring(RegisterOrConstant i) {
      Label dont;
      // if ((i & 1) == 0) {
      tbnz(i.as_register(), 0, dont); {
        // MACC(Ra, Rb, t0, t1, t2);
        // Ra = *++Pa;
        // Rb = *--Pb;
        umulh(Rhi_ab, Ra, Rb);
        mul(Rlo_ab, Ra, Rb);
        acc(Rhi_ab, Rlo_ab, t0, t1, t2);
      } bind(dont);
    }

    void extra_step_squaring() {
      acc(Rhi_mn, Rlo_mn, t0, t1, t2);  // The pending m*n

      // MACC(Rm, Rn, t0, t1, t2);
      // Rm = *++Pm;
      // Rn = *--Pn;
      umulh(Rhi_mn, Rm, Rn);
      mul(Rlo_mn, Rm, Rn);
      ldr(Rm, pre(Pm, wordSize));
      ldr(Rn, pre(Pn, -wordSize));
    }

    void post1_squaring() {
      acc(Rhi_mn, Rlo_mn, t0, t1, t2);  // The pending m*n

      // *Pm = Rm = t0 * inv;
      mul(Rm, t0, inv);
      str(Rm, Address(Pm));

      // MACC(Rm, Rn, t0, t1, t2);
      // t0 = t1; t1 = t2; t2 = 0;
      umulh(Rhi_mn, Rm, Rn);

#ifndef PRODUCT
      // assert(m[i] * n[0] + t0 == 0, "broken Montgomery multiply");
      {
        mul(Rlo_mn, Rm, Rn);
        add(Rlo_mn, t0, Rlo_mn);
        Label ok;
        cbz(Rlo_mn, ok); {
          stop("broken Montgomery multiply");
        } bind(ok);
      }
#endif
      // We have very carefully set things up so that
      // m[i]*n[0] + t0 == 0 (mod b), so we don't have to calculate
      // the lower half of Rm * Rn because we know the result already:
      // it must be -t0.  t0 + (-t0) must generate a carry iff
      // t0 != 0.  So, rather than do a mul and an adds we just set
      // the carry flag iff t0 is nonzero.
      //
      // mul(Rlo_mn, Rm, Rn);
      // adds(zr, t0, Rlo_mn);
      subs(zr, t0, 1); // Set carry iff t0 is nonzero
      adcs(t0, t1, Rhi_mn);
      adc(t1, t2, zr);
      mov(t2, zr);
    }

    void acc(Register Rhi, Register Rlo,
             Register t0, Register t1, Register t2) {
      adds(t0, t0, Rlo);
      adcs(t1, t1, Rhi);
      adc(t2, t2, zr);
    }

  public:
    /**
     * Fast Montgomery multiplication.  The derivation of the
     * algorithm is in A Cryptographic Library for the Motorola
     * DSP56000, Dusse and Kaliski, Proc. EUROCRYPT 90, pp. 230-237.
     *
     * Arguments:
     *
     * Inputs for multiplication:
     *   c_rarg0   - int array elements a
     *   c_rarg1   - int array elements b
     *   c_rarg2   - int array elements n (the modulus)
     *   c_rarg3   - int length
     *   c_rarg4   - int inv
     *   c_rarg5   - int array elements m (the result)
     *
     * Inputs for squaring:
     *   c_rarg0   - int array elements a
     *   c_rarg1   - int array elements n (the modulus)
     *   c_rarg2   - int length
     *   c_rarg3   - int inv
     *   c_rarg4   - int array elements m (the result)
     *
     */
    address generate_multiply() {
      Label argh, nothing;
      bind(argh);
      stop("MontgomeryMultiply total_allocation must be <= 8192");

      align(CodeEntryAlignment);
      address entry = pc();

      cbzw(Rlen, nothing);

      enter();

      // Make room.
      cmpw(Rlen, 512);
      br(Assembler::HI, argh);
      sub(Ra, sp, Rlen, ext::uxtw, exact_log2(4 * sizeof (jint)));
      andr(sp, Ra, -2 * wordSize);

      lsrw(Rlen, Rlen, 1);  // length in longwords = len/2

      {
        // Copy input args, reversing as we go.  We use Ra as a
        // temporary variable.
        reverse(Ra, Pa_base, Rlen, t0, t1);
        if (!_squaring)
          reverse(Ra, Pb_base, Rlen, t0, t1);
        reverse(Ra, Pn_base, Rlen, t0, t1);
      }

      // Push all call-saved registers and also Pm_base which we'll need
      // at the end.
      save_regs();

#ifndef PRODUCT
      // assert(inv * n[0] == -1UL, "broken inverse in Montgomery multiply");
      {
        ldr(Rn, Address(Pn_base, 0));
        mul(Rlo_mn, Rn, inv);
        subs(zr, Rlo_mn, -1);
        Label ok;
        br(EQ, ok); {
          stop("broken inverse in Montgomery multiply");
        } bind(ok);
      }
#endif

      mov(Pm_base, Ra);

      mov(t0, zr);
      mov(t1, zr);
      mov(t2, zr);

      block_comment("for (int i = 0; i < len; i++) {");
      mov(Ri, zr); {
        Label loop, end;
        cmpw(Ri, Rlen);
        br(Assembler::GE, end);

        bind(loop);
        pre1(Ri);

        block_comment("  for (j = i; j; j--) {"); {
          movw(Rj, Ri);
          unroll_2(Rj, &MontgomeryMultiplyGenerator::step);
        } block_comment("  } // j");

        post1();
        addw(Ri, Ri, 1);
        cmpw(Ri, Rlen);
        br(Assembler::LT, loop);
        bind(end);
        block_comment("} // i");
      }

      block_comment("for (int i = len; i < 2*len; i++) {");
      mov(Ri, Rlen); {
        Label loop, end;
        cmpw(Ri, Rlen, Assembler::LSL, 1);
        br(Assembler::GE, end);

        bind(loop);
        pre2(Ri, Rlen);

        block_comment("  for (j = len*2-i-1; j; j--) {"); {
          lslw(Rj, Rlen, 1);
          subw(Rj, Rj, Ri);
          subw(Rj, Rj, 1);
          unroll_2(Rj, &MontgomeryMultiplyGenerator::step);
        } block_comment("  } // j");

        post2(Ri, Rlen);
        addw(Ri, Ri, 1);
        cmpw(Ri, Rlen, Assembler::LSL, 1);
        br(Assembler::LT, loop);
        bind(end);
      }
      block_comment("} // i");

      normalize(Rlen);

      mov(Ra, Pm_base);  // Save Pm_base in Ra
      restore_regs();  // Restore caller's Pm_base

      // Copy our result into caller's Pm_base
      reverse(Pm_base, Ra, Rlen, t0, t1);

      leave();
      bind(nothing);
      ret(lr);

      return entry;
    }
    // In C, approximately:

    // void
    // montgomery_multiply(unsigned long Pa_base[], unsigned long Pb_base[],
    //                     unsigned long Pn_base[], unsigned long Pm_base[],
    //                     unsigned long inv, int len) {
    //   unsigned long t0 = 0, t1 = 0, t2 = 0; // Triple-precision accumulator
    //   unsigned long *Pa, *Pb, *Pn, *Pm;
    //   unsigned long Ra, Rb, Rn, Rm;

    //   int i;

    //   assert(inv * Pn_base[0] == -1UL, "broken inverse in Montgomery multiply");

    //   for (i = 0; i < len; i++) {
    //     int j;

    //     Pa = Pa_base;
    //     Pb = Pb_base + i;
    //     Pm = Pm_base;
    //     Pn = Pn_base + i;

    //     Ra = *Pa;
    //     Rb = *Pb;
    //     Rm = *Pm;
    //     Rn = *Pn;

    //     int iters = i;
    //     for (j = 0; iters--; j++) {
    //       assert(Ra == Pa_base[j] && Rb == Pb_base[i-j], "must be");
    //       MACC(Ra, Rb, t0, t1, t2);
    //       Ra = *++Pa;
    //       Rb = *--Pb;
    //       assert(Rm == Pm_base[j] && Rn == Pn_base[i-j], "must be");
    //       MACC(Rm, Rn, t0, t1, t2);
    //       Rm = *++Pm;
    //       Rn = *--Pn;
    //     }

    //     assert(Ra == Pa_base[i] && Rb == Pb_base[0], "must be");
    //     MACC(Ra, Rb, t0, t1, t2);
    //     *Pm = Rm = t0 * inv;
    //     assert(Rm == Pm_base[i] && Rn == Pn_base[0], "must be");
    //     MACC(Rm, Rn, t0, t1, t2);

    //     assert(t0 == 0, "broken Montgomery multiply");

    //     t0 = t1; t1 = t2; t2 = 0;
    //   }

    //   for (i = len; i < 2*len; i++) {
    //     int j;

    //     Pa = Pa_base + i-len;
    //     Pb = Pb_base + len;
    //     Pm = Pm_base + i-len;
    //     Pn = Pn_base + len;

    //     Ra = *++Pa;
    //     Rb = *--Pb;
    //     Rm = *++Pm;
    //     Rn = *--Pn;

    //     int iters = len*2-i-1;
    //     for (j = i-len+1; iters--; j++) {
    //       assert(Ra == Pa_base[j] && Rb == Pb_base[i-j], "must be");
    //       MACC(Ra, Rb, t0, t1, t2);
    //       Ra = *++Pa;
    //       Rb = *--Pb;
    //       assert(Rm == Pm_base[j] && Rn == Pn_base[i-j], "must be");
    //       MACC(Rm, Rn, t0, t1, t2);
    //       Rm = *++Pm;
    //       Rn = *--Pn;
    //     }

    //     Pm_base[i-len] = t0;
    //     t0 = t1; t1 = t2; t2 = 0;
    //   }

    //   while (t0)
    //     t0 = sub(Pm_base, Pn_base, t0, len);
    // }

    /**
     * Fast Montgomery squaring.  This uses asymptotically 25% fewer
     * multiplies than Montgomery multiplication so it should be up to
     * 25% faster.  However, its loop control is more complex and it
     * may actually run slower on some machines.
     *
     * Arguments:
     *
     * Inputs:
     *   c_rarg0   - int array elements a
     *   c_rarg1   - int array elements n (the modulus)
     *   c_rarg2   - int length
     *   c_rarg3   - int inv
     *   c_rarg4   - int array elements m (the result)
     *
     */
    address generate_square() {
      Label argh;
      bind(argh);
      stop("MontgomeryMultiply total_allocation must be <= 8192");

      align(CodeEntryAlignment);
      address entry = pc();

      enter();

      // Make room.
      cmpw(Rlen, 512);
      br(Assembler::HI, argh);
      sub(Ra, sp, Rlen, ext::uxtw, exact_log2(4 * sizeof (jint)));
      andr(sp, Ra, -2 * wordSize);

      lsrw(Rlen, Rlen, 1);  // length in longwords = len/2

      {
        // Copy input args, reversing as we go.  We use Ra as a
        // temporary variable.
        reverse(Ra, Pa_base, Rlen, t0, t1);
        reverse(Ra, Pn_base, Rlen, t0, t1);
      }

      // Push all call-saved registers and also Pm_base which we'll need
      // at the end.
      save_regs();

      mov(Pm_base, Ra);

      mov(t0, zr);
      mov(t1, zr);
      mov(t2, zr);

      block_comment("for (int i = 0; i < len; i++) {");
      mov(Ri, zr); {
        Label loop, end;
        bind(loop);
        cmp(Ri, Rlen);
        br(Assembler::GE, end);

        pre1(Ri);

        block_comment("for (j = (i+1)/2; j; j--) {"); {
          add(Rj, Ri, 1);
          lsr(Rj, Rj, 1);
          unroll_2(Rj, &MontgomeryMultiplyGenerator::step_squaring);
        } block_comment("  } // j");

        last_squaring(Ri);

        block_comment("  for (j = i/2; j; j--) {"); {
          lsr(Rj, Ri, 1);
          unroll_2(Rj, &MontgomeryMultiplyGenerator::extra_step_squaring);
        } block_comment("  } // j");

        post1_squaring();
        add(Ri, Ri, 1);
        cmp(Ri, Rlen);
        br(Assembler::LT, loop);

        bind(end);
        block_comment("} // i");
      }

      block_comment("for (int i = len; i < 2*len; i++) {");
      mov(Ri, Rlen); {
        Label loop, end;
        bind(loop);
        cmp(Ri, Rlen, Assembler::LSL, 1);
        br(Assembler::GE, end);

        pre2(Ri, Rlen);

        block_comment("  for (j = (2*len-i-1)/2; j; j--) {"); {
          lsl(Rj, Rlen, 1);
          sub(Rj, Rj, Ri);
          sub(Rj, Rj, 1);
          lsr(Rj, Rj, 1);
          unroll_2(Rj, &MontgomeryMultiplyGenerator::step_squaring);
        } block_comment("  } // j");

        last_squaring(Ri);

        block_comment("  for (j = (2*len-i)/2; j; j--) {"); {
          lsl(Rj, Rlen, 1);
          sub(Rj, Rj, Ri);
          lsr(Rj, Rj, 1);
          unroll_2(Rj, &MontgomeryMultiplyGenerator::extra_step_squaring);
        } block_comment("  } // j");

        post2(Ri, Rlen);
        add(Ri, Ri, 1);
        cmp(Ri, Rlen, Assembler::LSL, 1);

        br(Assembler::LT, loop);
        bind(end);
        block_comment("} // i");
      }

      normalize(Rlen);

      mov(Ra, Pm_base);  // Save Pm_base in Ra
      restore_regs();  // Restore caller's Pm_base

      // Copy our result into caller's Pm_base
      reverse(Pm_base, Ra, Rlen, t0, t1);

      leave();
      ret(lr);

      return entry;
    }
    // In C, approximately:

    // void
    // montgomery_square(unsigned long Pa_base[], unsigned long Pn_base[],
    //                   unsigned long Pm_base[], unsigned long inv, int len) {
    //   unsigned long t0 = 0, t1 = 0, t2 = 0; // Triple-precision accumulator
    //   unsigned long *Pa, *Pb, *Pn, *Pm;
    //   unsigned long Ra, Rb, Rn, Rm;

    //   int i;

    //   assert(inv * Pn_base[0] == -1UL, "broken inverse in Montgomery multiply");

    //   for (i = 0; i < len; i++) {
    //     int j;

    //     Pa = Pa_base;
    //     Pb = Pa_base + i;
    //     Pm = Pm_base;
    //     Pn = Pn_base + i;

    //     Ra = *Pa;
    //     Rb = *Pb;
    //     Rm = *Pm;
    //     Rn = *Pn;

    //     int iters = (i+1)/2;
    //     for (j = 0; iters--; j++) {
    //       assert(Ra == Pa_base[j] && Rb == Pa_base[i-j], "must be");
    //       MACC2(Ra, Rb, t0, t1, t2);
    //       Ra = *++Pa;
    //       Rb = *--Pb;
    //       assert(Rm == Pm_base[j] && Rn == Pn_base[i-j], "must be");
    //       MACC(Rm, Rn, t0, t1, t2);
    //       Rm = *++Pm;
    //       Rn = *--Pn;
    //     }
    //     if ((i & 1) == 0) {
    //       assert(Ra == Pa_base[j], "must be");
    //       MACC(Ra, Ra, t0, t1, t2);
    //     }
    //     iters = i/2;
    //     assert(iters == i-j, "must be");
    //     for (; iters--; j++) {
    //       assert(Rm == Pm_base[j] && Rn == Pn_base[i-j], "must be");
    //       MACC(Rm, Rn, t0, t1, t2);
    //       Rm = *++Pm;
    //       Rn = *--Pn;
    //     }

    //     *Pm = Rm = t0 * inv;
    //     assert(Rm == Pm_base[i] && Rn == Pn_base[0], "must be");
    //     MACC(Rm, Rn, t0, t1, t2);

    //     assert(t0 == 0, "broken Montgomery multiply");

    //     t0 = t1; t1 = t2; t2 = 0;
    //   }

    //   for (i = len; i < 2*len; i++) {
    //     int start = i-len+1;
    //     int end = start + (len - start)/2;
    //     int j;

    //     Pa = Pa_base + i-len;
    //     Pb = Pa_base + len;
    //     Pm = Pm_base + i-len;
    //     Pn = Pn_base + len;

    //     Ra = *++Pa;
    //     Rb = *--Pb;
    //     Rm = *++Pm;
    //     Rn = *--Pn;

    //     int iters = (2*len-i-1)/2;
    //     assert(iters == end-start, "must be");
    //     for (j = start; iters--; j++) {
    //       assert(Ra == Pa_base[j] && Rb == Pa_base[i-j], "must be");
    //       MACC2(Ra, Rb, t0, t1, t2);
    //       Ra = *++Pa;
    //       Rb = *--Pb;
    //       assert(Rm == Pm_base[j] && Rn == Pn_base[i-j], "must be");
    //       MACC(Rm, Rn, t0, t1, t2);
    //       Rm = *++Pm;
    //       Rn = *--Pn;
    //     }
    //     if ((i & 1) == 0) {
    //       assert(Ra == Pa_base[j], "must be");
    //       MACC(Ra, Ra, t0, t1, t2);
    //     }
    //     iters =  (2*len-i)/2;
    //     assert(iters == len-j, "must be");
    //     for (; iters--; j++) {
    //       assert(Rm == Pm_base[j] && Rn == Pn_base[i-j], "must be");
    //       MACC(Rm, Rn, t0, t1, t2);
    //       Rm = *++Pm;
    //       Rn = *--Pn;
    //     }
    //     Pm_base[i-len] = t0;
    //     t0 = t1; t1 = t2; t2 = 0;
    //   }

    //   while (t0)
    //     t0 = sub(Pm_base, Pn_base, t0, len);
    // }
  };


  // Call here from the interpreter or compiled code to either load
  // multiple returned values from the value type instance being
  // returned to registers or to store returned values to a newly
  // allocated value type instance.
  address generate_return_value_stub(address destination, const char* name, bool has_res) {

    // Information about frame layout at time of blocking runtime call.
    // Note that we only have to preserve callee-saved registers since
    // the compilers are responsible for supplying a continuation point
    // if they expect all registers to be preserved.
    // n.b. aarch64 asserts that frame::arg_reg_save_area_bytes == 0
    enum layout {
      rfp_off = 0, rfp_off2,

      j_rarg7_off, j_rarg7_2,
      j_rarg6_off, j_rarg6_2,
      j_rarg5_off, j_rarg5_2,
      j_rarg4_off, j_rarg4_2,
      j_rarg3_off, j_rarg3_2,
      j_rarg2_off, j_rarg2_2,
      j_rarg1_off, j_rarg1_2,
      j_rarg0_off, j_rarg0_2,

      j_farg0_off, j_farg0_2,
      j_farg1_off, j_farg1_2,
      j_farg2_off, j_farg2_2,
      j_farg3_off, j_farg3_2,
      j_farg4_off, j_farg4_2,
      j_farg5_off, j_farg5_2,
      j_farg6_off, j_farg6_2,
      j_farg7_off, j_farg7_2,

      return_off, return_off2,
      framesize // inclusive of return address
    };

    int insts_size = 512;
    int locs_size  = 64;

    CodeBuffer code(name, insts_size, locs_size);
    OopMapSet* oop_maps  = new OopMapSet();
    MacroAssembler* masm = new MacroAssembler(&code);

    address start = __ pc();

    const Address f7_save       (rfp, j_farg7_off * wordSize);
    const Address f6_save       (rfp, j_farg6_off * wordSize);
    const Address f5_save       (rfp, j_farg5_off * wordSize);
    const Address f4_save       (rfp, j_farg4_off * wordSize);
    const Address f3_save       (rfp, j_farg3_off * wordSize);
    const Address f2_save       (rfp, j_farg2_off * wordSize);
    const Address f1_save       (rfp, j_farg1_off * wordSize);
    const Address f0_save       (rfp, j_farg0_off * wordSize);

    const Address r0_save      (rfp, j_rarg0_off * wordSize);
    const Address r1_save      (rfp, j_rarg1_off * wordSize);
    const Address r2_save      (rfp, j_rarg2_off * wordSize);
    const Address r3_save      (rfp, j_rarg3_off * wordSize);
    const Address r4_save      (rfp, j_rarg4_off * wordSize);
    const Address r5_save      (rfp, j_rarg5_off * wordSize);
    const Address r6_save      (rfp, j_rarg6_off * wordSize);
    const Address r7_save      (rfp, j_rarg7_off * wordSize);

    // Generate oop map
    OopMap* map = new OopMap(framesize, 0);

    map->set_callee_saved(VMRegImpl::stack2reg(rfp_off), rfp->as_VMReg());
    map->set_callee_saved(VMRegImpl::stack2reg(j_rarg7_off), j_rarg7->as_VMReg());
    map->set_callee_saved(VMRegImpl::stack2reg(j_rarg6_off), j_rarg6->as_VMReg());
    map->set_callee_saved(VMRegImpl::stack2reg(j_rarg5_off), j_rarg5->as_VMReg());
    map->set_callee_saved(VMRegImpl::stack2reg(j_rarg4_off), j_rarg4->as_VMReg());
    map->set_callee_saved(VMRegImpl::stack2reg(j_rarg3_off), j_rarg3->as_VMReg());
    map->set_callee_saved(VMRegImpl::stack2reg(j_rarg2_off), j_rarg2->as_VMReg());
    map->set_callee_saved(VMRegImpl::stack2reg(j_rarg1_off), j_rarg1->as_VMReg());
    map->set_callee_saved(VMRegImpl::stack2reg(j_rarg0_off), j_rarg0->as_VMReg());

    map->set_callee_saved(VMRegImpl::stack2reg(j_farg0_off), j_farg0->as_VMReg());
    map->set_callee_saved(VMRegImpl::stack2reg(j_farg1_off), j_farg1->as_VMReg());
    map->set_callee_saved(VMRegImpl::stack2reg(j_farg2_off), j_farg2->as_VMReg());
    map->set_callee_saved(VMRegImpl::stack2reg(j_farg3_off), j_farg3->as_VMReg());
    map->set_callee_saved(VMRegImpl::stack2reg(j_farg4_off), j_farg4->as_VMReg());
    map->set_callee_saved(VMRegImpl::stack2reg(j_farg5_off), j_farg5->as_VMReg());
    map->set_callee_saved(VMRegImpl::stack2reg(j_farg6_off), j_farg6->as_VMReg());
    map->set_callee_saved(VMRegImpl::stack2reg(j_farg7_off), j_farg7->as_VMReg());

    // This is an inlined and slightly modified version of call_VM
    // which has the ability to fetch the return PC out of
    // thread-local storage and also sets up last_Java_sp slightly
    // differently than the real call_VM

    __ enter(); // Save FP and LR before call

    assert(is_even(framesize/2), "sp not 16-byte aligned");

    // lr and fp are already in place
    __ sub(sp, rfp, ((unsigned)framesize - 4) << LogBytesPerInt); // prolog

    __ strd(j_farg7, f7_save);
    __ strd(j_farg6, f6_save);
    __ strd(j_farg5, f5_save);
    __ strd(j_farg4, f4_save);
    __ strd(j_farg3, f3_save);
    __ strd(j_farg2, f2_save);
    __ strd(j_farg1, f1_save);
    __ strd(j_farg0, f0_save);

    __ str(j_rarg0, r0_save);
    __ str(j_rarg1, r1_save);
    __ str(j_rarg2, r2_save);
    __ str(j_rarg3, r3_save);
    __ str(j_rarg4, r4_save);
    __ str(j_rarg5, r5_save);
    __ str(j_rarg6, r6_save);
    __ str(j_rarg7, r7_save);

    int frame_complete = __ pc() - start;

    // Set up last_Java_sp and last_Java_fp
    address the_pc = __ pc();
    __ set_last_Java_frame(sp, rfp, the_pc, rscratch1);

    // Call runtime
    __ mov(c_rarg0, rthread);
    __ mov(c_rarg1, r0);

    BLOCK_COMMENT("call runtime_entry");
    __ mov(rscratch1, destination);
    __ blr(rscratch1);

    oop_maps->add_gc_map(the_pc - start, map);

    __ reset_last_Java_frame(false);
    __ maybe_isb();

    __ ldrd(j_farg7, f7_save);
    __ ldrd(j_farg6, f6_save);
    __ ldrd(j_farg5, f5_save);
    __ ldrd(j_farg4, f4_save);
    __ ldrd(j_farg3, f3_save);
    __ ldrd(j_farg3, f2_save);
    __ ldrd(j_farg1, f1_save);
    __ ldrd(j_farg0, f0_save);

    __ ldr(j_rarg0, r0_save);
    __ ldr(j_rarg1, r1_save);
    __ ldr(j_rarg2, r2_save);
    __ ldr(j_rarg3, r3_save);
    __ ldr(j_rarg4, r4_save);
    __ ldr(j_rarg5, r5_save);
    __ ldr(j_rarg6, r6_save);
    __ ldr(j_rarg7, r7_save);

    __ leave();

    // check for pending exceptions
    Label pending;
    __ ldr(rscratch1, Address(rthread, in_bytes(Thread::pending_exception_offset())));
    __ cmp(rscratch1, (u1)NULL_WORD);
    __ br(Assembler::NE, pending);

    if (has_res) {
      __ get_vm_result(r0, rthread);
    }
    __ ret(lr);

    __ bind(pending);
    __ ldr(r0, Address(rthread, in_bytes(Thread::pending_exception_offset())));
    __ far_jump(RuntimeAddress(StubRoutines::forward_exception_entry()));


    // codeBlob framesize is in words (not VMRegImpl::slot_size)
    int frame_size_in_words = (framesize >> (LogBytesPerWord - LogBytesPerInt));
    RuntimeStub* stub =
      RuntimeStub::new_runtime_stub(name, &code, frame_complete, frame_size_in_words, oop_maps, false);

    return stub->entry_point();
  }

  // Initialization
  void generate_initial() {
    // Generate initial stubs and initializes the entry points

    // entry points that exist in all platforms Note: This is code
    // that could be shared among different platforms - however the
    // benefit seems to be smaller than the disadvantage of having a
    // much more complicated generator structure. See also comment in
    // stubRoutines.hpp.

    StubRoutines::_forward_exception_entry = generate_forward_exception();

    StubRoutines::_call_stub_entry =
      generate_call_stub(StubRoutines::_call_stub_return_address);

    // is referenced by megamorphic call
    StubRoutines::_catch_exception_entry = generate_catch_exception();

    // Build this early so it's available for the interpreter.
    StubRoutines::_throw_StackOverflowError_entry =
      generate_throw_exception("StackOverflowError throw_exception",
                               CAST_FROM_FN_PTR(address,
                                                SharedRuntime::throw_StackOverflowError));
    StubRoutines::_throw_delayed_StackOverflowError_entry =
      generate_throw_exception("delayed StackOverflowError throw_exception",
                               CAST_FROM_FN_PTR(address,
                                                SharedRuntime::throw_delayed_StackOverflowError));
    if (UseCRC32Intrinsics) {
      // set table address before stub generation which use it
      StubRoutines::_crc_table_adr = (address)StubRoutines::aarch64::_crc_table;
      StubRoutines::_updateBytesCRC32 = generate_updateBytesCRC32();
    }

    if (UseCRC32CIntrinsics) {
      StubRoutines::_updateBytesCRC32C = generate_updateBytesCRC32C();
    }

    // Disabled until JDK-8210858 is fixed
    // if (vmIntrinsics::is_intrinsic_available(vmIntrinsics::_dlog)) {
    //   StubRoutines::_dlog = generate_dlog();
    // }

    if (vmIntrinsics::is_intrinsic_available(vmIntrinsics::_dsin)) {
      StubRoutines::_dsin = generate_dsin_dcos(/* isCos = */ false);
    }

    if (vmIntrinsics::is_intrinsic_available(vmIntrinsics::_dcos)) {
      StubRoutines::_dcos = generate_dsin_dcos(/* isCos = */ true);
    }

<<<<<<< HEAD

    StubRoutines::_load_value_type_fields_in_regs =
         generate_return_value_stub(CAST_FROM_FN_PTR(address, SharedRuntime::load_value_type_fields_in_regs), "load_value_type_fields_in_regs", false);
    StubRoutines::_store_value_type_fields_to_buf =
         generate_return_value_stub(CAST_FROM_FN_PTR(address, SharedRuntime::store_value_type_fields_to_buf), "store_value_type_fields_to_buf", true);
=======
    // Safefetch stubs.
    generate_safefetch("SafeFetch32", sizeof(int),     &StubRoutines::_safefetch32_entry,
                                                       &StubRoutines::_safefetch32_fault_pc,
                                                       &StubRoutines::_safefetch32_continuation_pc);
    generate_safefetch("SafeFetchN", sizeof(intptr_t), &StubRoutines::_safefetchN_entry,
                                                       &StubRoutines::_safefetchN_fault_pc,
                                                       &StubRoutines::_safefetchN_continuation_pc);
>>>>>>> 612c38cd
  }

  void generate_all() {
    // support for verify_oop (must happen after universe_init)
    StubRoutines::_verify_oop_subroutine_entry     = generate_verify_oop();
    StubRoutines::_throw_AbstractMethodError_entry =
      generate_throw_exception("AbstractMethodError throw_exception",
                               CAST_FROM_FN_PTR(address,
                                                SharedRuntime::
                                                throw_AbstractMethodError));

    StubRoutines::_throw_IncompatibleClassChangeError_entry =
      generate_throw_exception("IncompatibleClassChangeError throw_exception",
                               CAST_FROM_FN_PTR(address,
                                                SharedRuntime::
                                                throw_IncompatibleClassChangeError));

    StubRoutines::_throw_NullPointerException_at_call_entry =
      generate_throw_exception("NullPointerException at call throw_exception",
                               CAST_FROM_FN_PTR(address,
                                                SharedRuntime::
                                                throw_NullPointerException_at_call));

    // arraycopy stubs used by compilers
    generate_arraycopy_stubs();

    // has negatives stub for large arrays.
    StubRoutines::aarch64::_has_negatives = generate_has_negatives(StubRoutines::aarch64::_has_negatives_long);

    // array equals stub for large arrays.
    if (!UseSimpleArrayEquals) {
      StubRoutines::aarch64::_large_array_equals = generate_large_array_equals();
    }

    generate_compare_long_strings();

    generate_string_indexof_stubs();

    // byte_array_inflate stub for large arrays.
    StubRoutines::aarch64::_large_byte_array_inflate = generate_large_byte_array_inflate();

    BarrierSetNMethod* bs_nm = BarrierSet::barrier_set()->barrier_set_nmethod();
    if (bs_nm != NULL) {
      StubRoutines::aarch64::_method_entry_barrier = generate_method_entry_barrier();
    }
#ifdef COMPILER2
    if (UseMultiplyToLenIntrinsic) {
      StubRoutines::_multiplyToLen = generate_multiplyToLen();
    }

    if (UseSquareToLenIntrinsic) {
      StubRoutines::_squareToLen = generate_squareToLen();
    }

    if (UseMulAddIntrinsic) {
      StubRoutines::_mulAdd = generate_mulAdd();
    }

    if (UseMontgomeryMultiplyIntrinsic) {
      StubCodeMark mark(this, "StubRoutines", "montgomeryMultiply");
      MontgomeryMultiplyGenerator g(_masm, /*squaring*/false);
      StubRoutines::_montgomeryMultiply = g.generate_multiply();
    }

    if (UseMontgomerySquareIntrinsic) {
      StubCodeMark mark(this, "StubRoutines", "montgomerySquare");
      MontgomeryMultiplyGenerator g(_masm, /*squaring*/true);
      // We use generate_multiply() rather than generate_square()
      // because it's faster for the sizes of modulus we care about.
      StubRoutines::_montgomerySquare = g.generate_multiply();
    }
#endif // COMPILER2

    // generate GHASH intrinsics code
    if (UseGHASHIntrinsics) {
      StubRoutines::_ghash_processBlocks = generate_ghash_processBlocks();
    }

    // data cache line writeback
    StubRoutines::_data_cache_writeback = generate_data_cache_writeback();
    StubRoutines::_data_cache_writeback_sync = generate_data_cache_writeback_sync();

    if (UseAESIntrinsics) {
      StubRoutines::_aescrypt_encryptBlock = generate_aescrypt_encryptBlock();
      StubRoutines::_aescrypt_decryptBlock = generate_aescrypt_decryptBlock();
      StubRoutines::_cipherBlockChaining_encryptAESCrypt = generate_cipherBlockChaining_encryptAESCrypt();
      StubRoutines::_cipherBlockChaining_decryptAESCrypt = generate_cipherBlockChaining_decryptAESCrypt();
    }

    if (UseSHA1Intrinsics) {
      StubRoutines::_sha1_implCompress     = generate_sha1_implCompress(false,   "sha1_implCompress");
      StubRoutines::_sha1_implCompressMB   = generate_sha1_implCompress(true,    "sha1_implCompressMB");
    }
    if (UseSHA256Intrinsics) {
      StubRoutines::_sha256_implCompress   = generate_sha256_implCompress(false, "sha256_implCompress");
      StubRoutines::_sha256_implCompressMB = generate_sha256_implCompress(true,  "sha256_implCompressMB");
    }

    // generate Adler32 intrinsics code
    if (UseAdler32Intrinsics) {
      StubRoutines::_updateBytesAdler32 = generate_updateBytesAdler32();
    }

    StubRoutines::aarch64::set_completed();
  }

 public:
  StubGenerator(CodeBuffer* code, bool all) : StubCodeGenerator(code) {
    if (all) {
      generate_all();
    } else {
      generate_initial();
    }
  }
}; // end class declaration

#define UCM_TABLE_MAX_ENTRIES 8
void StubGenerator_generate(CodeBuffer* code, bool all) {
  if (UnsafeCopyMemory::_table == NULL) {
    UnsafeCopyMemory::create_table(UCM_TABLE_MAX_ENTRIES);
  }
  StubGenerator g(code, all);
}<|MERGE_RESOLUTION|>--- conflicted
+++ resolved
@@ -5942,13 +5942,11 @@
       StubRoutines::_dcos = generate_dsin_dcos(/* isCos = */ true);
     }
 
-<<<<<<< HEAD
-
     StubRoutines::_load_value_type_fields_in_regs =
          generate_return_value_stub(CAST_FROM_FN_PTR(address, SharedRuntime::load_value_type_fields_in_regs), "load_value_type_fields_in_regs", false);
     StubRoutines::_store_value_type_fields_to_buf =
          generate_return_value_stub(CAST_FROM_FN_PTR(address, SharedRuntime::store_value_type_fields_to_buf), "store_value_type_fields_to_buf", true);
-=======
+
     // Safefetch stubs.
     generate_safefetch("SafeFetch32", sizeof(int),     &StubRoutines::_safefetch32_entry,
                                                        &StubRoutines::_safefetch32_fault_pc,
@@ -5956,7 +5954,6 @@
     generate_safefetch("SafeFetchN", sizeof(intptr_t), &StubRoutines::_safefetchN_entry,
                                                        &StubRoutines::_safefetchN_fault_pc,
                                                        &StubRoutines::_safefetchN_continuation_pc);
->>>>>>> 612c38cd
   }
 
   void generate_all() {
