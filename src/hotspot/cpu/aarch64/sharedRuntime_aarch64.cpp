--- conflicted
+++ resolved
@@ -987,12 +987,10 @@
     c2i_no_clinit_check_entry = __ pc();
   }
 
-<<<<<<< HEAD
-//  FIXME: Not Implemented
-//  BarrierSetAssembler* bs = BarrierSet::barrier_set()->barrier_set_assembler();
-//  bs->c2i_entry_barrier(masm);
-
-  gen_c2i_adapter(masm, sig_cc, regs_cc, skip_fixup, i2c_entry, oop_maps, frame_complete, frame_size_in_words, true);
+  BarrierSetAssembler* bs = BarrierSet::barrier_set()->barrier_set_assembler();
+  bs->c2i_entry_barrier(masm);
+
+  gen_c2i_adapter(masm, total_args_passed, comp_args_on_stack, sig_bt, regs, skip_fixup);
 
   address c2i_unverified_value_entry = c2i_unverified_entry;
 
@@ -1007,12 +1005,6 @@
     Label unused;
     gen_c2i_adapter(masm, sig, regs, value_entry_skip_fixup, i2c_entry, oop_maps, frame_complete, frame_size_in_words, false);
   }
-=======
-  BarrierSetAssembler* bs = BarrierSet::barrier_set()->barrier_set_assembler();
-  bs->c2i_entry_barrier(masm);
-
-  gen_c2i_adapter(masm, total_args_passed, comp_args_on_stack, sig_bt, regs, skip_fixup);
->>>>>>> 5c70479b
 
   __ flush();
 
