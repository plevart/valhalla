--- conflicted
+++ resolved
@@ -885,74 +885,6 @@
   __ br(rscratch1);
 }
 
-<<<<<<< HEAD
-#ifdef BUILTIN_SIM
-static void generate_i2c_adapter_name(char *result, int total_args_passed, const BasicType *sig_bt)
-{
-  strcpy(result, "i2c(");
-  int idx = 4;
-  for (int i = 0; i < total_args_passed; i++) {
-    switch(sig_bt[i]) {
-    case T_BOOLEAN:
-      result[idx++] = 'Z';
-      break;
-    case T_CHAR:
-      result[idx++] = 'C';
-      break;
-    case T_FLOAT:
-      result[idx++] = 'F';
-      break;
-    case T_DOUBLE:
-      assert((i < (total_args_passed - 1)) && (sig_bt[i+1] == T_VOID),
-             "double must be followed by void");
-      i++;
-      result[idx++] = 'D';
-      break;
-    case T_BYTE:
-      result[idx++] = 'B';
-      break;
-    case T_SHORT:
-      result[idx++] = 'S';
-      break;
-    case T_INT:
-      result[idx++] = 'I';
-      break;
-    case T_LONG:
-      assert((i < (total_args_passed - 1)) && (sig_bt[i+1] == T_VOID),
-             "long must be followed by void");
-      i++;
-      result[idx++] = 'L';
-      break;
-    case T_OBJECT:
-      result[idx++] = 'O';
-      break;
-    case T_ARRAY:
-      result[idx++] = '[';
-      break;
-    case T_ADDRESS:
-      result[idx++] = 'P';
-      break;
-    case T_NARROWOOP:
-      result[idx++] = 'N';
-      break;
-    case T_METADATA:
-      result[idx++] = 'M';
-      break;
-    case T_NARROWKLASS:
-      result[idx++] = 'K';
-      break;
-    default:
-      result[idx++] = '?';
-      break;
-    }
-  }
-  result[idx++] = ')';
-  result[idx] = '\0';
-}
-#endif
-
-static void gen_inline_cache_check(MacroAssembler *masm, Label& skip_fixup) {
-=======
 // ---------------------------------------------------------------
 AdapterHandlerEntry* SharedRuntime::generate_i2c2i_adapters(MacroAssembler *masm,
                                                             int total_args_passed,
@@ -966,7 +898,6 @@
 
   address c2i_unverified_entry = __ pc();
   Label skip_fixup;
->>>>>>> ea0fbbca
 
   Label ok;
 
@@ -1001,12 +932,7 @@
     __ far_jump(RuntimeAddress(SharedRuntime::get_ic_miss_stub()));
     __ block_comment("} c2i_unverified_entry");
   }
-
-
-<<<<<<< HEAD
-}
-
-
+}
 
 // ---------------------------------------------------------------
 AdapterHandlerEntry* SharedRuntime::generate_i2c2i_adapters(MacroAssembler *masm,
@@ -1039,25 +965,6 @@
     Label unused;
     gen_c2i_adapter(masm, sig_cc_ro, regs_cc_ro, skip_fixup, i2c_entry, oop_maps, frame_complete, frame_size_in_words, false);
     skip_fixup = unused;
-=======
-  // Class initialization barrier for static methods
-  address c2i_no_clinit_check_entry = NULL;
-  if (VM_Version::supports_fast_class_init_checks()) {
-    Label L_skip_barrier;
-
-    { // Bypass the barrier for non-static methods
-      __ ldrw(rscratch1, Address(rmethod, Method::access_flags_offset()));
-      __ andsw(zr, rscratch1, JVM_ACC_STATIC);
-      __ br(Assembler::EQ, L_skip_barrier); // non-static
-    }
-
-    __ load_method_holder(rscratch2, rmethod);
-    __ clinit_barrier(rscratch2, rscratch1, &L_skip_barrier);
-    __ far_jump(RuntimeAddress(SharedRuntime::get_handle_wrong_method_stub()));
-
-    __ bind(L_skip_barrier);
-    c2i_no_clinit_check_entry = __ pc();
->>>>>>> ea0fbbca
   }
 
   // Scalarized c2i adapter
@@ -1083,8 +990,11 @@
     gen_c2i_adapter(masm, sig, regs, value_entry_skip_fixup, i2c_entry, oop_maps, frame_complete, frame_size_in_words, false);
   }
 
+  // TODO fix this
+  // Class initialization barrier for static methods
+  address c2i_no_clinit_check_entry = NULL;
+
   __ flush();
-<<<<<<< HEAD
 
   // The c2i adapter might safepoint and trigger a GC. The caller must make sure that
   // the GC knows about the location of oop argument locations passed to the c2i adapter.
@@ -1092,11 +1002,7 @@
   bool caller_must_gc_arguments = (regs != regs_cc);
   new_adapter = AdapterBlob::create(masm->code(), frame_complete, frame_size_in_words + 10, oop_maps, caller_must_gc_arguments);
 
-  return AdapterHandlerLibrary::new_entry(fingerprint, i2c_entry, c2i_entry, c2i_value_entry, c2i_value_ro_entry, c2i_unverified_entry, c2i_unverified_value_entry);
-
-=======
-  return AdapterHandlerLibrary::new_entry(fingerprint, i2c_entry, c2i_entry, c2i_unverified_entry, c2i_no_clinit_check_entry);
->>>>>>> ea0fbbca
+  return AdapterHandlerLibrary::new_entry(fingerprint, i2c_entry, c2i_entry, c2i_value_entry, c2i_value_ro_entry, c2i_unverified_entry, c2i_unverified_value_entry, c2i_no_clinit_check_entry);
 }
 
 int SharedRuntime::c_calling_convention(const BasicType *sig_bt,
