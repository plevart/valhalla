--- conflicted
+++ resolved
@@ -874,12 +874,6 @@
   Compile* C = ra_->C;
   MacroAssembler _masm(&cbuf);
 
-<<<<<<< HEAD
-=======
-  int framesize = C->output()->frame_size_in_bytes();
-  int bangsize = C->output()->bang_size_in_bytes();
-
->>>>>>> b0e1ee4b
   if (C->clinit_barrier_on_entry()) {
     assert(VM_Version::supports_fast_class_init_checks(), "sanity");
     assert(!C->method()->holder()->is_not_initialized(), "initialization should have been started");
@@ -895,7 +889,6 @@
     __ bind(L_skip_barrier);
   }
 
-<<<<<<< HEAD
   __ verified_entry(C);
   __ bind(*_verified_entry);
 
@@ -903,9 +896,6 @@
     BarrierSetAssembler* bs = BarrierSet::barrier_set()->barrier_set_assembler();
     bs->nmethod_entry_barrier(&_masm);
   }
-=======
-  __ verified_entry(framesize, C->output()->need_stack_bang(bangsize)?bangsize:0, false, C->stub_function() != NULL);
->>>>>>> b0e1ee4b
 
   C->output()->set_frame_complete(cbuf.insts_size());
 
@@ -973,16 +963,7 @@
     __ vzeroupper();
   }
 
-<<<<<<< HEAD
   __ restore_stack(C);
-=======
-  int framesize = C->output()->frame_size_in_bytes();
-  assert((framesize & (StackAlignmentInBytes-1)) == 0, "frame size not aligned");
-  // Remove word for return adr already pushed
-  // and RBP
-  framesize -= 2*wordSize;
->>>>>>> b0e1ee4b
-
 
   if (StackReservedPages > 0 && C->has_reserved_stack_access()) {
     __ reserved_stack_check();
