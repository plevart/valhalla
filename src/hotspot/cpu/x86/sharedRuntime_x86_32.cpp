/*
 * Copyright (c) 2003, 2019, Oracle and/or its affiliates. All rights reserved.
 * DO NOT ALTER OR REMOVE COPYRIGHT NOTICES OR THIS FILE HEADER.
 *
 * This code is free software; you can redistribute it and/or modify it
 * under the terms of the GNU General Public License version 2 only, as
 * published by the Free Software Foundation.
 *
 * This code is distributed in the hope that it will be useful, but WITHOUT
 * ANY WARRANTY; without even the implied warranty of MERCHANTABILITY or
 * FITNESS FOR A PARTICULAR PURPOSE.  See the GNU General Public License
 * version 2 for more details (a copy is included in the LICENSE file that
 * accompanied this code).
 *
 * You should have received a copy of the GNU General Public License version
 * 2 along with this work; if not, write to the Free Software Foundation,
 * Inc., 51 Franklin St, Fifth Floor, Boston, MA 02110-1301 USA.
 *
 * Please contact Oracle, 500 Oracle Parkway, Redwood Shores, CA 94065 USA
 * or visit www.oracle.com if you need additional information or have any
 * questions.
 *
 */

#include "precompiled.hpp"
#include "asm/macroAssembler.hpp"
#include "asm/macroAssembler.inline.hpp"
#include "code/debugInfoRec.hpp"
#include "code/icBuffer.hpp"
#include "code/nativeInst.hpp"
#include "code/vtableStubs.hpp"
#include "gc/shared/gcLocker.hpp"
#include "interpreter/interpreter.hpp"
#include "logging/log.hpp"
#include "memory/resourceArea.hpp"
#include "oops/compiledICHolder.hpp"
#include "runtime/safepointMechanism.hpp"
#include "runtime/sharedRuntime.hpp"
#include "runtime/vframeArray.hpp"
#include "utilities/align.hpp"
#include "vmreg_x86.inline.hpp"
#ifdef COMPILER1
#include "c1/c1_Runtime1.hpp"
#endif
#ifdef COMPILER2
#include "opto/runtime.hpp"
#endif
#include "vm_version_x86.hpp"

#define __ masm->

const int StackAlignmentInSlots = StackAlignmentInBytes / VMRegImpl::stack_slot_size;

class RegisterSaver {
  // Capture info about frame layout
#define DEF_XMM_OFFS(regnum) xmm ## regnum ## _off = xmm_off + (regnum)*16/BytesPerInt, xmm ## regnum ## H_off
  enum layout {
                fpu_state_off = 0,
                fpu_state_end = fpu_state_off+FPUStateSizeInWords,
                st0_off, st0H_off,
                st1_off, st1H_off,
                st2_off, st2H_off,
                st3_off, st3H_off,
                st4_off, st4H_off,
                st5_off, st5H_off,
                st6_off, st6H_off,
                st7_off, st7H_off,
                xmm_off,
                DEF_XMM_OFFS(0),
                DEF_XMM_OFFS(1),
                DEF_XMM_OFFS(2),
                DEF_XMM_OFFS(3),
                DEF_XMM_OFFS(4),
                DEF_XMM_OFFS(5),
                DEF_XMM_OFFS(6),
                DEF_XMM_OFFS(7),
                flags_off = xmm7_off + 16/BytesPerInt + 1, // 16-byte stack alignment fill word
                rdi_off,
                rsi_off,
                ignore_off,  // extra copy of rbp,
                rsp_off,
                rbx_off,
                rdx_off,
                rcx_off,
                rax_off,
                // The frame sender code expects that rbp will be in the "natural" place and
                // will override any oopMap setting for it. We must therefore force the layout
                // so that it agrees with the frame sender code.
                rbp_off,
                return_off,      // slot for return address
                reg_save_size };
  enum { FPU_regs_live = flags_off - fpu_state_end };

  public:

  static OopMap* save_live_registers(MacroAssembler* masm, int additional_frame_words,
                                     int* total_frame_words, bool verify_fpu = true, bool save_vectors = false);
  static void restore_live_registers(MacroAssembler* masm, bool restore_vectors = false);

  static int rax_offset() { return rax_off; }
  static int rbx_offset() { return rbx_off; }

  // Offsets into the register save area
  // Used by deoptimization when it is managing result register
  // values on its own

  static int raxOffset(void) { return rax_off; }
  static int rdxOffset(void) { return rdx_off; }
  static int rbxOffset(void) { return rbx_off; }
  static int xmm0Offset(void) { return xmm0_off; }
  // This really returns a slot in the fp save area, which one is not important
  static int fpResultOffset(void) { return st0_off; }

  // During deoptimization only the result register need to be restored
  // all the other values have already been extracted.

  static void restore_result_registers(MacroAssembler* masm);

};

OopMap* RegisterSaver::save_live_registers(MacroAssembler* masm, int additional_frame_words,
                                           int* total_frame_words, bool verify_fpu, bool save_vectors) {
  int num_xmm_regs = XMMRegisterImpl::number_of_registers;
  int ymm_bytes = num_xmm_regs * 16;
  int zmm_bytes = num_xmm_regs * 32;
#ifdef COMPILER2
  if (save_vectors) {
    assert(UseAVX > 0, "Vectors larger than 16 byte long are supported only with AVX");
    assert(MaxVectorSize <= 64, "Only up to 64 byte long vectors are supported");
    // Save upper half of YMM registers
    int vect_bytes = ymm_bytes;
    if (UseAVX > 2) {
      // Save upper half of ZMM registers as well
      vect_bytes += zmm_bytes;
    }
    additional_frame_words += vect_bytes / wordSize;
  }
#else
  assert(!save_vectors, "vectors are generated only by C2");
#endif
  int frame_size_in_bytes = (reg_save_size + additional_frame_words) * wordSize;
  int frame_words = frame_size_in_bytes / wordSize;
  *total_frame_words = frame_words;

  assert(FPUStateSizeInWords == 27, "update stack layout");

  // save registers, fpu state, and flags
  // We assume caller has already has return address slot on the stack
  // We push epb twice in this sequence because we want the real rbp,
  // to be under the return like a normal enter and we want to use pusha
  // We push by hand instead of using push.
  __ enter();
  __ pusha();
  __ pushf();
  __ subptr(rsp,FPU_regs_live*wordSize); // Push FPU registers space
  __ push_FPU_state();          // Save FPU state & init

  if (verify_fpu) {
    // Some stubs may have non standard FPU control word settings so
    // only check and reset the value when it required to be the
    // standard value.  The safepoint blob in particular can be used
    // in methods which are using the 24 bit control word for
    // optimized float math.

#ifdef ASSERT
    // Make sure the control word has the expected value
    Label ok;
    __ cmpw(Address(rsp, 0), StubRoutines::fpu_cntrl_wrd_std());
    __ jccb(Assembler::equal, ok);
    __ stop("corrupted control word detected");
    __ bind(ok);
#endif

    // Reset the control word to guard against exceptions being unmasked
    // since fstp_d can cause FPU stack underflow exceptions.  Write it
    // into the on stack copy and then reload that to make sure that the
    // current and future values are correct.
    __ movw(Address(rsp, 0), StubRoutines::fpu_cntrl_wrd_std());
  }

  __ frstor(Address(rsp, 0));
  if (!verify_fpu) {
    // Set the control word so that exceptions are masked for the
    // following code.
    __ fldcw(ExternalAddress(StubRoutines::addr_fpu_cntrl_wrd_std()));
  }

  int off = st0_off;
  int delta = st1_off - off;

  // Save the FPU registers in de-opt-able form
  for (int n = 0; n < FloatRegisterImpl::number_of_registers; n++) {
    __ fstp_d(Address(rsp, off*wordSize));
    off += delta;
  }

  off = xmm0_off;
  delta = xmm1_off - off;
  if(UseSSE == 1) {
    // Save the XMM state
    for (int n = 0; n < num_xmm_regs; n++) {
      __ movflt(Address(rsp, off*wordSize), as_XMMRegister(n));
      off += delta;
    }
  } else if(UseSSE >= 2) {
    // Save whole 128bit (16 bytes) XMM registers
    for (int n = 0; n < num_xmm_regs; n++) {
      __ movdqu(Address(rsp, off*wordSize), as_XMMRegister(n));
      off += delta;
    }
  }

  if (save_vectors) {
    __ subptr(rsp, ymm_bytes);
    // Save upper half of YMM registers
    for (int n = 0; n < num_xmm_regs; n++) {
      __ vextractf128_high(Address(rsp, n*16), as_XMMRegister(n));
    }
    if (UseAVX > 2) {
      __ subptr(rsp, zmm_bytes);
      // Save upper half of ZMM registers
      for (int n = 0; n < num_xmm_regs; n++) {
        __ vextractf64x4_high(Address(rsp, n*32), as_XMMRegister(n));
      }
    }
  }
  __ vzeroupper();

  // Set an oopmap for the call site.  This oopmap will map all
  // oop-registers and debug-info registers as callee-saved.  This
  // will allow deoptimization at this safepoint to find all possible
  // debug-info recordings, as well as let GC find all oops.

  OopMapSet *oop_maps = new OopMapSet();
  OopMap* map =  new OopMap( frame_words, 0 );

#define STACK_OFFSET(x) VMRegImpl::stack2reg((x) + additional_frame_words)
#define NEXTREG(x) (x)->as_VMReg()->next()

  map->set_callee_saved(STACK_OFFSET(rax_off), rax->as_VMReg());
  map->set_callee_saved(STACK_OFFSET(rcx_off), rcx->as_VMReg());
  map->set_callee_saved(STACK_OFFSET(rdx_off), rdx->as_VMReg());
  map->set_callee_saved(STACK_OFFSET(rbx_off), rbx->as_VMReg());
  // rbp, location is known implicitly, no oopMap
  map->set_callee_saved(STACK_OFFSET(rsi_off), rsi->as_VMReg());
  map->set_callee_saved(STACK_OFFSET(rdi_off), rdi->as_VMReg());
  // %%% This is really a waste but we'll keep things as they were for now for the upper component
  off = st0_off;
  delta = st1_off - off;
  for (int n = 0; n < FloatRegisterImpl::number_of_registers; n++) {
    FloatRegister freg_name = as_FloatRegister(n);
    map->set_callee_saved(STACK_OFFSET(off), freg_name->as_VMReg());
    map->set_callee_saved(STACK_OFFSET(off+1), NEXTREG(freg_name));
    off += delta;
  }
  off = xmm0_off;
  delta = xmm1_off - off;
  for (int n = 0; n < num_xmm_regs; n++) {
    XMMRegister xmm_name = as_XMMRegister(n);
    map->set_callee_saved(STACK_OFFSET(off), xmm_name->as_VMReg());
    map->set_callee_saved(STACK_OFFSET(off+1), NEXTREG(xmm_name));
    off += delta;
  }
#undef NEXTREG
#undef STACK_OFFSET

  return map;
}

void RegisterSaver::restore_live_registers(MacroAssembler* masm, bool restore_vectors) {
  int num_xmm_regs = XMMRegisterImpl::number_of_registers;
  int ymm_bytes = num_xmm_regs * 16;
  int zmm_bytes = num_xmm_regs * 32;
  // Recover XMM & FPU state
  int additional_frame_bytes = 0;
#ifdef COMPILER2
  if (restore_vectors) {
    assert(UseAVX > 0, "Vectors larger than 16 byte long are supported only with AVX");
    assert(MaxVectorSize <= 64, "Only up to 64 byte long vectors are supported");
    // Save upper half of YMM registers
    additional_frame_bytes = ymm_bytes;
    if (UseAVX > 2) {
      // Save upper half of ZMM registers as well
      additional_frame_bytes += zmm_bytes;
    }
  }
#else
  assert(!restore_vectors, "vectors are generated only by C2");
#endif

  int off = xmm0_off;
  int delta = xmm1_off - off;

  __ vzeroupper();

  if (UseSSE == 1) {
    // Restore XMM registers
    assert(additional_frame_bytes == 0, "");
    for (int n = 0; n < num_xmm_regs; n++) {
      __ movflt(as_XMMRegister(n), Address(rsp, off*wordSize));
      off += delta;
    }
  } else if (UseSSE >= 2) {
    // Restore whole 128bit (16 bytes) XMM registers. Do this before restoring YMM and
    // ZMM because the movdqu instruction zeros the upper part of the XMM register.
    for (int n = 0; n < num_xmm_regs; n++) {
      __ movdqu(as_XMMRegister(n), Address(rsp, off*wordSize+additional_frame_bytes));
      off += delta;
    }
  }

  if (restore_vectors) {
    if (UseAVX > 2) {
      // Restore upper half of ZMM registers.
      for (int n = 0; n < num_xmm_regs; n++) {
        __ vinsertf64x4_high(as_XMMRegister(n), Address(rsp, n*32));
      }
      __ addptr(rsp, zmm_bytes);
    }
    // Restore upper half of YMM registers.
    for (int n = 0; n < num_xmm_regs; n++) {
      __ vinsertf128_high(as_XMMRegister(n), Address(rsp, n*16));
    }
    __ addptr(rsp, ymm_bytes);
  }

  __ pop_FPU_state();
  __ addptr(rsp, FPU_regs_live*wordSize); // Pop FPU registers

  __ popf();
  __ popa();
  // Get the rbp, described implicitly by the frame sender code (no oopMap)
  __ pop(rbp);
}

void RegisterSaver::restore_result_registers(MacroAssembler* masm) {

  // Just restore result register. Only used by deoptimization. By
  // now any callee save register that needs to be restore to a c2
  // caller of the deoptee has been extracted into the vframeArray
  // and will be stuffed into the c2i adapter we create for later
  // restoration so only result registers need to be restored here.
  //

  __ frstor(Address(rsp, 0));      // Restore fpu state

  // Recover XMM & FPU state
  if( UseSSE == 1 ) {
    __ movflt(xmm0, Address(rsp, xmm0_off*wordSize));
  } else if( UseSSE >= 2 ) {
    __ movdbl(xmm0, Address(rsp, xmm0_off*wordSize));
  }
  __ movptr(rax, Address(rsp, rax_off*wordSize));
  __ movptr(rdx, Address(rsp, rdx_off*wordSize));
  // Pop all of the register save are off the stack except the return address
  __ addptr(rsp, return_off * wordSize);
}

// Is vector's size (in bytes) bigger than a size saved by default?
// 16 bytes XMM registers are saved by default using SSE2 movdqu instructions.
// Note, MaxVectorSize == 0 with UseSSE < 2 and vectors are not generated.
bool SharedRuntime::is_wide_vector(int size) {
  return size > 16;
}

size_t SharedRuntime::trampoline_size() {
  return 16;
}

void SharedRuntime::generate_trampoline(MacroAssembler *masm, address destination) {
  __ jump(RuntimeAddress(destination));
}

// The java_calling_convention describes stack locations as ideal slots on
// a frame with no abi restrictions. Since we must observe abi restrictions
// (like the placement of the register window) the slots must be biased by
// the following value.
static int reg2offset_in(VMReg r) {
  // Account for saved rbp, and return address
  // This should really be in_preserve_stack_slots
  return (r->reg2stack() + 2) * VMRegImpl::stack_slot_size;
}

static int reg2offset_out(VMReg r) {
  return (r->reg2stack() + SharedRuntime::out_preserve_stack_slots()) * VMRegImpl::stack_slot_size;
}

// ---------------------------------------------------------------------------
// Read the array of BasicTypes from a signature, and compute where the
// arguments should go.  Values in the VMRegPair regs array refer to 4-byte
// quantities.  Values less than SharedInfo::stack0 are registers, those above
// refer to 4-byte stack slots.  All stack slots are based off of the stack pointer
// as framesizes are fixed.
// VMRegImpl::stack0 refers to the first slot 0(sp).
// and VMRegImpl::stack0+1 refers to the memory word 4-byes higher.  Register
// up to RegisterImpl::number_of_registers) are the 32-bit
// integer registers.

// Pass first two oop/int args in registers ECX and EDX.
// Pass first two float/double args in registers XMM0 and XMM1.
// Doubles have precedence, so if you pass a mix of floats and doubles
// the doubles will grab the registers before the floats will.

// Note: the INPUTS in sig_bt are in units of Java argument words, which are
// either 32-bit or 64-bit depending on the build.  The OUTPUTS are in 32-bit
// units regardless of build. Of course for i486 there is no 64 bit build


// ---------------------------------------------------------------------------
// The compiled Java calling convention.
// Pass first two oop/int args in registers ECX and EDX.
// Pass first two float/double args in registers XMM0 and XMM1.
// Doubles have precedence, so if you pass a mix of floats and doubles
// the doubles will grab the registers before the floats will.
int SharedRuntime::java_calling_convention(const BasicType *sig_bt,
                                           VMRegPair *regs,
                                           int total_args_passed,
                                           int is_outgoing) {
  uint    stack = 0;          // Starting stack position for args on stack


  // Pass first two oop/int args in registers ECX and EDX.
  uint reg_arg0 = 9999;
  uint reg_arg1 = 9999;

  // Pass first two float/double args in registers XMM0 and XMM1.
  // Doubles have precedence, so if you pass a mix of floats and doubles
  // the doubles will grab the registers before the floats will.
  // CNC - TURNED OFF FOR non-SSE.
  //       On Intel we have to round all doubles (and most floats) at
  //       call sites by storing to the stack in any case.
  // UseSSE=0 ==> Don't Use ==> 9999+0
  // UseSSE=1 ==> Floats only ==> 9999+1
  // UseSSE>=2 ==> Floats or doubles ==> 9999+2
  enum { fltarg_dontuse = 9999+0, fltarg_float_only = 9999+1, fltarg_flt_dbl = 9999+2 };
  uint fargs = (UseSSE>=2) ? 2 : UseSSE;
  uint freg_arg0 = 9999+fargs;
  uint freg_arg1 = 9999+fargs;

  // Pass doubles & longs aligned on the stack.  First count stack slots for doubles
  int i;
  for( i = 0; i < total_args_passed; i++) {
    if( sig_bt[i] == T_DOUBLE ) {
      // first 2 doubles go in registers
      if( freg_arg0 == fltarg_flt_dbl ) freg_arg0 = i;
      else if( freg_arg1 == fltarg_flt_dbl ) freg_arg1 = i;
      else // Else double is passed low on the stack to be aligned.
        stack += 2;
    } else if( sig_bt[i] == T_LONG ) {
      stack += 2;
    }
  }
  int dstack = 0;             // Separate counter for placing doubles

  // Now pick where all else goes.
  for( i = 0; i < total_args_passed; i++) {
    // From the type and the argument number (count) compute the location
    switch( sig_bt[i] ) {
    case T_SHORT:
    case T_CHAR:
    case T_BYTE:
    case T_BOOLEAN:
    case T_INT:
    case T_ARRAY:
    case T_OBJECT:
    case T_VALUETYPE:
    case T_ADDRESS:
      if( reg_arg0 == 9999 )  {
        reg_arg0 = i;
        regs[i].set1(rcx->as_VMReg());
      } else if( reg_arg1 == 9999 )  {
        reg_arg1 = i;
        regs[i].set1(rdx->as_VMReg());
      } else {
        regs[i].set1(VMRegImpl::stack2reg(stack++));
      }
      break;
    case T_FLOAT:
      if( freg_arg0 == fltarg_flt_dbl || freg_arg0 == fltarg_float_only ) {
        freg_arg0 = i;
        regs[i].set1(xmm0->as_VMReg());
      } else if( freg_arg1 == fltarg_flt_dbl || freg_arg1 == fltarg_float_only ) {
        freg_arg1 = i;
        regs[i].set1(xmm1->as_VMReg());
      } else {
        regs[i].set1(VMRegImpl::stack2reg(stack++));
      }
      break;
    case T_LONG:
      assert((i + 1) < total_args_passed && sig_bt[i+1] == T_VOID, "missing Half" );
      regs[i].set2(VMRegImpl::stack2reg(dstack));
      dstack += 2;
      break;
    case T_DOUBLE:
      assert((i + 1) < total_args_passed && sig_bt[i+1] == T_VOID, "missing Half" );
      if( freg_arg0 == (uint)i ) {
        regs[i].set2(xmm0->as_VMReg());
      } else if( freg_arg1 == (uint)i ) {
        regs[i].set2(xmm1->as_VMReg());
      } else {
        regs[i].set2(VMRegImpl::stack2reg(dstack));
        dstack += 2;
      }
      break;
    case T_VOID: regs[i].set_bad(); break;
      break;
    default:
      ShouldNotReachHere();
      break;
    }
  }

  // return value can be odd number of VMRegImpl stack slots make multiple of 2
  return align_up(stack, 2);
}

const uint SharedRuntime::java_return_convention_max_int = 1;
const uint SharedRuntime::java_return_convention_max_float = 1;
int SharedRuntime::java_return_convention(const BasicType *sig_bt,
                                          VMRegPair *regs,
                                          int total_args_passed) {
  Unimplemented();
  return 0;
}

// Patch the callers callsite with entry to compiled code if it exists.
static void patch_callers_callsite(MacroAssembler *masm) {
  Label L;
  __ cmpptr(Address(rbx, in_bytes(Method::code_offset())), (int32_t)NULL_WORD);
  __ jcc(Assembler::equal, L);
  // Schedule the branch target address early.
  // Call into the VM to patch the caller, then jump to compiled callee
  // rax, isn't live so capture return address while we easily can
  __ movptr(rax, Address(rsp, 0));
  __ pusha();
  __ pushf();

  if (UseSSE == 1) {
    __ subptr(rsp, 2*wordSize);
    __ movflt(Address(rsp, 0), xmm0);
    __ movflt(Address(rsp, wordSize), xmm1);
  }
  if (UseSSE >= 2) {
    __ subptr(rsp, 4*wordSize);
    __ movdbl(Address(rsp, 0), xmm0);
    __ movdbl(Address(rsp, 2*wordSize), xmm1);
  }
#ifdef COMPILER2
  // C2 may leave the stack dirty if not in SSE2+ mode
  if (UseSSE >= 2) {
    __ verify_FPU(0, "c2i transition should have clean FPU stack");
  } else {
    __ empty_FPU_stack();
  }
#endif /* COMPILER2 */

  // VM needs caller's callsite
  __ push(rax);
  // VM needs target method
  __ push(rbx);
  __ call(RuntimeAddress(CAST_FROM_FN_PTR(address, SharedRuntime::fixup_callers_callsite)));
  __ addptr(rsp, 2*wordSize);

  if (UseSSE == 1) {
    __ movflt(xmm0, Address(rsp, 0));
    __ movflt(xmm1, Address(rsp, wordSize));
    __ addptr(rsp, 2*wordSize);
  }
  if (UseSSE >= 2) {
    __ movdbl(xmm0, Address(rsp, 0));
    __ movdbl(xmm1, Address(rsp, 2*wordSize));
    __ addptr(rsp, 4*wordSize);
  }

  __ popf();
  __ popa();
  __ bind(L);
}


static void move_c2i_double(MacroAssembler *masm, XMMRegister r, int st_off) {
  int next_off = st_off - Interpreter::stackElementSize;
  __ movdbl(Address(rsp, next_off), r);
}

static void gen_c2i_adapter(MacroAssembler *masm,
                            const GrowableArray<SigEntry>& sig_extended,
                            const VMRegPair *regs,
                            Label& skip_fixup,
                            address start,
                            OopMapSet*& oop_maps,
                            int& frame_complete,
                            int& frame_size_in_words) {
  // Before we get into the guts of the C2I adapter, see if we should be here
  // at all.  We've come from compiled code and are attempting to jump to the
  // interpreter, which means the caller made a static call to get here
  // (vcalls always get a compiled target if there is one).  Check for a
  // compiled target.  If there is one, we need to patch the caller's call.
  patch_callers_callsite(masm);

  __ bind(skip_fixup);

#ifdef COMPILER2
  // C2 may leave the stack dirty if not in SSE2+ mode
  if (UseSSE >= 2) {
    __ verify_FPU(0, "c2i transition should have clean FPU stack");
  } else {
    __ empty_FPU_stack();
  }
#endif /* COMPILER2 */

  // Since all args are passed on the stack, total_args_passed * interpreter_
  // stack_element_size  is the
  // space we need.
  int extraspace = sig_extended.length() * Interpreter::stackElementSize;

  // Get return address
  __ pop(rax);

  // set senderSP value
  __ movptr(rsi, rsp);

  __ subptr(rsp, extraspace);

  // Now write the args into the outgoing interpreter space
  for (int i = 0; i < sig_extended.length(); i++) {
    if (sig_extended.at(i)._bt == T_VOID) {
      assert(i > 0 && (sig_extended.at(i-1)._bt == T_LONG || sig_extended.at(i-1)._bt == T_DOUBLE), "missing half");
      continue;
    }

    // st_off points to lowest address on stack.
    int st_off = ((sig_extended.length() - 1) - i) * Interpreter::stackElementSize;
    int next_off = st_off - Interpreter::stackElementSize;

    // Say 4 args:
    // i   st_off
    // 0   12 T_LONG
    // 1    8 T_VOID
    // 2    4 T_OBJECT
    // 3    0 T_BOOL
    VMReg r_1 = regs[i].first();
    VMReg r_2 = regs[i].second();
    if (!r_1->is_valid()) {
      assert(!r_2->is_valid(), "");
      continue;
    }

    if (r_1->is_stack()) {
      // memory to memory use fpu stack top
      int ld_off = r_1->reg2stack() * VMRegImpl::stack_slot_size + extraspace;

      if (!r_2->is_valid()) {
        __ movl(rdi, Address(rsp, ld_off));
        __ movptr(Address(rsp, st_off), rdi);
      } else {

        // ld_off == LSW, ld_off+VMRegImpl::stack_slot_size == MSW
        // st_off == MSW, st_off-wordSize == LSW

        __ movptr(rdi, Address(rsp, ld_off));
        __ movptr(Address(rsp, next_off), rdi);
#ifndef _LP64
        __ movptr(rdi, Address(rsp, ld_off + wordSize));
        __ movptr(Address(rsp, st_off), rdi);
#else
#ifdef ASSERT
        // Overwrite the unused slot with known junk
        __ mov64(rax, CONST64(0xdeadffffdeadaaaa));
        __ movptr(Address(rsp, st_off), rax);
#endif /* ASSERT */
#endif // _LP64
      }
    } else if (r_1->is_Register()) {
      Register r = r_1->as_Register();
      if (!r_2->is_valid()) {
        __ movl(Address(rsp, st_off), r);
      } else {
        // long/double in gpr
        NOT_LP64(ShouldNotReachHere());
        // Two VMRegs can be T_OBJECT, T_ADDRESS, T_DOUBLE, T_LONG
        // T_DOUBLE and T_LONG use two slots in the interpreter
        if (sig_extended.at(i)._bt == T_LONG || sig_extended.at(i)._bt == T_DOUBLE) {
          // long/double in gpr
#ifdef ASSERT
          // Overwrite the unused slot with known junk
          LP64_ONLY(__ mov64(rax, CONST64(0xdeadffffdeadaaab)));
          __ movptr(Address(rsp, st_off), rax);
#endif /* ASSERT */
          __ movptr(Address(rsp, next_off), r);
        } else {
          __ movptr(Address(rsp, st_off), r);
        }
      }
    } else {
      assert(r_1->is_XMMRegister(), "");
      if (!r_2->is_valid()) {
        __ movflt(Address(rsp, st_off), r_1->as_XMMRegister());
      } else {
        assert(sig_extended.at(i)._bt == T_DOUBLE || sig_extended.at(i)._bt == T_LONG, "wrong type");
        move_c2i_double(masm, r_1->as_XMMRegister(), st_off);
      }
    }
  }

  // Schedule the branch target address early.
  __ movptr(rcx, Address(rbx, in_bytes(Method::interpreter_entry_offset())));
  // And repush original return address
  __ push(rax);
  __ jmp(rcx);
}


static void move_i2c_double(MacroAssembler *masm, XMMRegister r, Register saved_sp, int ld_off) {
  int next_val_off = ld_off - Interpreter::stackElementSize;
  __ movdbl(r, Address(saved_sp, next_val_off));
}

static void range_check(MacroAssembler* masm, Register pc_reg, Register temp_reg,
                        address code_start, address code_end,
                        Label& L_ok) {
  Label L_fail;
  __ lea(temp_reg, ExternalAddress(code_start));
  __ cmpptr(pc_reg, temp_reg);
  __ jcc(Assembler::belowEqual, L_fail);
  __ lea(temp_reg, ExternalAddress(code_end));
  __ cmpptr(pc_reg, temp_reg);
  __ jcc(Assembler::below, L_ok);
  __ bind(L_fail);
}

void SharedRuntime::gen_i2c_adapter(MacroAssembler *masm,
                                    int comp_args_on_stack,
                                    const GrowableArray<SigEntry>& sig_extended,
                                    const VMRegPair *regs) {

  // Note: rsi contains the senderSP on entry. We must preserve it since
  // we may do a i2c -> c2i transition if we lose a race where compiled
  // code goes non-entrant while we get args ready.

  // Adapters can be frameless because they do not require the caller
  // to perform additional cleanup work, such as correcting the stack pointer.
  // An i2c adapter is frameless because the *caller* frame, which is interpreted,
  // routinely repairs its own stack pointer (from interpreter_frame_last_sp),
  // even if a callee has modified the stack pointer.
  // A c2i adapter is frameless because the *callee* frame, which is interpreted,
  // routinely repairs its caller's stack pointer (from sender_sp, which is set
  // up via the senderSP register).
  // In other words, if *either* the caller or callee is interpreted, we can
  // get the stack pointer repaired after a call.
  // This is why c2i and i2c adapters cannot be indefinitely composed.
  // In particular, if a c2i adapter were to somehow call an i2c adapter,
  // both caller and callee would be compiled methods, and neither would
  // clean up the stack pointer changes performed by the two adapters.
  // If this happens, control eventually transfers back to the compiled
  // caller, but with an uncorrected stack, causing delayed havoc.

  // Pick up the return address
  __ movptr(rax, Address(rsp, 0));

  if (VerifyAdapterCalls &&
      (Interpreter::code() != NULL || StubRoutines::code1() != NULL)) {
    // So, let's test for cascading c2i/i2c adapters right now.
    //  assert(Interpreter::contains($return_addr) ||
    //         StubRoutines::contains($return_addr),
    //         "i2c adapter must return to an interpreter frame");
    __ block_comment("verify_i2c { ");
    Label L_ok;
    if (Interpreter::code() != NULL)
      range_check(masm, rax, rdi,
                  Interpreter::code()->code_start(), Interpreter::code()->code_end(),
                  L_ok);
    if (StubRoutines::code1() != NULL)
      range_check(masm, rax, rdi,
                  StubRoutines::code1()->code_begin(), StubRoutines::code1()->code_end(),
                  L_ok);
    if (StubRoutines::code2() != NULL)
      range_check(masm, rax, rdi,
                  StubRoutines::code2()->code_begin(), StubRoutines::code2()->code_end(),
                  L_ok);
    const char* msg = "i2c adapter must return to an interpreter frame";
    __ block_comment(msg);
    __ stop(msg);
    __ bind(L_ok);
    __ block_comment("} verify_i2ce ");
  }

  // Must preserve original SP for loading incoming arguments because
  // we need to align the outgoing SP for compiled code.
  __ movptr(rdi, rsp);

  // Cut-out for having no stack args.  Since up to 2 int/oop args are passed
  // in registers, we will occasionally have no stack args.
  int comp_words_on_stack = 0;
  if (comp_args_on_stack) {
    // Sig words on the stack are greater-than VMRegImpl::stack0.  Those in
    // registers are below.  By subtracting stack0, we either get a negative
    // number (all values in registers) or the maximum stack slot accessed.
    // int comp_args_on_stack = VMRegImpl::reg2stack(max_arg);
    // Convert 4-byte stack slots to words.
    comp_words_on_stack = align_up(comp_args_on_stack*4, wordSize)>>LogBytesPerWord;
    // Round up to miminum stack alignment, in wordSize
    comp_words_on_stack = align_up(comp_words_on_stack, 2);
    __ subptr(rsp, comp_words_on_stack * wordSize);
  }

  // Align the outgoing SP
  __ andptr(rsp, -(StackAlignmentInBytes));

  // push the return address on the stack (note that pushing, rather
  // than storing it, yields the correct frame alignment for the callee)
  __ push(rax);

  // Put saved SP in another register
  const Register saved_sp = rax;
  __ movptr(saved_sp, rdi);


  // Will jump to the compiled code just as if compiled code was doing it.
  // Pre-load the register-jump target early, to schedule it better.
  __ movptr(rdi, Address(rbx, in_bytes(Method::from_compiled_offset())));

  // Now generate the shuffle code.  Pick up all register args and move the
  // rest through the floating point stack top.
  for (int i = 0; i < sig_extended.length(); i++) {
    if (sig_extended.at(i)._bt == T_VOID) {
      // Longs and doubles are passed in native word order, but misaligned
      // in the 32-bit build.
      assert(i > 0 && (sig_extended.at(i-1)._bt == T_LONG || sig_extended.at(i-1)._bt == T_DOUBLE), "missing half");
      continue;
    }

    // Pick up 0, 1 or 2 words from SP+offset.

    assert(!regs[i].second()->is_valid() || regs[i].first()->next() == regs[i].second(),
            "scrambled load targets?");
    // Load in argument order going down.
    int ld_off = (sig_extended.length() - i) * Interpreter::stackElementSize;
    // Point to interpreter value (vs. tag)
    int next_off = ld_off - Interpreter::stackElementSize;
    //
    //
    //
    VMReg r_1 = regs[i].first();
    VMReg r_2 = regs[i].second();
    if (!r_1->is_valid()) {
      assert(!r_2->is_valid(), "");
      continue;
    }
    if (r_1->is_stack()) {
      // Convert stack slot to an SP offset (+ wordSize to account for return address )
      int st_off = regs[i].first()->reg2stack()*VMRegImpl::stack_slot_size + wordSize;

      // We can use rsi as a temp here because compiled code doesn't need rsi as an input
      // and if we end up going thru a c2i because of a miss a reasonable value of rsi
      // we be generated.
      if (!r_2->is_valid()) {
        // __ fld_s(Address(saved_sp, ld_off));
        // __ fstp_s(Address(rsp, st_off));
        __ movl(rsi, Address(saved_sp, ld_off));
        __ movptr(Address(rsp, st_off), rsi);
      } else {
        // Interpreter local[n] == MSW, local[n+1] == LSW however locals
        // are accessed as negative so LSW is at LOW address

        // ld_off is MSW so get LSW
        // st_off is LSW (i.e. reg.first())
        // __ fld_d(Address(saved_sp, next_off));
        // __ fstp_d(Address(rsp, st_off));
        //
        // We are using two VMRegs. This can be either T_OBJECT, T_ADDRESS, T_LONG, or T_DOUBLE
        // the interpreter allocates two slots but only uses one for thr T_LONG or T_DOUBLE case
        // So we must adjust where to pick up the data to match the interpreter.
        //
        // Interpreter local[n] == MSW, local[n+1] == LSW however locals
        // are accessed as negative so LSW is at LOW address

        // ld_off is MSW so get LSW
        const int offset = (NOT_LP64(true ||) sig_extended.at(i)._bt==T_LONG||sig_extended.at(i)._bt==T_DOUBLE)?
                           next_off : ld_off;
        __ movptr(rsi, Address(saved_sp, offset));
        __ movptr(Address(rsp, st_off), rsi);
#ifndef _LP64
        __ movptr(rsi, Address(saved_sp, ld_off));
        __ movptr(Address(rsp, st_off + wordSize), rsi);
#endif // _LP64
      }
    } else if (r_1->is_Register()) {  // Register argument
      Register r = r_1->as_Register();
      assert(r != rax, "must be different");
      if (r_2->is_valid()) {
        //
        // We are using two VMRegs. This can be either T_OBJECT, T_ADDRESS, T_LONG, or T_DOUBLE
        // the interpreter allocates two slots but only uses one for thr T_LONG or T_DOUBLE case
        // So we must adjust where to pick up the data to match the interpreter.

        const int offset = (NOT_LP64(true ||) sig_extended.at(i)._bt==T_LONG||sig_extended.at(i)._bt==T_DOUBLE)?
                           next_off : ld_off;

        // this can be a misaligned move
        __ movptr(r, Address(saved_sp, offset));
#ifndef _LP64
        assert(r_2->as_Register() != rax, "need another temporary register");
        // Remember r_1 is low address (and LSB on x86)
        // So r_2 gets loaded from high address regardless of the platform
        __ movptr(r_2->as_Register(), Address(saved_sp, ld_off));
#endif // _LP64
      } else {
        __ movl(r, Address(saved_sp, ld_off));
      }
    } else {
      assert(r_1->is_XMMRegister(), "");
      if (!r_2->is_valid()) {
        __ movflt(r_1->as_XMMRegister(), Address(saved_sp, ld_off));
      } else {
        move_i2c_double(masm, r_1->as_XMMRegister(), saved_sp, ld_off);
      }
    }
  }

  // 6243940 We might end up in handle_wrong_method if
  // the callee is deoptimized as we race thru here. If that
  // happens we don't want to take a safepoint because the
  // caller frame will look interpreted and arguments are now
  // "compiled" so it is much better to make this transition
  // invisible to the stack walking code. Unfortunately if
  // we try and find the callee by normal means a safepoint
  // is possible. So we stash the desired callee in the thread
  // and the vm will find there should this case occur.

  __ get_thread(rax);
  __ movptr(Address(rax, JavaThread::callee_target_offset()), rbx);

  // move Method* to rax, in case we end up in an c2i adapter.
  // the c2i adapters expect Method* in rax, (c2) because c2's
  // resolve stubs return the result (the method) in rax,.
  // I'd love to fix this.
  __ mov(rax, rbx);

  __ jmp(rdi);
}

// ---------------------------------------------------------------
AdapterHandlerEntry* SharedRuntime::generate_i2c2i_adapters(MacroAssembler *masm,
                                                            int comp_args_on_stack,
                                                            const GrowableArray<SigEntry>& sig_extended,
                                                            const VMRegPair *regs,
                                                            AdapterFingerPrint* fingerprint,
                                                            AdapterBlob*& new_adapter) {
  address i2c_entry = __ pc();

  gen_i2c_adapter(masm, comp_args_on_stack, sig_extended, regs);

  // -------------------------------------------------------------------------
  // Generate a C2I adapter.  On entry we know rbx, holds the Method* during calls
  // to the interpreter.  The args start out packed in the compiled layout.  They
  // need to be unpacked into the interpreter layout.  This will almost always
  // require some stack space.  We grow the current (compiled) stack, then repack
  // the args.  We  finally end in a jump to the generic interpreter entry point.
  // On exit from the interpreter, the interpreter will restore our SP (lest the
  // compiled code, which relys solely on SP and not EBP, get sick).

  address c2i_unverified_entry = __ pc();
  Label skip_fixup;

  Register holder = rax;
  Register receiver = rcx;
  Register temp = rbx;

  {

    Label missed;
    __ movptr(temp, Address(receiver, oopDesc::klass_offset_in_bytes()));
    __ cmpptr(temp, Address(holder, CompiledICHolder::holder_klass_offset()));
    __ movptr(rbx, Address(holder, CompiledICHolder::holder_metadata_offset()));
    __ jcc(Assembler::notEqual, missed);
    // Method might have been compiled since the call site was patched to
    // interpreted if that is the case treat it as a miss so we can get
    // the call site corrected.
    __ cmpptr(Address(rbx, in_bytes(Method::code_offset())), (int32_t)NULL_WORD);
    __ jcc(Assembler::equal, skip_fixup);

    __ bind(missed);
    __ jump(RuntimeAddress(SharedRuntime::get_ic_miss_stub()));
  }

  address c2i_entry = __ pc();

  OopMapSet* oop_maps = NULL;
  int frame_complete = CodeOffsets::frame_never_safe;
  int frame_size_in_words = 0;
  gen_c2i_adapter(masm, sig_extended, regs, skip_fixup, i2c_entry, oop_maps, frame_complete, frame_size_in_words);

  __ flush();
  new_adapter = AdapterBlob::create(masm->code(), frame_complete, frame_size_in_words, oop_maps);
  return AdapterHandlerLibrary::new_entry(fingerprint, i2c_entry, c2i_entry, c2i_unverified_entry);
}

int SharedRuntime::c_calling_convention(const BasicType *sig_bt,
                                         VMRegPair *regs,
                                         VMRegPair *regs2,
                                         int total_args_passed) {
  assert(regs2 == NULL, "not needed on x86");
// We return the amount of VMRegImpl stack slots we need to reserve for all
// the arguments NOT counting out_preserve_stack_slots.

  uint    stack = 0;        // All arguments on stack

  for( int i = 0; i < total_args_passed; i++) {
    // From the type and the argument number (count) compute the location
    switch( sig_bt[i] ) {
    case T_BOOLEAN:
    case T_CHAR:
    case T_FLOAT:
    case T_BYTE:
    case T_SHORT:
    case T_INT:
    case T_OBJECT:
    case T_VALUETYPE:
    case T_ARRAY:
    case T_ADDRESS:
    case T_METADATA:
      regs[i].set1(VMRegImpl::stack2reg(stack++));
      break;
    case T_LONG:
    case T_DOUBLE: // The stack numbering is reversed from Java
      // Since C arguments do not get reversed, the ordering for
      // doubles on the stack must be opposite the Java convention
      assert((i + 1) < total_args_passed && sig_bt[i+1] == T_VOID, "missing Half" );
      regs[i].set2(VMRegImpl::stack2reg(stack));
      stack += 2;
      break;
    case T_VOID: regs[i].set_bad(); break;
    default:
      ShouldNotReachHere();
      break;
    }
  }
  return stack;
}

// A simple move of integer like type
static void simple_move32(MacroAssembler* masm, VMRegPair src, VMRegPair dst) {
  if (src.first()->is_stack()) {
    if (dst.first()->is_stack()) {
      // stack to stack
      // __ ld(FP, reg2offset(src.first()) + STACK_BIAS, L5);
      // __ st(L5, SP, reg2offset(dst.first()) + STACK_BIAS);
      __ movl2ptr(rax, Address(rbp, reg2offset_in(src.first())));
      __ movptr(Address(rsp, reg2offset_out(dst.first())), rax);
    } else {
      // stack to reg
      __ movl2ptr(dst.first()->as_Register(),  Address(rbp, reg2offset_in(src.first())));
    }
  } else if (dst.first()->is_stack()) {
    // reg to stack
    // no need to sign extend on 64bit
    __ movptr(Address(rsp, reg2offset_out(dst.first())), src.first()->as_Register());
  } else {
    if (dst.first() != src.first()) {
      __ mov(dst.first()->as_Register(), src.first()->as_Register());
    }
  }
}

// An oop arg. Must pass a handle not the oop itself
static void object_move(MacroAssembler* masm,
                        OopMap* map,
                        int oop_handle_offset,
                        int framesize_in_slots,
                        VMRegPair src,
                        VMRegPair dst,
                        bool is_receiver,
                        int* receiver_offset) {

  // Because of the calling conventions we know that src can be a
  // register or a stack location. dst can only be a stack location.

  assert(dst.first()->is_stack(), "must be stack");
  // must pass a handle. First figure out the location we use as a handle

  if (src.first()->is_stack()) {
    // Oop is already on the stack as an argument
    Register rHandle = rax;
    Label nil;
    __ xorptr(rHandle, rHandle);
    __ cmpptr(Address(rbp, reg2offset_in(src.first())), (int32_t)NULL_WORD);
    __ jcc(Assembler::equal, nil);
    __ lea(rHandle, Address(rbp, reg2offset_in(src.first())));
    __ bind(nil);
    __ movptr(Address(rsp, reg2offset_out(dst.first())), rHandle);

    int offset_in_older_frame = src.first()->reg2stack() + SharedRuntime::out_preserve_stack_slots();
    map->set_oop(VMRegImpl::stack2reg(offset_in_older_frame + framesize_in_slots));
    if (is_receiver) {
      *receiver_offset = (offset_in_older_frame + framesize_in_slots) * VMRegImpl::stack_slot_size;
    }
  } else {
    // Oop is in an a register we must store it to the space we reserve
    // on the stack for oop_handles
    const Register rOop = src.first()->as_Register();
    const Register rHandle = rax;
    int oop_slot = (rOop == rcx ? 0 : 1) * VMRegImpl::slots_per_word + oop_handle_offset;
    int offset = oop_slot*VMRegImpl::stack_slot_size;
    Label skip;
    __ movptr(Address(rsp, offset), rOop);
    map->set_oop(VMRegImpl::stack2reg(oop_slot));
    __ xorptr(rHandle, rHandle);
    __ cmpptr(rOop, (int32_t)NULL_WORD);
    __ jcc(Assembler::equal, skip);
    __ lea(rHandle, Address(rsp, offset));
    __ bind(skip);
    // Store the handle parameter
    __ movptr(Address(rsp, reg2offset_out(dst.first())), rHandle);
    if (is_receiver) {
      *receiver_offset = offset;
    }
  }
}

// A float arg may have to do float reg int reg conversion
static void float_move(MacroAssembler* masm, VMRegPair src, VMRegPair dst) {
  assert(!src.second()->is_valid() && !dst.second()->is_valid(), "bad float_move");

  // Because of the calling convention we know that src is either a stack location
  // or an xmm register. dst can only be a stack location.

  assert(dst.first()->is_stack() && ( src.first()->is_stack() || src.first()->is_XMMRegister()), "bad parameters");

  if (src.first()->is_stack()) {
    __ movl(rax, Address(rbp, reg2offset_in(src.first())));
    __ movptr(Address(rsp, reg2offset_out(dst.first())), rax);
  } else {
    // reg to stack
    __ movflt(Address(rsp, reg2offset_out(dst.first())), src.first()->as_XMMRegister());
  }
}

// A long move
static void long_move(MacroAssembler* masm, VMRegPair src, VMRegPair dst) {

  // The only legal possibility for a long_move VMRegPair is:
  // 1: two stack slots (possibly unaligned)
  // as neither the java  or C calling convention will use registers
  // for longs.

  if (src.first()->is_stack() && dst.first()->is_stack()) {
    assert(src.second()->is_stack() && dst.second()->is_stack(), "must be all stack");
    __ movptr(rax, Address(rbp, reg2offset_in(src.first())));
    NOT_LP64(__ movptr(rbx, Address(rbp, reg2offset_in(src.second()))));
    __ movptr(Address(rsp, reg2offset_out(dst.first())), rax);
    NOT_LP64(__ movptr(Address(rsp, reg2offset_out(dst.second())), rbx));
  } else {
    ShouldNotReachHere();
  }
}

// A double move
static void double_move(MacroAssembler* masm, VMRegPair src, VMRegPair dst) {

  // The only legal possibilities for a double_move VMRegPair are:
  // The painful thing here is that like long_move a VMRegPair might be

  // Because of the calling convention we know that src is either
  //   1: a single physical register (xmm registers only)
  //   2: two stack slots (possibly unaligned)
  // dst can only be a pair of stack slots.

  assert(dst.first()->is_stack() && (src.first()->is_XMMRegister() || src.first()->is_stack()), "bad args");

  if (src.first()->is_stack()) {
    // source is all stack
    __ movptr(rax, Address(rbp, reg2offset_in(src.first())));
    NOT_LP64(__ movptr(rbx, Address(rbp, reg2offset_in(src.second()))));
    __ movptr(Address(rsp, reg2offset_out(dst.first())), rax);
    NOT_LP64(__ movptr(Address(rsp, reg2offset_out(dst.second())), rbx));
  } else {
    // reg to stack
    // No worries about stack alignment
    __ movdbl(Address(rsp, reg2offset_out(dst.first())), src.first()->as_XMMRegister());
  }
}


void SharedRuntime::save_native_result(MacroAssembler *masm, BasicType ret_type, int frame_slots) {
  // We always ignore the frame_slots arg and just use the space just below frame pointer
  // which by this time is free to use
  switch (ret_type) {
  case T_FLOAT:
    __ fstp_s(Address(rbp, -wordSize));
    break;
  case T_DOUBLE:
    __ fstp_d(Address(rbp, -2*wordSize));
    break;
  case T_VOID:  break;
  case T_LONG:
    __ movptr(Address(rbp, -wordSize), rax);
    NOT_LP64(__ movptr(Address(rbp, -2*wordSize), rdx));
    break;
  default: {
    __ movptr(Address(rbp, -wordSize), rax);
    }
  }
}

void SharedRuntime::restore_native_result(MacroAssembler *masm, BasicType ret_type, int frame_slots) {
  // We always ignore the frame_slots arg and just use the space just below frame pointer
  // which by this time is free to use
  switch (ret_type) {
  case T_FLOAT:
    __ fld_s(Address(rbp, -wordSize));
    break;
  case T_DOUBLE:
    __ fld_d(Address(rbp, -2*wordSize));
    break;
  case T_LONG:
    __ movptr(rax, Address(rbp, -wordSize));
    NOT_LP64(__ movptr(rdx, Address(rbp, -2*wordSize)));
    break;
  case T_VOID:  break;
  default: {
    __ movptr(rax, Address(rbp, -wordSize));
    }
  }
}


static void save_or_restore_arguments(MacroAssembler* masm,
                                      const int stack_slots,
                                      const int total_in_args,
                                      const int arg_save_area,
                                      OopMap* map,
                                      VMRegPair* in_regs,
                                      BasicType* in_sig_bt) {
  // if map is non-NULL then the code should store the values,
  // otherwise it should load them.
  int handle_index = 0;
  // Save down double word first
  for ( int i = 0; i < total_in_args; i++) {
    if (in_regs[i].first()->is_XMMRegister() && in_sig_bt[i] == T_DOUBLE) {
      int slot = handle_index * VMRegImpl::slots_per_word + arg_save_area;
      int offset = slot * VMRegImpl::stack_slot_size;
      handle_index += 2;
      assert(handle_index <= stack_slots, "overflow");
      if (map != NULL) {
        __ movdbl(Address(rsp, offset), in_regs[i].first()->as_XMMRegister());
      } else {
        __ movdbl(in_regs[i].first()->as_XMMRegister(), Address(rsp, offset));
      }
    }
    if (in_regs[i].first()->is_Register() && in_sig_bt[i] == T_LONG) {
      int slot = handle_index * VMRegImpl::slots_per_word + arg_save_area;
      int offset = slot * VMRegImpl::stack_slot_size;
      handle_index += 2;
      assert(handle_index <= stack_slots, "overflow");
      if (map != NULL) {
        __ movl(Address(rsp, offset), in_regs[i].first()->as_Register());
        if (in_regs[i].second()->is_Register()) {
          __ movl(Address(rsp, offset + 4), in_regs[i].second()->as_Register());
        }
      } else {
        __ movl(in_regs[i].first()->as_Register(), Address(rsp, offset));
        if (in_regs[i].second()->is_Register()) {
          __ movl(in_regs[i].second()->as_Register(), Address(rsp, offset + 4));
        }
      }
    }
  }
  // Save or restore single word registers
  for ( int i = 0; i < total_in_args; i++) {
    if (in_regs[i].first()->is_Register()) {
      int slot = handle_index++ * VMRegImpl::slots_per_word + arg_save_area;
      int offset = slot * VMRegImpl::stack_slot_size;
      assert(handle_index <= stack_slots, "overflow");
      if (in_sig_bt[i] == T_ARRAY && map != NULL) {
        map->set_oop(VMRegImpl::stack2reg(slot));;
      }

      // Value is in an input register pass we must flush it to the stack
      const Register reg = in_regs[i].first()->as_Register();
      switch (in_sig_bt[i]) {
        case T_ARRAY:
          if (map != NULL) {
            __ movptr(Address(rsp, offset), reg);
          } else {
            __ movptr(reg, Address(rsp, offset));
          }
          break;
        case T_BOOLEAN:
        case T_CHAR:
        case T_BYTE:
        case T_SHORT:
        case T_INT:
          if (map != NULL) {
            __ movl(Address(rsp, offset), reg);
          } else {
            __ movl(reg, Address(rsp, offset));
          }
          break;
        case T_OBJECT:
        case T_VALUETYPE:
        default: ShouldNotReachHere();
      }
    } else if (in_regs[i].first()->is_XMMRegister()) {
      if (in_sig_bt[i] == T_FLOAT) {
        int slot = handle_index++ * VMRegImpl::slots_per_word + arg_save_area;
        int offset = slot * VMRegImpl::stack_slot_size;
        assert(handle_index <= stack_slots, "overflow");
        if (map != NULL) {
          __ movflt(Address(rsp, offset), in_regs[i].first()->as_XMMRegister());
        } else {
          __ movflt(in_regs[i].first()->as_XMMRegister(), Address(rsp, offset));
        }
      }
    } else if (in_regs[i].first()->is_stack()) {
      if (in_sig_bt[i] == T_ARRAY && map != NULL) {
        int offset_in_older_frame = in_regs[i].first()->reg2stack() + SharedRuntime::out_preserve_stack_slots();
        map->set_oop(VMRegImpl::stack2reg(offset_in_older_frame + stack_slots));
      }
    }
  }
}

// Check GCLocker::needs_gc and enter the runtime if it's true.  This
// keeps a new JNI critical region from starting until a GC has been
// forced.  Save down any oops in registers and describe them in an
// OopMap.
static void check_needs_gc_for_critical_native(MacroAssembler* masm,
                                               Register thread,
                                               int stack_slots,
                                               int total_c_args,
                                               int total_in_args,
                                               int arg_save_area,
                                               OopMapSet* oop_maps,
                                               VMRegPair* in_regs,
                                               BasicType* in_sig_bt) {
  __ block_comment("check GCLocker::needs_gc");
  Label cont;
  __ cmp8(ExternalAddress((address)GCLocker::needs_gc_address()), false);
  __ jcc(Assembler::equal, cont);

  // Save down any incoming oops and call into the runtime to halt for a GC

  OopMap* map = new OopMap(stack_slots * 2, 0 /* arg_slots*/);

  save_or_restore_arguments(masm, stack_slots, total_in_args,
                            arg_save_area, map, in_regs, in_sig_bt);

  address the_pc = __ pc();
  oop_maps->add_gc_map( __ offset(), map);
  __ set_last_Java_frame(thread, rsp, noreg, the_pc);

  __ block_comment("block_for_jni_critical");
  __ push(thread);
  __ call(RuntimeAddress(CAST_FROM_FN_PTR(address, SharedRuntime::block_for_jni_critical)));
  __ increment(rsp, wordSize);

  __ get_thread(thread);
  __ reset_last_Java_frame(thread, false);

  save_or_restore_arguments(masm, stack_slots, total_in_args,
                            arg_save_area, NULL, in_regs, in_sig_bt);

  __ bind(cont);
#ifdef ASSERT
  if (StressCriticalJNINatives) {
    // Stress register saving
    OopMap* map = new OopMap(stack_slots * 2, 0 /* arg_slots*/);
    save_or_restore_arguments(masm, stack_slots, total_in_args,
                              arg_save_area, map, in_regs, in_sig_bt);
    // Destroy argument registers
    for (int i = 0; i < total_in_args - 1; i++) {
      if (in_regs[i].first()->is_Register()) {
        const Register reg = in_regs[i].first()->as_Register();
        __ xorptr(reg, reg);
      } else if (in_regs[i].first()->is_XMMRegister()) {
        __ xorpd(in_regs[i].first()->as_XMMRegister(), in_regs[i].first()->as_XMMRegister());
      } else if (in_regs[i].first()->is_FloatRegister()) {
        ShouldNotReachHere();
      } else if (in_regs[i].first()->is_stack()) {
        // Nothing to do
      } else {
        ShouldNotReachHere();
      }
      if (in_sig_bt[i] == T_LONG || in_sig_bt[i] == T_DOUBLE) {
        i++;
      }
    }

    save_or_restore_arguments(masm, stack_slots, total_in_args,
                              arg_save_area, NULL, in_regs, in_sig_bt);
  }
#endif
}

// Unpack an array argument into a pointer to the body and the length
// if the array is non-null, otherwise pass 0 for both.
static void unpack_array_argument(MacroAssembler* masm, VMRegPair reg, BasicType in_elem_type, VMRegPair body_arg, VMRegPair length_arg) {
  Register tmp_reg = rax;
  assert(!body_arg.first()->is_Register() || body_arg.first()->as_Register() != tmp_reg,
         "possible collision");
  assert(!length_arg.first()->is_Register() || length_arg.first()->as_Register() != tmp_reg,
         "possible collision");

  // Pass the length, ptr pair
  Label is_null, done;
  VMRegPair tmp(tmp_reg->as_VMReg());
  if (reg.first()->is_stack()) {
    // Load the arg up from the stack
    simple_move32(masm, reg, tmp);
    reg = tmp;
  }
  __ testptr(reg.first()->as_Register(), reg.first()->as_Register());
  __ jccb(Assembler::equal, is_null);
  __ lea(tmp_reg, Address(reg.first()->as_Register(), arrayOopDesc::base_offset_in_bytes(in_elem_type)));
  simple_move32(masm, tmp, body_arg);
  // load the length relative to the body.
  __ movl(tmp_reg, Address(tmp_reg, arrayOopDesc::length_offset_in_bytes() -
                           arrayOopDesc::base_offset_in_bytes(in_elem_type)));
  simple_move32(masm, tmp, length_arg);
  __ jmpb(done);
  __ bind(is_null);
  // Pass zeros
  __ xorptr(tmp_reg, tmp_reg);
  simple_move32(masm, tmp, body_arg);
  simple_move32(masm, tmp, length_arg);
  __ bind(done);
}

static void verify_oop_args(MacroAssembler* masm,
                            const methodHandle& method,
                            const BasicType* sig_bt,
                            const VMRegPair* regs) {
  Register temp_reg = rbx;  // not part of any compiled calling seq
  if (VerifyOops) {
    for (int i = 0; i < method->size_of_parameters(); i++) {
<<<<<<< HEAD
      if (sig_bt[i] == T_OBJECT ||
          sig_bt[i] == T_ARRAY || sig_bt[i] == T_VALUETYPE) {
=======
      if (is_reference_type(sig_bt[i])) {
>>>>>>> 72c2079f
        VMReg r = regs[i].first();
        assert(r->is_valid(), "bad oop arg");
        if (r->is_stack()) {
          __ movptr(temp_reg, Address(rsp, r->reg2stack() * VMRegImpl::stack_slot_size + wordSize));
          __ verify_oop(temp_reg);
        } else {
          __ verify_oop(r->as_Register());
        }
      }
    }
  }
}

static void gen_special_dispatch(MacroAssembler* masm,
                                 const methodHandle& method,
                                 const BasicType* sig_bt,
                                 const VMRegPair* regs) {
  verify_oop_args(masm, method, sig_bt, regs);
  vmIntrinsics::ID iid = method->intrinsic_id();

  // Now write the args into the outgoing interpreter space
  bool     has_receiver   = false;
  Register receiver_reg   = noreg;
  int      member_arg_pos = -1;
  Register member_reg     = noreg;
  int      ref_kind       = MethodHandles::signature_polymorphic_intrinsic_ref_kind(iid);
  if (ref_kind != 0) {
    member_arg_pos = method->size_of_parameters() - 1;  // trailing MemberName argument
    member_reg = rbx;  // known to be free at this point
    has_receiver = MethodHandles::ref_kind_has_receiver(ref_kind);
  } else if (iid == vmIntrinsics::_invokeBasic) {
    has_receiver = true;
  } else {
    fatal("unexpected intrinsic id %d", iid);
  }

  if (member_reg != noreg) {
    // Load the member_arg into register, if necessary.
    SharedRuntime::check_member_name_argument_is_last_argument(method, sig_bt, regs);
    VMReg r = regs[member_arg_pos].first();
    if (r->is_stack()) {
      __ movptr(member_reg, Address(rsp, r->reg2stack() * VMRegImpl::stack_slot_size + wordSize));
    } else {
      // no data motion is needed
      member_reg = r->as_Register();
    }
  }

  if (has_receiver) {
    // Make sure the receiver is loaded into a register.
    assert(method->size_of_parameters() > 0, "oob");
    assert(sig_bt[0] == T_OBJECT, "receiver argument must be an object");
    VMReg r = regs[0].first();
    assert(r->is_valid(), "bad receiver arg");
    if (r->is_stack()) {
      // Porting note:  This assumes that compiled calling conventions always
      // pass the receiver oop in a register.  If this is not true on some
      // platform, pick a temp and load the receiver from stack.
      fatal("receiver always in a register");
      receiver_reg = rcx;  // known to be free at this point
      __ movptr(receiver_reg, Address(rsp, r->reg2stack() * VMRegImpl::stack_slot_size + wordSize));
    } else {
      // no data motion is needed
      receiver_reg = r->as_Register();
    }
  }

  // Figure out which address we are really jumping to:
  MethodHandles::generate_method_handle_dispatch(masm, iid,
                                                 receiver_reg, member_reg, /*for_compiler_entry:*/ true);
}

// ---------------------------------------------------------------------------
// Generate a native wrapper for a given method.  The method takes arguments
// in the Java compiled code convention, marshals them to the native
// convention (handlizes oops, etc), transitions to native, makes the call,
// returns to java state (possibly blocking), unhandlizes any result and
// returns.
//
// Critical native functions are a shorthand for the use of
// GetPrimtiveArrayCritical and disallow the use of any other JNI
// functions.  The wrapper is expected to unpack the arguments before
// passing them to the callee and perform checks before and after the
// native call to ensure that they GCLocker
// lock_critical/unlock_critical semantics are followed.  Some other
// parts of JNI setup are skipped like the tear down of the JNI handle
// block and the check for pending exceptions it's impossible for them
// to be thrown.
//
// They are roughly structured like this:
//    if (GCLocker::needs_gc())
//      SharedRuntime::block_for_jni_critical();
//    tranistion to thread_in_native
//    unpack arrray arguments and call native entry point
//    check for safepoint in progress
//    check if any thread suspend flags are set
//      call into JVM and possible unlock the JNI critical
//      if a GC was suppressed while in the critical native.
//    transition back to thread_in_Java
//    return to caller
//
nmethod* SharedRuntime::generate_native_wrapper(MacroAssembler* masm,
                                                const methodHandle& method,
                                                int compile_id,
                                                BasicType* in_sig_bt,
                                                VMRegPair* in_regs,
                                                BasicType ret_type,
                                                address critical_entry) {
  if (method->is_method_handle_intrinsic()) {
    vmIntrinsics::ID iid = method->intrinsic_id();
    intptr_t start = (intptr_t)__ pc();
    int vep_offset = ((intptr_t)__ pc()) - start;
    gen_special_dispatch(masm,
                         method,
                         in_sig_bt,
                         in_regs);
    int frame_complete = ((intptr_t)__ pc()) - start;  // not complete, period
    __ flush();
    int stack_slots = SharedRuntime::out_preserve_stack_slots();  // no out slots at all, actually
    return nmethod::new_native_nmethod(method,
                                       compile_id,
                                       masm->code(),
                                       vep_offset,
                                       frame_complete,
                                       stack_slots / VMRegImpl::slots_per_word,
                                       in_ByteSize(-1),
                                       in_ByteSize(-1),
                                       (OopMapSet*)NULL);
  }
  bool is_critical_native = true;
  address native_func = critical_entry;
  if (native_func == NULL) {
    native_func = method->native_function();
    is_critical_native = false;
  }
  assert(native_func != NULL, "must have function");

  // An OopMap for lock (and class if static)
  OopMapSet *oop_maps = new OopMapSet();

  // We have received a description of where all the java arg are located
  // on entry to the wrapper. We need to convert these args to where
  // the jni function will expect them. To figure out where they go
  // we convert the java signature to a C signature by inserting
  // the hidden arguments as arg[0] and possibly arg[1] (static method)

  const int total_in_args = method->size_of_parameters();
  int total_c_args = total_in_args;
  if (!is_critical_native) {
    total_c_args += 1;
    if (method->is_static()) {
      total_c_args++;
    }
  } else {
    for (int i = 0; i < total_in_args; i++) {
      if (in_sig_bt[i] == T_ARRAY) {
        total_c_args++;
      }
    }
  }

  BasicType* out_sig_bt = NEW_RESOURCE_ARRAY(BasicType, total_c_args);
  VMRegPair* out_regs   = NEW_RESOURCE_ARRAY(VMRegPair, total_c_args);
  BasicType* in_elem_bt = NULL;

  int argc = 0;
  if (!is_critical_native) {
    out_sig_bt[argc++] = T_ADDRESS;
    if (method->is_static()) {
      out_sig_bt[argc++] = T_OBJECT;
    }

    for (int i = 0; i < total_in_args ; i++ ) {
      out_sig_bt[argc++] = in_sig_bt[i];
    }
  } else {
    in_elem_bt = NEW_RESOURCE_ARRAY(BasicType, total_in_args);
    SignatureStream ss(method->signature());
    for (int i = 0; i < total_in_args ; i++ ) {
      if (in_sig_bt[i] == T_ARRAY) {
        // Arrays are passed as int, elem* pair
        out_sig_bt[argc++] = T_INT;
        out_sig_bt[argc++] = T_ADDRESS;
        Symbol* atype = ss.as_symbol();
        const char* at = atype->as_C_string();
        if (strlen(at) == 2) {
          assert(at[0] == '[', "must be");
          switch (at[1]) {
            case 'B': in_elem_bt[i]  = T_BYTE; break;
            case 'C': in_elem_bt[i]  = T_CHAR; break;
            case 'D': in_elem_bt[i]  = T_DOUBLE; break;
            case 'F': in_elem_bt[i]  = T_FLOAT; break;
            case 'I': in_elem_bt[i]  = T_INT; break;
            case 'J': in_elem_bt[i]  = T_LONG; break;
            case 'S': in_elem_bt[i]  = T_SHORT; break;
            case 'Z': in_elem_bt[i]  = T_BOOLEAN; break;
            default: ShouldNotReachHere();
          }
        }
      } else {
        out_sig_bt[argc++] = in_sig_bt[i];
        in_elem_bt[i] = T_VOID;
      }
      if (in_sig_bt[i] != T_VOID) {
        assert(in_sig_bt[i] == ss.type(), "must match");
        ss.next();
      }
    }
  }

  // Now figure out where the args must be stored and how much stack space
  // they require.
  int out_arg_slots;
  out_arg_slots = c_calling_convention(out_sig_bt, out_regs, NULL, total_c_args);

  // Compute framesize for the wrapper.  We need to handlize all oops in
  // registers a max of 2 on x86.

  // Calculate the total number of stack slots we will need.

  // First count the abi requirement plus all of the outgoing args
  int stack_slots = SharedRuntime::out_preserve_stack_slots() + out_arg_slots;

  // Now the space for the inbound oop handle area
  int total_save_slots = 2 * VMRegImpl::slots_per_word; // 2 arguments passed in registers
  if (is_critical_native) {
    // Critical natives may have to call out so they need a save area
    // for register arguments.
    int double_slots = 0;
    int single_slots = 0;
    for ( int i = 0; i < total_in_args; i++) {
      if (in_regs[i].first()->is_Register()) {
        const Register reg = in_regs[i].first()->as_Register();
        switch (in_sig_bt[i]) {
          case T_ARRAY:  // critical array (uses 2 slots on LP64)
          case T_BOOLEAN:
          case T_BYTE:
          case T_SHORT:
          case T_CHAR:
          case T_INT:  single_slots++; break;
          case T_LONG: double_slots++; break;
          default:  ShouldNotReachHere();
        }
      } else if (in_regs[i].first()->is_XMMRegister()) {
        switch (in_sig_bt[i]) {
          case T_FLOAT:  single_slots++; break;
          case T_DOUBLE: double_slots++; break;
          default:  ShouldNotReachHere();
        }
      } else if (in_regs[i].first()->is_FloatRegister()) {
        ShouldNotReachHere();
      }
    }
    total_save_slots = double_slots * 2 + single_slots;
    // align the save area
    if (double_slots != 0) {
      stack_slots = align_up(stack_slots, 2);
    }
  }

  int oop_handle_offset = stack_slots;
  stack_slots += total_save_slots;

  // Now any space we need for handlizing a klass if static method

  int klass_slot_offset = 0;
  int klass_offset = -1;
  int lock_slot_offset = 0;
  bool is_static = false;

  if (method->is_static()) {
    klass_slot_offset = stack_slots;
    stack_slots += VMRegImpl::slots_per_word;
    klass_offset = klass_slot_offset * VMRegImpl::stack_slot_size;
    is_static = true;
  }

  // Plus a lock if needed

  if (method->is_synchronized()) {
    lock_slot_offset = stack_slots;
    stack_slots += VMRegImpl::slots_per_word;
  }

  // Now a place (+2) to save return values or temp during shuffling
  // + 2 for return address (which we own) and saved rbp,
  stack_slots += 4;

  // Ok The space we have allocated will look like:
  //
  //
  // FP-> |                     |
  //      |---------------------|
  //      | 2 slots for moves   |
  //      |---------------------|
  //      | lock box (if sync)  |
  //      |---------------------| <- lock_slot_offset  (-lock_slot_rbp_offset)
  //      | klass (if static)   |
  //      |---------------------| <- klass_slot_offset
  //      | oopHandle area      |
  //      |---------------------| <- oop_handle_offset (a max of 2 registers)
  //      | outbound memory     |
  //      | based arguments     |
  //      |                     |
  //      |---------------------|
  //      |                     |
  // SP-> | out_preserved_slots |
  //
  //
  // ****************************************************************************
  // WARNING - on Windows Java Natives use pascal calling convention and pop the
  // arguments off of the stack after the jni call. Before the call we can use
  // instructions that are SP relative. After the jni call we switch to FP
  // relative instructions instead of re-adjusting the stack on windows.
  // ****************************************************************************


  // Now compute actual number of stack words we need rounding to make
  // stack properly aligned.
  stack_slots = align_up(stack_slots, StackAlignmentInSlots);

  int stack_size = stack_slots * VMRegImpl::stack_slot_size;

  intptr_t start = (intptr_t)__ pc();

  // First thing make an ic check to see if we should even be here

  // We are free to use all registers as temps without saving them and
  // restoring them except rbp. rbp is the only callee save register
  // as far as the interpreter and the compiler(s) are concerned.


  const Register ic_reg = rax;
  const Register receiver = rcx;
  Label hit;
  Label exception_pending;

  __ verify_oop(receiver);
  __ cmpptr(ic_reg, Address(receiver, oopDesc::klass_offset_in_bytes()));
  __ jcc(Assembler::equal, hit);

  __ jump(RuntimeAddress(SharedRuntime::get_ic_miss_stub()));

  // verified entry must be aligned for code patching.
  // and the first 5 bytes must be in the same cache line
  // if we align at 8 then we will be sure 5 bytes are in the same line
  __ align(8);

  __ bind(hit);

  int vep_offset = ((intptr_t)__ pc()) - start;

#ifdef COMPILER1
  // For Object.hashCode, System.identityHashCode try to pull hashCode from object header if available.
  if ((InlineObjectHash && method->intrinsic_id() == vmIntrinsics::_hashCode) || (method->intrinsic_id() == vmIntrinsics::_identityHashCode)) {
    inline_check_hashcode_from_object_header(masm, method, rcx /*obj_reg*/, rax /*result*/);
   }
#endif // COMPILER1

  // The instruction at the verified entry point must be 5 bytes or longer
  // because it can be patched on the fly by make_non_entrant. The stack bang
  // instruction fits that requirement.

  // Generate stack overflow check

  if (UseStackBanging) {
    __ bang_stack_with_offset((int)JavaThread::stack_shadow_zone_size());
  } else {
    // need a 5 byte instruction to allow MT safe patching to non-entrant
    __ fat_nop();
  }

  // Generate a new frame for the wrapper.
  __ enter();
  // -2 because return address is already present and so is saved rbp
  __ subptr(rsp, stack_size - 2*wordSize);

  // Frame is now completed as far as size and linkage.
  int frame_complete = ((intptr_t)__ pc()) - start;

  if (UseRTMLocking) {
    // Abort RTM transaction before calling JNI
    // because critical section will be large and will be
    // aborted anyway. Also nmethod could be deoptimized.
    __ xabort(0);
  }

  // Calculate the difference between rsp and rbp,. We need to know it
  // after the native call because on windows Java Natives will pop
  // the arguments and it is painful to do rsp relative addressing
  // in a platform independent way. So after the call we switch to
  // rbp, relative addressing.

  int fp_adjustment = stack_size - 2*wordSize;

#ifdef COMPILER2
  // C2 may leave the stack dirty if not in SSE2+ mode
  if (UseSSE >= 2) {
    __ verify_FPU(0, "c2i transition should have clean FPU stack");
  } else {
    __ empty_FPU_stack();
  }
#endif /* COMPILER2 */

  // Compute the rbp, offset for any slots used after the jni call

  int lock_slot_rbp_offset = (lock_slot_offset*VMRegImpl::stack_slot_size) - fp_adjustment;

  // We use rdi as a thread pointer because it is callee save and
  // if we load it once it is usable thru the entire wrapper
  const Register thread = rdi;

  // We use rsi as the oop handle for the receiver/klass
  // It is callee save so it survives the call to native

  const Register oop_handle_reg = rsi;

  __ get_thread(thread);

  if (is_critical_native) {
    check_needs_gc_for_critical_native(masm, thread, stack_slots, total_c_args, total_in_args,
                                       oop_handle_offset, oop_maps, in_regs, in_sig_bt);
  }

  //
  // We immediately shuffle the arguments so that any vm call we have to
  // make from here on out (sync slow path, jvmti, etc.) we will have
  // captured the oops from our caller and have a valid oopMap for
  // them.

  // -----------------
  // The Grand Shuffle
  //
  // Natives require 1 or 2 extra arguments over the normal ones: the JNIEnv*
  // and, if static, the class mirror instead of a receiver.  This pretty much
  // guarantees that register layout will not match (and x86 doesn't use reg
  // parms though amd does).  Since the native abi doesn't use register args
  // and the java conventions does we don't have to worry about collisions.
  // All of our moved are reg->stack or stack->stack.
  // We ignore the extra arguments during the shuffle and handle them at the
  // last moment. The shuffle is described by the two calling convention
  // vectors we have in our possession. We simply walk the java vector to
  // get the source locations and the c vector to get the destinations.

  int c_arg = is_critical_native ? 0 : (method->is_static() ? 2 : 1 );

  // Record rsp-based slot for receiver on stack for non-static methods
  int receiver_offset = -1;

  // This is a trick. We double the stack slots so we can claim
  // the oops in the caller's frame. Since we are sure to have
  // more args than the caller doubling is enough to make
  // sure we can capture all the incoming oop args from the
  // caller.
  //
  OopMap* map = new OopMap(stack_slots * 2, 0 /* arg_slots*/);

  // Mark location of rbp,
  // map->set_callee_saved(VMRegImpl::stack2reg( stack_slots - 2), stack_slots * 2, 0, rbp->as_VMReg());

  // We know that we only have args in at most two integer registers (rcx, rdx). So rax, rbx
  // Are free to temporaries if we have to do  stack to steck moves.
  // All inbound args are referenced based on rbp, and all outbound args via rsp.

  for (int i = 0; i < total_in_args ; i++, c_arg++ ) {
    switch (in_sig_bt[i]) {
      case T_ARRAY:
        if (is_critical_native) {
          unpack_array_argument(masm, in_regs[i], in_elem_bt[i], out_regs[c_arg + 1], out_regs[c_arg]);
          c_arg++;
          break;
        }
      case T_VALUETYPE:
      case T_OBJECT:
        assert(!is_critical_native, "no oop arguments");
        object_move(masm, map, oop_handle_offset, stack_slots, in_regs[i], out_regs[c_arg],
                    ((i == 0) && (!is_static)),
                    &receiver_offset);
        break;
      case T_VOID:
        break;

      case T_FLOAT:
        float_move(masm, in_regs[i], out_regs[c_arg]);
          break;

      case T_DOUBLE:
        assert( i + 1 < total_in_args &&
                in_sig_bt[i + 1] == T_VOID &&
                out_sig_bt[c_arg+1] == T_VOID, "bad arg list");
        double_move(masm, in_regs[i], out_regs[c_arg]);
        break;

      case T_LONG :
        long_move(masm, in_regs[i], out_regs[c_arg]);
        break;

      case T_ADDRESS: assert(false, "found T_ADDRESS in java args");

      default:
        simple_move32(masm, in_regs[i], out_regs[c_arg]);
    }
  }

  // Pre-load a static method's oop into rsi.  Used both by locking code and
  // the normal JNI call code.
  if (method->is_static() && !is_critical_native) {

    //  load opp into a register
    __ movoop(oop_handle_reg, JNIHandles::make_local(method->method_holder()->java_mirror()));

    // Now handlize the static class mirror it's known not-null.
    __ movptr(Address(rsp, klass_offset), oop_handle_reg);
    map->set_oop(VMRegImpl::stack2reg(klass_slot_offset));

    // Now get the handle
    __ lea(oop_handle_reg, Address(rsp, klass_offset));
    // store the klass handle as second argument
    __ movptr(Address(rsp, wordSize), oop_handle_reg);
  }

  // Change state to native (we save the return address in the thread, since it might not
  // be pushed on the stack when we do a a stack traversal). It is enough that the pc()
  // points into the right code segment. It does not have to be the correct return pc.
  // We use the same pc/oopMap repeatedly when we call out

  intptr_t the_pc = (intptr_t) __ pc();
  oop_maps->add_gc_map(the_pc - start, map);

  __ set_last_Java_frame(thread, rsp, noreg, (address)the_pc);


  // We have all of the arguments setup at this point. We must not touch any register
  // argument registers at this point (what if we save/restore them there are no oop?

  {
    SkipIfEqual skip_if(masm, &DTraceMethodProbes, 0);
    __ mov_metadata(rax, method());
    __ call_VM_leaf(
         CAST_FROM_FN_PTR(address, SharedRuntime::dtrace_method_entry),
         thread, rax);
  }

  // RedefineClasses() tracing support for obsolete method entry
  if (log_is_enabled(Trace, redefine, class, obsolete)) {
    __ mov_metadata(rax, method());
    __ call_VM_leaf(
         CAST_FROM_FN_PTR(address, SharedRuntime::rc_trace_method_entry),
         thread, rax);
  }

  // These are register definitions we need for locking/unlocking
  const Register swap_reg = rax;  // Must use rax, for cmpxchg instruction
  const Register obj_reg  = rcx;  // Will contain the oop
  const Register lock_reg = rdx;  // Address of compiler lock object (BasicLock)

  Label slow_path_lock;
  Label lock_done;

  // Lock a synchronized method
  if (method->is_synchronized()) {
    assert(!is_critical_native, "unhandled");


    const int mark_word_offset = BasicLock::displaced_header_offset_in_bytes();

    // Get the handle (the 2nd argument)
    __ movptr(oop_handle_reg, Address(rsp, wordSize));

    // Get address of the box

    __ lea(lock_reg, Address(rbp, lock_slot_rbp_offset));

    // Load the oop from the handle
    __ movptr(obj_reg, Address(oop_handle_reg, 0));

    if (UseBiasedLocking) {
      // Note that oop_handle_reg is trashed during this call
      __ biased_locking_enter(lock_reg, obj_reg, swap_reg, oop_handle_reg, false, lock_done, &slow_path_lock);
    }

    // Load immediate 1 into swap_reg %rax,
    __ movptr(swap_reg, 1);

    // Load (object->mark() | 1) into swap_reg %rax,
    __ orptr(swap_reg, Address(obj_reg, oopDesc::mark_offset_in_bytes()));

    // Save (object->mark() | 1) into BasicLock's displaced header
    __ movptr(Address(lock_reg, mark_word_offset), swap_reg);

    // src -> dest iff dest == rax, else rax, <- dest
    // *obj_reg = lock_reg iff *obj_reg == rax, else rax, = *(obj_reg)
    __ lock();
    __ cmpxchgptr(lock_reg, Address(obj_reg, oopDesc::mark_offset_in_bytes()));
    __ jcc(Assembler::equal, lock_done);

    // Test if the oopMark is an obvious stack pointer, i.e.,
    //  1) (mark & 3) == 0, and
    //  2) rsp <= mark < mark + os::pagesize()
    // These 3 tests can be done by evaluating the following
    // expression: ((mark - rsp) & (3 - os::vm_page_size())),
    // assuming both stack pointer and pagesize have their
    // least significant 2 bits clear.
    // NOTE: the oopMark is in swap_reg %rax, as the result of cmpxchg

    __ subptr(swap_reg, rsp);
    __ andptr(swap_reg, 3 - os::vm_page_size());

    // Save the test result, for recursive case, the result is zero
    __ movptr(Address(lock_reg, mark_word_offset), swap_reg);
    __ jcc(Assembler::notEqual, slow_path_lock);
    // Slow path will re-enter here
    __ bind(lock_done);

    if (UseBiasedLocking) {
      // Re-fetch oop_handle_reg as we trashed it above
      __ movptr(oop_handle_reg, Address(rsp, wordSize));
    }
  }


  // Finally just about ready to make the JNI call


  // get JNIEnv* which is first argument to native
  if (!is_critical_native) {
    __ lea(rdx, Address(thread, in_bytes(JavaThread::jni_environment_offset())));
    __ movptr(Address(rsp, 0), rdx);
  }

  // Now set thread in native
  __ movl(Address(thread, JavaThread::thread_state_offset()), _thread_in_native);

  __ call(RuntimeAddress(native_func));

  // Verify or restore cpu control state after JNI call
  __ restore_cpu_control_state_after_jni();

  // WARNING - on Windows Java Natives use pascal calling convention and pop the
  // arguments off of the stack. We could just re-adjust the stack pointer here
  // and continue to do SP relative addressing but we instead switch to FP
  // relative addressing.

  // Unpack native results.
  switch (ret_type) {
  case T_BOOLEAN: __ c2bool(rax);            break;
  case T_CHAR   : __ andptr(rax, 0xFFFF);    break;
  case T_BYTE   : __ sign_extend_byte (rax); break;
  case T_SHORT  : __ sign_extend_short(rax); break;
  case T_INT    : /* nothing to do */        break;
  case T_DOUBLE :
  case T_FLOAT  :
    // Result is in st0 we'll save as needed
    break;
  case T_ARRAY:                 // Really a handle
  case T_VALUETYPE:             // Really a handle
  case T_OBJECT:                // Really a handle
      break; // can't de-handlize until after safepoint check
  case T_VOID: break;
  case T_LONG: break;
  default       : ShouldNotReachHere();
  }

  // Switch thread to "native transition" state before reading the synchronization state.
  // This additional state is necessary because reading and testing the synchronization
  // state is not atomic w.r.t. GC, as this scenario demonstrates:
  //     Java thread A, in _thread_in_native state, loads _not_synchronized and is preempted.
  //     VM thread changes sync state to synchronizing and suspends threads for GC.
  //     Thread A is resumed to finish this native method, but doesn't block here since it
  //     didn't see any synchronization is progress, and escapes.
  __ movl(Address(thread, JavaThread::thread_state_offset()), _thread_in_native_trans);

  // Force this write out before the read below
  __ membar(Assembler::Membar_mask_bits(
            Assembler::LoadLoad | Assembler::LoadStore |
            Assembler::StoreLoad | Assembler::StoreStore));

  if (AlwaysRestoreFPU) {
    // Make sure the control word is correct.
    __ fldcw(ExternalAddress(StubRoutines::addr_fpu_cntrl_wrd_std()));
  }

  Label after_transition;

  // check for safepoint operation in progress and/or pending suspend requests
  { Label Continue, slow_path;

    __ safepoint_poll(slow_path, thread, noreg);

    __ cmpl(Address(thread, JavaThread::suspend_flags_offset()), 0);
    __ jcc(Assembler::equal, Continue);
    __ bind(slow_path);

    // Don't use call_VM as it will see a possible pending exception and forward it
    // and never return here preventing us from clearing _last_native_pc down below.
    // Also can't use call_VM_leaf either as it will check to see if rsi & rdi are
    // preserved and correspond to the bcp/locals pointers. So we do a runtime call
    // by hand.
    //
    __ vzeroupper();

    save_native_result(masm, ret_type, stack_slots);
    __ push(thread);
    if (!is_critical_native) {
      __ call(RuntimeAddress(CAST_FROM_FN_PTR(address,
                                              JavaThread::check_special_condition_for_native_trans)));
    } else {
      __ call(RuntimeAddress(CAST_FROM_FN_PTR(address,
                                              JavaThread::check_special_condition_for_native_trans_and_transition)));
    }
    __ increment(rsp, wordSize);
    // Restore any method result value
    restore_native_result(masm, ret_type, stack_slots);

    if (is_critical_native) {
      // The call above performed the transition to thread_in_Java so
      // skip the transition logic below.
      __ jmpb(after_transition);
    }

    __ bind(Continue);
  }

  // change thread state
  __ movl(Address(thread, JavaThread::thread_state_offset()), _thread_in_Java);
  __ bind(after_transition);

  Label reguard;
  Label reguard_done;
  __ cmpl(Address(thread, JavaThread::stack_guard_state_offset()), JavaThread::stack_guard_yellow_reserved_disabled);
  __ jcc(Assembler::equal, reguard);

  // slow path reguard  re-enters here
  __ bind(reguard_done);

  // Handle possible exception (will unlock if necessary)

  // native result if any is live

  // Unlock
  Label slow_path_unlock;
  Label unlock_done;
  if (method->is_synchronized()) {

    Label done;

    // Get locked oop from the handle we passed to jni
    __ movptr(obj_reg, Address(oop_handle_reg, 0));

    if (UseBiasedLocking) {
      __ biased_locking_exit(obj_reg, rbx, done);
    }

    // Simple recursive lock?

    __ cmpptr(Address(rbp, lock_slot_rbp_offset), (int32_t)NULL_WORD);
    __ jcc(Assembler::equal, done);

    // Must save rax, if if it is live now because cmpxchg must use it
    if (ret_type != T_FLOAT && ret_type != T_DOUBLE && ret_type != T_VOID) {
      save_native_result(masm, ret_type, stack_slots);
    }

    //  get old displaced header
    __ movptr(rbx, Address(rbp, lock_slot_rbp_offset));

    // get address of the stack lock
    __ lea(rax, Address(rbp, lock_slot_rbp_offset));

    // Atomic swap old header if oop still contains the stack lock
    // src -> dest iff dest == rax, else rax, <- dest
    // *obj_reg = rbx, iff *obj_reg == rax, else rax, = *(obj_reg)
    __ lock();
    __ cmpxchgptr(rbx, Address(obj_reg, oopDesc::mark_offset_in_bytes()));
    __ jcc(Assembler::notEqual, slow_path_unlock);

    // slow path re-enters here
    __ bind(unlock_done);
    if (ret_type != T_FLOAT && ret_type != T_DOUBLE && ret_type != T_VOID) {
      restore_native_result(masm, ret_type, stack_slots);
    }

    __ bind(done);

  }

  {
    SkipIfEqual skip_if(masm, &DTraceMethodProbes, 0);
    // Tell dtrace about this method exit
    save_native_result(masm, ret_type, stack_slots);
    __ mov_metadata(rax, method());
    __ call_VM_leaf(
         CAST_FROM_FN_PTR(address, SharedRuntime::dtrace_method_exit),
         thread, rax);
    restore_native_result(masm, ret_type, stack_slots);
  }

  // We can finally stop using that last_Java_frame we setup ages ago

  __ reset_last_Java_frame(thread, false);

  // Unbox oop result, e.g. JNIHandles::resolve value.
<<<<<<< HEAD
  if (ret_type == T_OBJECT || ret_type == T_ARRAY || ret_type == T_VALUETYPE) {
=======
  if (is_reference_type(ret_type)) {
>>>>>>> 72c2079f
    __ resolve_jobject(rax /* value */,
                       thread /* thread */,
                       rcx /* tmp */);
  }

  if (CheckJNICalls) {
    // clear_pending_jni_exception_check
    __ movptr(Address(thread, JavaThread::pending_jni_exception_check_fn_offset()), NULL_WORD);
  }

  if (!is_critical_native) {
    // reset handle block
    __ movptr(rcx, Address(thread, JavaThread::active_handles_offset()));
    __ movl(Address(rcx, JNIHandleBlock::top_offset_in_bytes()), NULL_WORD);

    // Any exception pending?
    __ cmpptr(Address(thread, in_bytes(Thread::pending_exception_offset())), (int32_t)NULL_WORD);
    __ jcc(Assembler::notEqual, exception_pending);
  }

  // no exception, we're almost done

  // check that only result value is on FPU stack
  __ verify_FPU(ret_type == T_FLOAT || ret_type == T_DOUBLE ? 1 : 0, "native_wrapper normal exit");

  // Fixup floating pointer results so that result looks like a return from a compiled method
  if (ret_type == T_FLOAT) {
    if (UseSSE >= 1) {
      // Pop st0 and store as float and reload into xmm register
      __ fstp_s(Address(rbp, -4));
      __ movflt(xmm0, Address(rbp, -4));
    }
  } else if (ret_type == T_DOUBLE) {
    if (UseSSE >= 2) {
      // Pop st0 and store as double and reload into xmm register
      __ fstp_d(Address(rbp, -8));
      __ movdbl(xmm0, Address(rbp, -8));
    }
  }

  // Return

  __ leave();
  __ ret(0);

  // Unexpected paths are out of line and go here

  // Slow path locking & unlocking
  if (method->is_synchronized()) {

    // BEGIN Slow path lock

    __ bind(slow_path_lock);

    // has last_Java_frame setup. No exceptions so do vanilla call not call_VM
    // args are (oop obj, BasicLock* lock, JavaThread* thread)
    __ push(thread);
    __ push(lock_reg);
    __ push(obj_reg);
    __ call(RuntimeAddress(CAST_FROM_FN_PTR(address, SharedRuntime::complete_monitor_locking_C)));
    __ addptr(rsp, 3*wordSize);

#ifdef ASSERT
    { Label L;
    __ cmpptr(Address(thread, in_bytes(Thread::pending_exception_offset())), (int)NULL_WORD);
    __ jcc(Assembler::equal, L);
    __ stop("no pending exception allowed on exit from monitorenter");
    __ bind(L);
    }
#endif
    __ jmp(lock_done);

    // END Slow path lock

    // BEGIN Slow path unlock
    __ bind(slow_path_unlock);
    __ vzeroupper();
    // Slow path unlock

    if (ret_type == T_FLOAT || ret_type == T_DOUBLE ) {
      save_native_result(masm, ret_type, stack_slots);
    }
    // Save pending exception around call to VM (which contains an EXCEPTION_MARK)

    __ pushptr(Address(thread, in_bytes(Thread::pending_exception_offset())));
    __ movptr(Address(thread, in_bytes(Thread::pending_exception_offset())), NULL_WORD);


    // should be a peal
    // +wordSize because of the push above
    // args are (oop obj, BasicLock* lock, JavaThread* thread)
    __ push(thread);
    __ lea(rax, Address(rbp, lock_slot_rbp_offset));
    __ push(rax);

    __ push(obj_reg);
    __ call(RuntimeAddress(CAST_FROM_FN_PTR(address, SharedRuntime::complete_monitor_unlocking_C)));
    __ addptr(rsp, 3*wordSize);
#ifdef ASSERT
    {
      Label L;
      __ cmpptr(Address(thread, in_bytes(Thread::pending_exception_offset())), (int32_t)NULL_WORD);
      __ jcc(Assembler::equal, L);
      __ stop("no pending exception allowed on exit complete_monitor_unlocking_C");
      __ bind(L);
    }
#endif /* ASSERT */

    __ popptr(Address(thread, in_bytes(Thread::pending_exception_offset())));

    if (ret_type == T_FLOAT || ret_type == T_DOUBLE ) {
      restore_native_result(masm, ret_type, stack_slots);
    }
    __ jmp(unlock_done);
    // END Slow path unlock

  }

  // SLOW PATH Reguard the stack if needed

  __ bind(reguard);
  __ vzeroupper();
  save_native_result(masm, ret_type, stack_slots);
  {
    __ call(RuntimeAddress(CAST_FROM_FN_PTR(address, SharedRuntime::reguard_yellow_pages)));
  }
  restore_native_result(masm, ret_type, stack_slots);
  __ jmp(reguard_done);


  // BEGIN EXCEPTION PROCESSING

  if (!is_critical_native) {
    // Forward  the exception
    __ bind(exception_pending);

    // remove possible return value from FPU register stack
    __ empty_FPU_stack();

    // pop our frame
    __ leave();
    // and forward the exception
    __ jump(RuntimeAddress(StubRoutines::forward_exception_entry()));
  }

  __ flush();

  nmethod *nm = nmethod::new_native_nmethod(method,
                                            compile_id,
                                            masm->code(),
                                            vep_offset,
                                            frame_complete,
                                            stack_slots / VMRegImpl::slots_per_word,
                                            (is_static ? in_ByteSize(klass_offset) : in_ByteSize(receiver_offset)),
                                            in_ByteSize(lock_slot_offset*VMRegImpl::stack_slot_size),
                                            oop_maps);

  if (is_critical_native) {
    nm->set_lazy_critical_native(true);
  }

  return nm;

}

// this function returns the adjust size (in number of words) to a c2i adapter
// activation for use during deoptimization
int Deoptimization::last_frame_adjust(int callee_parameters, int callee_locals ) {
  return (callee_locals - callee_parameters) * Interpreter::stackElementWords;
}


uint SharedRuntime::out_preserve_stack_slots() {
  return 0;
}

//------------------------------generate_deopt_blob----------------------------
void SharedRuntime::generate_deopt_blob() {
  // allocate space for the code
  ResourceMark rm;
  // setup code generation tools
  // note: the buffer code size must account for StackShadowPages=50
  CodeBuffer   buffer("deopt_blob", 1536, 1024);
  MacroAssembler* masm = new MacroAssembler(&buffer);
  int frame_size_in_words;
  OopMap* map = NULL;
  // Account for the extra args we place on the stack
  // by the time we call fetch_unroll_info
  const int additional_words = 2; // deopt kind, thread

  OopMapSet *oop_maps = new OopMapSet();

  // -------------
  // This code enters when returning to a de-optimized nmethod.  A return
  // address has been pushed on the the stack, and return values are in
  // registers.
  // If we are doing a normal deopt then we were called from the patched
  // nmethod from the point we returned to the nmethod. So the return
  // address on the stack is wrong by NativeCall::instruction_size
  // We will adjust the value to it looks like we have the original return
  // address on the stack (like when we eagerly deoptimized).
  // In the case of an exception pending with deoptimized then we enter
  // with a return address on the stack that points after the call we patched
  // into the exception handler. We have the following register state:
  //    rax,: exception
  //    rbx,: exception handler
  //    rdx: throwing pc
  // So in this case we simply jam rdx into the useless return address and
  // the stack looks just like we want.
  //
  // At this point we need to de-opt.  We save the argument return
  // registers.  We call the first C routine, fetch_unroll_info().  This
  // routine captures the return values and returns a structure which
  // describes the current frame size and the sizes of all replacement frames.
  // The current frame is compiled code and may contain many inlined
  // functions, each with their own JVM state.  We pop the current frame, then
  // push all the new frames.  Then we call the C routine unpack_frames() to
  // populate these frames.  Finally unpack_frames() returns us the new target
  // address.  Notice that callee-save registers are BLOWN here; they have
  // already been captured in the vframeArray at the time the return PC was
  // patched.
  address start = __ pc();
  Label cont;

  // Prolog for non exception case!

  // Save everything in sight.

  map = RegisterSaver::save_live_registers(masm, additional_words, &frame_size_in_words, false);
  // Normal deoptimization
  __ push(Deoptimization::Unpack_deopt);
  __ jmp(cont);

  int reexecute_offset = __ pc() - start;

  // Reexecute case
  // return address is the pc describes what bci to do re-execute at

  // No need to update map as each call to save_live_registers will produce identical oopmap
  (void) RegisterSaver::save_live_registers(masm, additional_words, &frame_size_in_words, false);

  __ push(Deoptimization::Unpack_reexecute);
  __ jmp(cont);

  int exception_offset = __ pc() - start;

  // Prolog for exception case

  // all registers are dead at this entry point, except for rax, and
  // rdx which contain the exception oop and exception pc
  // respectively.  Set them in TLS and fall thru to the
  // unpack_with_exception_in_tls entry point.

  __ get_thread(rdi);
  __ movptr(Address(rdi, JavaThread::exception_pc_offset()), rdx);
  __ movptr(Address(rdi, JavaThread::exception_oop_offset()), rax);

  int exception_in_tls_offset = __ pc() - start;

  // new implementation because exception oop is now passed in JavaThread

  // Prolog for exception case
  // All registers must be preserved because they might be used by LinearScan
  // Exceptiop oop and throwing PC are passed in JavaThread
  // tos: stack at point of call to method that threw the exception (i.e. only
  // args are on the stack, no return address)

  // make room on stack for the return address
  // It will be patched later with the throwing pc. The correct value is not
  // available now because loading it from memory would destroy registers.
  __ push(0);

  // Save everything in sight.

  // No need to update map as each call to save_live_registers will produce identical oopmap
  (void) RegisterSaver::save_live_registers(masm, additional_words, &frame_size_in_words, false);

  // Now it is safe to overwrite any register

  // store the correct deoptimization type
  __ push(Deoptimization::Unpack_exception);

  // load throwing pc from JavaThread and patch it as the return address
  // of the current frame. Then clear the field in JavaThread
  __ get_thread(rdi);
  __ movptr(rdx, Address(rdi, JavaThread::exception_pc_offset()));
  __ movptr(Address(rbp, wordSize), rdx);
  __ movptr(Address(rdi, JavaThread::exception_pc_offset()), NULL_WORD);

#ifdef ASSERT
  // verify that there is really an exception oop in JavaThread
  __ movptr(rax, Address(rdi, JavaThread::exception_oop_offset()));
  __ verify_oop(rax);

  // verify that there is no pending exception
  Label no_pending_exception;
  __ movptr(rax, Address(rdi, Thread::pending_exception_offset()));
  __ testptr(rax, rax);
  __ jcc(Assembler::zero, no_pending_exception);
  __ stop("must not have pending exception here");
  __ bind(no_pending_exception);
#endif

  __ bind(cont);

  // Compiled code leaves the floating point stack dirty, empty it.
  __ empty_FPU_stack();


  // Call C code.  Need thread and this frame, but NOT official VM entry
  // crud.  We cannot block on this call, no GC can happen.
  __ get_thread(rcx);
  __ push(rcx);
  // fetch_unroll_info needs to call last_java_frame()
  __ set_last_Java_frame(rcx, noreg, noreg, NULL);

  __ call(RuntimeAddress(CAST_FROM_FN_PTR(address, Deoptimization::fetch_unroll_info)));

  // Need to have an oopmap that tells fetch_unroll_info where to
  // find any register it might need.

  oop_maps->add_gc_map( __ pc()-start, map);

  // Discard args to fetch_unroll_info
  __ pop(rcx);
  __ pop(rcx);

  __ get_thread(rcx);
  __ reset_last_Java_frame(rcx, false);

  // Load UnrollBlock into EDI
  __ mov(rdi, rax);

  // Move the unpack kind to a safe place in the UnrollBlock because
  // we are very short of registers

  Address unpack_kind(rdi, Deoptimization::UnrollBlock::unpack_kind_offset_in_bytes());
  // retrieve the deopt kind from the UnrollBlock.
  __ movl(rax, unpack_kind);

   Label noException;
  __ cmpl(rax, Deoptimization::Unpack_exception);   // Was exception pending?
  __ jcc(Assembler::notEqual, noException);
  __ movptr(rax, Address(rcx, JavaThread::exception_oop_offset()));
  __ movptr(rdx, Address(rcx, JavaThread::exception_pc_offset()));
  __ movptr(Address(rcx, JavaThread::exception_oop_offset()), NULL_WORD);
  __ movptr(Address(rcx, JavaThread::exception_pc_offset()), NULL_WORD);

  __ verify_oop(rax);

  // Overwrite the result registers with the exception results.
  __ movptr(Address(rsp, RegisterSaver::raxOffset()*wordSize), rax);
  __ movptr(Address(rsp, RegisterSaver::rdxOffset()*wordSize), rdx);

  __ bind(noException);

  // Stack is back to only having register save data on the stack.
  // Now restore the result registers. Everything else is either dead or captured
  // in the vframeArray.

  RegisterSaver::restore_result_registers(masm);

  // Non standard control word may be leaked out through a safepoint blob, and we can
  // deopt at a poll point with the non standard control word. However, we should make
  // sure the control word is correct after restore_result_registers.
  __ fldcw(ExternalAddress(StubRoutines::addr_fpu_cntrl_wrd_std()));

  // All of the register save area has been popped of the stack. Only the
  // return address remains.

  // Pop all the frames we must move/replace.
  //
  // Frame picture (youngest to oldest)
  // 1: self-frame (no frame link)
  // 2: deopting frame  (no frame link)
  // 3: caller of deopting frame (could be compiled/interpreted).
  //
  // Note: by leaving the return address of self-frame on the stack
  // and using the size of frame 2 to adjust the stack
  // when we are done the return to frame 3 will still be on the stack.

  // Pop deoptimized frame
  __ addptr(rsp, Address(rdi,Deoptimization::UnrollBlock::size_of_deoptimized_frame_offset_in_bytes()));

  // sp should be pointing at the return address to the caller (3)

  // Pick up the initial fp we should save
  // restore rbp before stack bang because if stack overflow is thrown it needs to be pushed (and preserved)
  __ movptr(rbp, Address(rdi, Deoptimization::UnrollBlock::initial_info_offset_in_bytes()));

#ifdef ASSERT
  // Compilers generate code that bang the stack by as much as the
  // interpreter would need. So this stack banging should never
  // trigger a fault. Verify that it does not on non product builds.
  if (UseStackBanging) {
    __ movl(rbx, Address(rdi ,Deoptimization::UnrollBlock::total_frame_sizes_offset_in_bytes()));
    __ bang_stack_size(rbx, rcx);
  }
#endif

  // Load array of frame pcs into ECX
  __ movptr(rcx,Address(rdi,Deoptimization::UnrollBlock::frame_pcs_offset_in_bytes()));

  __ pop(rsi); // trash the old pc

  // Load array of frame sizes into ESI
  __ movptr(rsi,Address(rdi,Deoptimization::UnrollBlock::frame_sizes_offset_in_bytes()));

  Address counter(rdi, Deoptimization::UnrollBlock::counter_temp_offset_in_bytes());

  __ movl(rbx, Address(rdi, Deoptimization::UnrollBlock::number_of_frames_offset_in_bytes()));
  __ movl(counter, rbx);

  // Now adjust the caller's stack to make up for the extra locals
  // but record the original sp so that we can save it in the skeletal interpreter
  // frame and the stack walking of interpreter_sender will get the unextended sp
  // value and not the "real" sp value.

  Address sp_temp(rdi, Deoptimization::UnrollBlock::sender_sp_temp_offset_in_bytes());
  __ movptr(sp_temp, rsp);
  __ movl2ptr(rbx, Address(rdi, Deoptimization::UnrollBlock::caller_adjustment_offset_in_bytes()));
  __ subptr(rsp, rbx);

  // Push interpreter frames in a loop
  Label loop;
  __ bind(loop);
  __ movptr(rbx, Address(rsi, 0));      // Load frame size
  __ subptr(rbx, 2*wordSize);           // we'll push pc and rbp, by hand
  __ pushptr(Address(rcx, 0));          // save return address
  __ enter();                           // save old & set new rbp,
  __ subptr(rsp, rbx);                  // Prolog!
  __ movptr(rbx, sp_temp);              // sender's sp
  // This value is corrected by layout_activation_impl
  __ movptr(Address(rbp, frame::interpreter_frame_last_sp_offset * wordSize), NULL_WORD);
  __ movptr(Address(rbp, frame::interpreter_frame_sender_sp_offset * wordSize), rbx); // Make it walkable
  __ movptr(sp_temp, rsp);              // pass to next frame
  __ addptr(rsi, wordSize);             // Bump array pointer (sizes)
  __ addptr(rcx, wordSize);             // Bump array pointer (pcs)
  __ decrementl(counter);             // decrement counter
  __ jcc(Assembler::notZero, loop);
  __ pushptr(Address(rcx, 0));          // save final return address

  // Re-push self-frame
  __ enter();                           // save old & set new rbp,

  //  Return address and rbp, are in place
  // We'll push additional args later. Just allocate a full sized
  // register save area
  __ subptr(rsp, (frame_size_in_words-additional_words - 2) * wordSize);

  // Restore frame locals after moving the frame
  __ movptr(Address(rsp, RegisterSaver::raxOffset()*wordSize), rax);
  __ movptr(Address(rsp, RegisterSaver::rdxOffset()*wordSize), rdx);
  __ fstp_d(Address(rsp, RegisterSaver::fpResultOffset()*wordSize));   // Pop float stack and store in local
  if( UseSSE>=2 ) __ movdbl(Address(rsp, RegisterSaver::xmm0Offset()*wordSize), xmm0);
  if( UseSSE==1 ) __ movflt(Address(rsp, RegisterSaver::xmm0Offset()*wordSize), xmm0);

  // Set up the args to unpack_frame

  __ pushl(unpack_kind);                     // get the unpack_kind value
  __ get_thread(rcx);
  __ push(rcx);

  // set last_Java_sp, last_Java_fp
  __ set_last_Java_frame(rcx, noreg, rbp, NULL);

  // Call C code.  Need thread but NOT official VM entry
  // crud.  We cannot block on this call, no GC can happen.  Call should
  // restore return values to their stack-slots with the new SP.
  __ call(RuntimeAddress(CAST_FROM_FN_PTR(address, Deoptimization::unpack_frames)));
  // Set an oopmap for the call site
  oop_maps->add_gc_map( __ pc()-start, new OopMap( frame_size_in_words, 0 ));

  // rax, contains the return result type
  __ push(rax);

  __ get_thread(rcx);
  __ reset_last_Java_frame(rcx, false);

  // Collect return values
  __ movptr(rax,Address(rsp, (RegisterSaver::raxOffset() + additional_words + 1)*wordSize));
  __ movptr(rdx,Address(rsp, (RegisterSaver::rdxOffset() + additional_words + 1)*wordSize));

  // Clear floating point stack before returning to interpreter
  __ empty_FPU_stack();

  // Check if we should push the float or double return value.
  Label results_done, yes_double_value;
  __ cmpl(Address(rsp, 0), T_DOUBLE);
  __ jcc (Assembler::zero, yes_double_value);
  __ cmpl(Address(rsp, 0), T_FLOAT);
  __ jcc (Assembler::notZero, results_done);

  // return float value as expected by interpreter
  if( UseSSE>=1 ) __ movflt(xmm0, Address(rsp, (RegisterSaver::xmm0Offset() + additional_words + 1)*wordSize));
  else            __ fld_d(Address(rsp, (RegisterSaver::fpResultOffset() + additional_words + 1)*wordSize));
  __ jmp(results_done);

  // return double value as expected by interpreter
  __ bind(yes_double_value);
  if( UseSSE>=2 ) __ movdbl(xmm0, Address(rsp, (RegisterSaver::xmm0Offset() + additional_words + 1)*wordSize));
  else            __ fld_d(Address(rsp, (RegisterSaver::fpResultOffset() + additional_words + 1)*wordSize));

  __ bind(results_done);

  // Pop self-frame.
  __ leave();                              // Epilog!

  // Jump to interpreter
  __ ret(0);

  // -------------
  // make sure all code is generated
  masm->flush();

  _deopt_blob = DeoptimizationBlob::create( &buffer, oop_maps, 0, exception_offset, reexecute_offset, frame_size_in_words);
  _deopt_blob->set_unpack_with_exception_in_tls_offset(exception_in_tls_offset);
}


#ifdef COMPILER2
//------------------------------generate_uncommon_trap_blob--------------------
void SharedRuntime::generate_uncommon_trap_blob() {
  // allocate space for the code
  ResourceMark rm;
  // setup code generation tools
  CodeBuffer   buffer("uncommon_trap_blob", 512, 512);
  MacroAssembler* masm = new MacroAssembler(&buffer);

  enum frame_layout {
    arg0_off,      // thread                     sp + 0 // Arg location for
    arg1_off,      // unloaded_class_index       sp + 1 // calling C
    arg2_off,      // exec_mode                  sp + 2
    // The frame sender code expects that rbp will be in the "natural" place and
    // will override any oopMap setting for it. We must therefore force the layout
    // so that it agrees with the frame sender code.
    rbp_off,       // callee saved register      sp + 3
    return_off,    // slot for return address    sp + 4
    framesize
  };

  address start = __ pc();

  if (UseRTMLocking) {
    // Abort RTM transaction before possible nmethod deoptimization.
    __ xabort(0);
  }

  // Push self-frame.
  __ subptr(rsp, return_off*wordSize);     // Epilog!

  // rbp, is an implicitly saved callee saved register (i.e. the calling
  // convention will save restore it in prolog/epilog) Other than that
  // there are no callee save registers no that adapter frames are gone.
  __ movptr(Address(rsp, rbp_off*wordSize), rbp);

  // Clear the floating point exception stack
  __ empty_FPU_stack();

  // set last_Java_sp
  __ get_thread(rdx);
  __ set_last_Java_frame(rdx, noreg, noreg, NULL);

  // Call C code.  Need thread but NOT official VM entry
  // crud.  We cannot block on this call, no GC can happen.  Call should
  // capture callee-saved registers as well as return values.
  __ movptr(Address(rsp, arg0_off*wordSize), rdx);
  // argument already in ECX
  __ movl(Address(rsp, arg1_off*wordSize),rcx);
  __ movl(Address(rsp, arg2_off*wordSize), Deoptimization::Unpack_uncommon_trap);
  __ call(RuntimeAddress(CAST_FROM_FN_PTR(address, Deoptimization::uncommon_trap)));

  // Set an oopmap for the call site
  OopMapSet *oop_maps = new OopMapSet();
  OopMap* map =  new OopMap( framesize, 0 );
  // No oopMap for rbp, it is known implicitly

  oop_maps->add_gc_map( __ pc()-start, map);

  __ get_thread(rcx);

  __ reset_last_Java_frame(rcx, false);

  // Load UnrollBlock into EDI
  __ movptr(rdi, rax);

#ifdef ASSERT
  { Label L;
    __ cmpptr(Address(rdi, Deoptimization::UnrollBlock::unpack_kind_offset_in_bytes()),
            (int32_t)Deoptimization::Unpack_uncommon_trap);
    __ jcc(Assembler::equal, L);
    __ stop("SharedRuntime::generate_deopt_blob: expected Unpack_uncommon_trap");
    __ bind(L);
  }
#endif

  // Pop all the frames we must move/replace.
  //
  // Frame picture (youngest to oldest)
  // 1: self-frame (no frame link)
  // 2: deopting frame  (no frame link)
  // 3: caller of deopting frame (could be compiled/interpreted).

  // Pop self-frame.  We have no frame, and must rely only on EAX and ESP.
  __ addptr(rsp,(framesize-1)*wordSize);     // Epilog!

  // Pop deoptimized frame
  __ movl2ptr(rcx, Address(rdi,Deoptimization::UnrollBlock::size_of_deoptimized_frame_offset_in_bytes()));
  __ addptr(rsp, rcx);

  // sp should be pointing at the return address to the caller (3)

  // Pick up the initial fp we should save
  // restore rbp before stack bang because if stack overflow is thrown it needs to be pushed (and preserved)
  __ movptr(rbp, Address(rdi, Deoptimization::UnrollBlock::initial_info_offset_in_bytes()));

#ifdef ASSERT
  // Compilers generate code that bang the stack by as much as the
  // interpreter would need. So this stack banging should never
  // trigger a fault. Verify that it does not on non product builds.
  if (UseStackBanging) {
    __ movl(rbx, Address(rdi ,Deoptimization::UnrollBlock::total_frame_sizes_offset_in_bytes()));
    __ bang_stack_size(rbx, rcx);
  }
#endif

  // Load array of frame pcs into ECX
  __ movl(rcx,Address(rdi,Deoptimization::UnrollBlock::frame_pcs_offset_in_bytes()));

  __ pop(rsi); // trash the pc

  // Load array of frame sizes into ESI
  __ movptr(rsi,Address(rdi,Deoptimization::UnrollBlock::frame_sizes_offset_in_bytes()));

  Address counter(rdi, Deoptimization::UnrollBlock::counter_temp_offset_in_bytes());

  __ movl(rbx, Address(rdi, Deoptimization::UnrollBlock::number_of_frames_offset_in_bytes()));
  __ movl(counter, rbx);

  // Now adjust the caller's stack to make up for the extra locals
  // but record the original sp so that we can save it in the skeletal interpreter
  // frame and the stack walking of interpreter_sender will get the unextended sp
  // value and not the "real" sp value.

  Address sp_temp(rdi, Deoptimization::UnrollBlock::sender_sp_temp_offset_in_bytes());
  __ movptr(sp_temp, rsp);
  __ movl(rbx, Address(rdi, Deoptimization::UnrollBlock::caller_adjustment_offset_in_bytes()));
  __ subptr(rsp, rbx);

  // Push interpreter frames in a loop
  Label loop;
  __ bind(loop);
  __ movptr(rbx, Address(rsi, 0));      // Load frame size
  __ subptr(rbx, 2*wordSize);           // we'll push pc and rbp, by hand
  __ pushptr(Address(rcx, 0));          // save return address
  __ enter();                           // save old & set new rbp,
  __ subptr(rsp, rbx);                  // Prolog!
  __ movptr(rbx, sp_temp);              // sender's sp
  // This value is corrected by layout_activation_impl
  __ movptr(Address(rbp, frame::interpreter_frame_last_sp_offset * wordSize), NULL_WORD );
  __ movptr(Address(rbp, frame::interpreter_frame_sender_sp_offset * wordSize), rbx); // Make it walkable
  __ movptr(sp_temp, rsp);              // pass to next frame
  __ addptr(rsi, wordSize);             // Bump array pointer (sizes)
  __ addptr(rcx, wordSize);             // Bump array pointer (pcs)
  __ decrementl(counter);             // decrement counter
  __ jcc(Assembler::notZero, loop);
  __ pushptr(Address(rcx, 0));            // save final return address

  // Re-push self-frame
  __ enter();                           // save old & set new rbp,
  __ subptr(rsp, (framesize-2) * wordSize);   // Prolog!


  // set last_Java_sp, last_Java_fp
  __ get_thread(rdi);
  __ set_last_Java_frame(rdi, noreg, rbp, NULL);

  // Call C code.  Need thread but NOT official VM entry
  // crud.  We cannot block on this call, no GC can happen.  Call should
  // restore return values to their stack-slots with the new SP.
  __ movptr(Address(rsp,arg0_off*wordSize),rdi);
  __ movl(Address(rsp,arg1_off*wordSize), Deoptimization::Unpack_uncommon_trap);
  __ call(RuntimeAddress(CAST_FROM_FN_PTR(address, Deoptimization::unpack_frames)));
  // Set an oopmap for the call site
  oop_maps->add_gc_map( __ pc()-start, new OopMap( framesize, 0 ) );

  __ get_thread(rdi);
  __ reset_last_Java_frame(rdi, true);

  // Pop self-frame.
  __ leave();     // Epilog!

  // Jump to interpreter
  __ ret(0);

  // -------------
  // make sure all code is generated
  masm->flush();

   _uncommon_trap_blob = UncommonTrapBlob::create(&buffer, oop_maps, framesize);
}
#endif // COMPILER2

//------------------------------generate_handler_blob------
//
// Generate a special Compile2Runtime blob that saves all registers,
// setup oopmap, and calls safepoint code to stop the compiled code for
// a safepoint.
//
SafepointBlob* SharedRuntime::generate_handler_blob(address call_ptr, int poll_type) {

  // Account for thread arg in our frame
  const int additional_words = 1;
  int frame_size_in_words;

  assert (StubRoutines::forward_exception_entry() != NULL, "must be generated before");

  ResourceMark rm;
  OopMapSet *oop_maps = new OopMapSet();
  OopMap* map;

  // allocate space for the code
  // setup code generation tools
  CodeBuffer   buffer("handler_blob", 1024, 512);
  MacroAssembler* masm = new MacroAssembler(&buffer);

  const Register java_thread = rdi; // callee-saved for VC++
  address start   = __ pc();
  address call_pc = NULL;
  bool cause_return = (poll_type == POLL_AT_RETURN);
  bool save_vectors = (poll_type == POLL_AT_VECTOR_LOOP);

  if (UseRTMLocking) {
    // Abort RTM transaction before calling runtime
    // because critical section will be large and will be
    // aborted anyway. Also nmethod could be deoptimized.
    __ xabort(0);
  }

  // If cause_return is true we are at a poll_return and there is
  // the return address on the stack to the caller on the nmethod
  // that is safepoint. We can leave this return on the stack and
  // effectively complete the return and safepoint in the caller.
  // Otherwise we push space for a return address that the safepoint
  // handler will install later to make the stack walking sensible.
  if (!cause_return)
    __ push(rbx);  // Make room for return address (or push it again)

  map = RegisterSaver::save_live_registers(masm, additional_words, &frame_size_in_words, false, save_vectors);

  // The following is basically a call_VM. However, we need the precise
  // address of the call in order to generate an oopmap. Hence, we do all the
  // work ourselves.

  // Push thread argument and setup last_Java_sp
  __ get_thread(java_thread);
  __ push(java_thread);
  __ set_last_Java_frame(java_thread, noreg, noreg, NULL);

  // if this was not a poll_return then we need to correct the return address now.
  if (!cause_return) {
    // Get the return pc saved by the signal handler and stash it in its appropriate place on the stack.
    // Additionally, rbx is a callee saved register and we can look at it later to determine
    // if someone changed the return address for us!
    __ movptr(rbx, Address(java_thread, JavaThread::saved_exception_pc_offset()));
    __ movptr(Address(rbp, wordSize), rbx);
  }

  // do the call
  __ call(RuntimeAddress(call_ptr));

  // Set an oopmap for the call site.  This oopmap will map all
  // oop-registers and debug-info registers as callee-saved.  This
  // will allow deoptimization at this safepoint to find all possible
  // debug-info recordings, as well as let GC find all oops.

  oop_maps->add_gc_map( __ pc() - start, map);

  // Discard arg
  __ pop(rcx);

  Label noException;

  // Clear last_Java_sp again
  __ get_thread(java_thread);
  __ reset_last_Java_frame(java_thread, false);

  __ cmpptr(Address(java_thread, Thread::pending_exception_offset()), (int32_t)NULL_WORD);
  __ jcc(Assembler::equal, noException);

  // Exception pending
  RegisterSaver::restore_live_registers(masm, save_vectors);

  __ jump(RuntimeAddress(StubRoutines::forward_exception_entry()));

  __ bind(noException);

  Label no_adjust, bail, not_special;
  if (SafepointMechanism::uses_thread_local_poll() && !cause_return) {
    // If our stashed return pc was modified by the runtime we avoid touching it
    __ cmpptr(rbx, Address(rbp, wordSize));
    __ jccb(Assembler::notEqual, no_adjust);

    // Skip over the poll instruction.
    // See NativeInstruction::is_safepoint_poll()
    // Possible encodings:
    //      85 00       test   %eax,(%rax)
    //      85 01       test   %eax,(%rcx)
    //      85 02       test   %eax,(%rdx)
    //      85 03       test   %eax,(%rbx)
    //      85 06       test   %eax,(%rsi)
    //      85 07       test   %eax,(%rdi)
    //
    //      85 04 24    test   %eax,(%rsp)
    //      85 45 00    test   %eax,0x0(%rbp)

#ifdef ASSERT
    __ movptr(rax, rbx); // remember where 0x85 should be, for verification below
#endif
    // rsp/rbp base encoding takes 3 bytes with the following register values:
    // rsp 0x04
    // rbp 0x05
    __ movzbl(rcx, Address(rbx, 1));
    __ andptr(rcx, 0x07); // looking for 0x04 .. 0x05
    __ subptr(rcx, 4);    // looking for 0x00 .. 0x01
    __ cmpptr(rcx, 1);
    __ jcc(Assembler::above, not_special);
    __ addptr(rbx, 1);
    __ bind(not_special);
#ifdef ASSERT
    // Verify the correct encoding of the poll we're about to skip.
    __ cmpb(Address(rax, 0), NativeTstRegMem::instruction_code_memXregl);
    __ jcc(Assembler::notEqual, bail);
    // Mask out the modrm bits
    __ testb(Address(rax, 1), NativeTstRegMem::modrm_mask);
    // rax encodes to 0, so if the bits are nonzero it's incorrect
    __ jcc(Assembler::notZero, bail);
#endif
    // Adjust return pc forward to step over the safepoint poll instruction
    __ addptr(rbx, 2);
    __ movptr(Address(rbp, wordSize), rbx);
  }

  __ bind(no_adjust);
  // Normal exit, register restoring and exit
  RegisterSaver::restore_live_registers(masm, save_vectors);

  __ ret(0);

#ifdef ASSERT
  __ bind(bail);
  __ stop("Attempting to adjust pc to skip safepoint poll but the return point is not what we expected");
#endif

  // make sure all code is generated
  masm->flush();

  // Fill-out other meta info
  return SafepointBlob::create(&buffer, oop_maps, frame_size_in_words);
}

//
// generate_resolve_blob - call resolution (static/virtual/opt-virtual/ic-miss
//
// Generate a stub that calls into vm to find out the proper destination
// of a java call. All the argument registers are live at this point
// but since this is generic code we don't know what they are and the caller
// must do any gc of the args.
//
RuntimeStub* SharedRuntime::generate_resolve_blob(address destination, const char* name) {
  assert (StubRoutines::forward_exception_entry() != NULL, "must be generated before");

  // allocate space for the code
  ResourceMark rm;

  CodeBuffer buffer(name, 1000, 512);
  MacroAssembler* masm                = new MacroAssembler(&buffer);

  int frame_size_words;
  enum frame_layout {
                thread_off,
                extra_words };

  OopMapSet *oop_maps = new OopMapSet();
  OopMap* map = NULL;

  int start = __ offset();

  map = RegisterSaver::save_live_registers(masm, extra_words, &frame_size_words);

  int frame_complete = __ offset();

  const Register thread = rdi;
  __ get_thread(rdi);

  __ push(thread);
  __ set_last_Java_frame(thread, noreg, rbp, NULL);

  __ call(RuntimeAddress(destination));


  // Set an oopmap for the call site.
  // We need this not only for callee-saved registers, but also for volatile
  // registers that the compiler might be keeping live across a safepoint.

  oop_maps->add_gc_map( __ offset() - start, map);

  // rax, contains the address we are going to jump to assuming no exception got installed

  __ addptr(rsp, wordSize);

  // clear last_Java_sp
  __ reset_last_Java_frame(thread, true);
  // check for pending exceptions
  Label pending;
  __ cmpptr(Address(thread, Thread::pending_exception_offset()), (int32_t)NULL_WORD);
  __ jcc(Assembler::notEqual, pending);

  // get the returned Method*
  __ get_vm_result_2(rbx, thread);
  __ movptr(Address(rsp, RegisterSaver::rbx_offset() * wordSize), rbx);

  __ movptr(Address(rsp, RegisterSaver::rax_offset() * wordSize), rax);

  RegisterSaver::restore_live_registers(masm);

  // We are back the the original state on entry and ready to go.

  __ jmp(rax);

  // Pending exception after the safepoint

  __ bind(pending);

  RegisterSaver::restore_live_registers(masm);

  // exception pending => remove activation and forward to exception handler

  __ get_thread(thread);
  __ movptr(Address(thread, JavaThread::vm_result_offset()), NULL_WORD);
  __ movptr(rax, Address(thread, Thread::pending_exception_offset()));
  __ jump(RuntimeAddress(StubRoutines::forward_exception_entry()));

  // -------------
  // make sure all code is generated
  masm->flush();

  // return the  blob
  // frame_size_words or bytes??
  return RuntimeStub::new_runtime_stub(name, &buffer, frame_complete, frame_size_words, oop_maps, true);
}

BufferedValueTypeBlob* SharedRuntime::generate_buffered_value_type_adapter(const ValueKlass* vk) {
  Unimplemented();
  return NULL;
}<|MERGE_RESOLUTION|>--- conflicted
+++ resolved
@@ -1434,12 +1434,7 @@
   Register temp_reg = rbx;  // not part of any compiled calling seq
   if (VerifyOops) {
     for (int i = 0; i < method->size_of_parameters(); i++) {
-<<<<<<< HEAD
-      if (sig_bt[i] == T_OBJECT ||
-          sig_bt[i] == T_ARRAY || sig_bt[i] == T_VALUETYPE) {
-=======
       if (is_reference_type(sig_bt[i])) {
->>>>>>> 72c2079f
         VMReg r = regs[i].first();
         assert(r->is_valid(), "bad oop arg");
         if (r->is_stack()) {
@@ -2242,11 +2237,7 @@
   __ reset_last_Java_frame(thread, false);
 
   // Unbox oop result, e.g. JNIHandles::resolve value.
-<<<<<<< HEAD
-  if (ret_type == T_OBJECT || ret_type == T_ARRAY || ret_type == T_VALUETYPE) {
-=======
   if (is_reference_type(ret_type)) {
->>>>>>> 72c2079f
     __ resolve_jobject(rax /* value */,
                        thread /* thread */,
                        rcx /* tmp */);
