/*
 * Copyright (c) 1997, 2020, Oracle and/or its affiliates. All rights reserved.
 * DO NOT ALTER OR REMOVE COPYRIGHT NOTICES OR THIS FILE HEADER.
 *
 * This code is free software; you can redistribute it and/or modify it
 * under the terms of the GNU General Public License version 2 only, as
 * published by the Free Software Foundation.
 *
 * This code is distributed in the hope that it will be useful, but WITHOUT
 * ANY WARRANTY; without even the implied warranty of MERCHANTABILITY or
 * FITNESS FOR A PARTICULAR PURPOSE.  See the GNU General Public License
 * version 2 for more details (a copy is included in the LICENSE file that
 * accompanied this code).
 *
 * You should have received a copy of the GNU General Public License version
 * 2 along with this work; if not, write to the Free Software Foundation,
 * Inc., 51 Franklin St, Fifth Floor, Boston, MA 02110-1301 USA.
 *
 * Please contact Oracle, 500 Oracle Parkway, Redwood Shores, CA 94065 USA
 * or visit www.oracle.com if you need additional information or have any
 * questions.
 *
 */

#include "precompiled.hpp"
#include "jvm.h"
#include "classfile/javaClasses.inline.hpp"
#include "classfile/moduleEntry.hpp"
#include "classfile/packageEntry.hpp"
#include "classfile/stringTable.hpp"
#include "classfile/systemDictionary.hpp"
#include "classfile/verifier.hpp"
#include "classfile/vmSymbols.hpp"
#include "interpreter/linkResolver.hpp"
#include "logging/log.hpp"
#include "memory/oopFactory.hpp"
#include "memory/resourceArea.hpp"
#include "memory/universe.hpp"
#include "oops/instanceKlass.hpp"
#include "oops/objArrayKlass.hpp"
#include "oops/objArrayOop.inline.hpp"
#include "oops/oop.inline.hpp"
#include "oops/valueKlass.inline.hpp"
#include "oops/typeArrayOop.inline.hpp"
#include "prims/jvmtiExport.hpp"
#include "runtime/arguments.hpp"
#include "runtime/fieldDescriptor.inline.hpp"
#include "runtime/handles.inline.hpp"
#include "runtime/javaCalls.hpp"
#include "runtime/reflection.hpp"
#include "runtime/reflectionUtils.hpp"
#include "runtime/signature.hpp"
#include "runtime/thread.inline.hpp"
#include "runtime/vframe.inline.hpp"
#include "utilities/globalDefinitions.hpp"

static void trace_class_resolution(oop mirror) {
  if (mirror == NULL || java_lang_Class::is_primitive(mirror)) {
    return;
  }
  Klass* to_class = java_lang_Class::as_Klass(mirror);
  ResourceMark rm;
  int line_number = -1;
  const char * source_file = NULL;
  Klass* caller = NULL;
  JavaThread* jthread = JavaThread::current();
  if (jthread->has_last_Java_frame()) {
    vframeStream vfst(jthread);
    // skip over any frames belonging to java.lang.Class
    while (!vfst.at_end() &&
           vfst.method()->method_holder()->name() == vmSymbols::java_lang_Class()) {
      vfst.next();
    }
    if (!vfst.at_end()) {
      // this frame is a likely suspect
      caller = vfst.method()->method_holder();
      line_number = vfst.method()->line_number_from_bci(vfst.bci());
      Symbol* s = vfst.method()->method_holder()->source_file_name();
      if (s != NULL) {
        source_file = s->as_C_string();
      }
    }
  }
  if (caller != NULL) {
    const char * from = caller->external_name();
    const char * to = to_class->external_name();
    // print in a single call to reduce interleaving between threads
    if (source_file != NULL) {
      log_debug(class, resolve)("%s %s %s:%d (reflection)", from, to, source_file, line_number);
    } else {
      log_debug(class, resolve)("%s %s (reflection)", from, to);
    }
  }
}


oop Reflection::box(jvalue* value, BasicType type, TRAPS) {
  if (type == T_VOID) {
    return NULL;
  }
  if (is_reference_type(type)) {
    // regular objects are not boxed
    return (oop) value->l;
  }
  oop result = java_lang_boxing_object::create(type, value, CHECK_NULL);
  if (result == NULL) {
    THROW_(vmSymbols::java_lang_IllegalArgumentException(), result);
  }
  return result;
}


BasicType Reflection::unbox_for_primitive(oop box, jvalue* value, TRAPS) {
  if (box == NULL) {
    THROW_(vmSymbols::java_lang_IllegalArgumentException(), T_ILLEGAL);
  }
  return java_lang_boxing_object::get_value(box, value);
}

BasicType Reflection::unbox_for_regular_object(oop box, jvalue* value) {
  // Note:  box is really the unboxed oop.  It might even be a Short, etc.!
  value->l = cast_from_oop<jobject>(box);
  return T_OBJECT;
}


void Reflection::widen(jvalue* value, BasicType current_type, BasicType wide_type, TRAPS) {
  assert(wide_type != current_type, "widen should not be called with identical types");
  switch (wide_type) {
    case T_BOOLEAN:
    case T_BYTE:
    case T_CHAR:
      break;  // fail
    case T_SHORT:
      switch (current_type) {
        case T_BYTE:
          value->s = (jshort) value->b;
          return;
        default:
          break;
      }
      break;  // fail
    case T_INT:
      switch (current_type) {
        case T_BYTE:
          value->i = (jint) value->b;
          return;
        case T_CHAR:
          value->i = (jint) value->c;
          return;
        case T_SHORT:
          value->i = (jint) value->s;
          return;
        default:
          break;
      }
      break;  // fail
    case T_LONG:
      switch (current_type) {
        case T_BYTE:
          value->j = (jlong) value->b;
          return;
        case T_CHAR:
          value->j = (jlong) value->c;
          return;
        case T_SHORT:
          value->j = (jlong) value->s;
          return;
        case T_INT:
          value->j = (jlong) value->i;
          return;
        default:
          break;
      }
      break;  // fail
    case T_FLOAT:
      switch (current_type) {
        case T_BYTE:
          value->f = (jfloat) value->b;
          return;
        case T_CHAR:
          value->f = (jfloat) value->c;
          return;
        case T_SHORT:
          value->f = (jfloat) value->s;
          return;
        case T_INT:
          value->f = (jfloat) value->i;
          return;
        case T_LONG:
          value->f = (jfloat) value->j;
          return;
        default:
          break;
      }
      break;  // fail
    case T_DOUBLE:
      switch (current_type) {
        case T_BYTE:
          value->d = (jdouble) value->b;
          return;
        case T_CHAR:
          value->d = (jdouble) value->c;
          return;
        case T_SHORT:
          value->d = (jdouble) value->s;
          return;
        case T_INT:
          value->d = (jdouble) value->i;
          return;
        case T_FLOAT:
          value->d = (jdouble) value->f;
          return;
        case T_LONG:
          value->d = (jdouble) value->j;
          return;
        default:
          break;
      }
      break;  // fail
    default:
      break;  // fail
  }
  THROW_MSG(vmSymbols::java_lang_IllegalArgumentException(), "argument type mismatch");
}


BasicType Reflection::array_get(jvalue* value, arrayOop a, int index, TRAPS) {
  if (!a->is_within_bounds(index)) {
    THROW_(vmSymbols::java_lang_ArrayIndexOutOfBoundsException(), T_ILLEGAL);
  }
  if (a->is_objArray()) {
    value->l = cast_from_oop<jobject>(objArrayOop(a)->obj_at(index));
    return T_OBJECT;
  } else {
    assert(a->is_typeArray(), "just checking");
    BasicType type = TypeArrayKlass::cast(a->klass())->element_type();
    switch (type) {
      case T_BOOLEAN:
        value->z = typeArrayOop(a)->bool_at(index);
        break;
      case T_CHAR:
        value->c = typeArrayOop(a)->char_at(index);
        break;
      case T_FLOAT:
        value->f = typeArrayOop(a)->float_at(index);
        break;
      case T_DOUBLE:
        value->d = typeArrayOop(a)->double_at(index);
        break;
      case T_BYTE:
        value->b = typeArrayOop(a)->byte_at(index);
        break;
      case T_SHORT:
        value->s = typeArrayOop(a)->short_at(index);
        break;
      case T_INT:
        value->i = typeArrayOop(a)->int_at(index);
        break;
      case T_LONG:
        value->j = typeArrayOop(a)->long_at(index);
        break;
      default:
        return T_ILLEGAL;
    }
    return type;
  }
}


void Reflection::array_set(jvalue* value, arrayOop a, int index, BasicType value_type, TRAPS) {
  if (!a->is_within_bounds(index)) {
    THROW(vmSymbols::java_lang_ArrayIndexOutOfBoundsException());
  }
  if (a->is_objArray()) {
    if (value_type == T_OBJECT) {
      oop obj = (oop) value->l;
      if (obj != NULL) {
        Klass* element_klass = ObjArrayKlass::cast(a->klass())->element_klass();
        if (!obj->is_a(element_klass)) {
          THROW_MSG(vmSymbols::java_lang_IllegalArgumentException(), "array element type mismatch");
        }
      }
      objArrayOop(a)->obj_at_put(index, obj);
    }
  } else {
    assert(a->is_typeArray(), "just checking");
    BasicType array_type = TypeArrayKlass::cast(a->klass())->element_type();
    if (array_type != value_type) {
      // The widen operation can potentially throw an exception, but cannot block,
      // so typeArrayOop a is safe if the call succeeds.
      widen(value, value_type, array_type, CHECK);
    }
    switch (array_type) {
      case T_BOOLEAN:
        typeArrayOop(a)->bool_at_put(index, value->z);
        break;
      case T_CHAR:
        typeArrayOop(a)->char_at_put(index, value->c);
        break;
      case T_FLOAT:
        typeArrayOop(a)->float_at_put(index, value->f);
        break;
      case T_DOUBLE:
        typeArrayOop(a)->double_at_put(index, value->d);
        break;
      case T_BYTE:
        typeArrayOop(a)->byte_at_put(index, value->b);
        break;
      case T_SHORT:
        typeArrayOop(a)->short_at_put(index, value->s);
        break;
      case T_INT:
        typeArrayOop(a)->int_at_put(index, value->i);
        break;
      case T_LONG:
        typeArrayOop(a)->long_at_put(index, value->j);
        break;
      default:
        THROW(vmSymbols::java_lang_IllegalArgumentException());
    }
  }
}

static Klass* basic_type_mirror_to_arrayklass(oop basic_type_mirror, TRAPS) {
  assert(java_lang_Class::is_primitive(basic_type_mirror), "just checking");
  BasicType type = java_lang_Class::primitive_type(basic_type_mirror);
  if (type == T_VOID) {
    THROW_0(vmSymbols::java_lang_IllegalArgumentException());
  }
  else {
    return Universe::typeArrayKlassObj(type);
  }
}

arrayOop Reflection::reflect_new_array(oop element_mirror, jint length, TRAPS) {
  if (element_mirror == NULL) {
    THROW_0(vmSymbols::java_lang_NullPointerException());
  }
  if (length < 0) {
    THROW_MSG_0(vmSymbols::java_lang_NegativeArraySizeException(), err_msg("%d", length));
  }
  if (java_lang_Class::is_primitive(element_mirror)) {
    Klass* tak = basic_type_mirror_to_arrayklass(element_mirror, CHECK_NULL);
    return TypeArrayKlass::cast(tak)->allocate(length, THREAD);
  } else {
    Klass* k = java_lang_Class::as_Klass(element_mirror);
    if (k->is_array_klass() && ArrayKlass::cast(k)->dimension() >= MAX_DIM) {
      THROW_0(vmSymbols::java_lang_IllegalArgumentException());
    }
    if (java_lang_Class::is_indirect_type(element_mirror)) {
      return oopFactory::new_objArray(k, length, THREAD);
    } else {
      return oopFactory::new_valueArray(k, length, THREAD);
    }
  }
}


arrayOop Reflection::reflect_new_multi_array(oop element_mirror, typeArrayOop dim_array, TRAPS) {
  assert(dim_array->is_typeArray(), "just checking");
  assert(TypeArrayKlass::cast(dim_array->klass())->element_type() == T_INT, "just checking");

  if (element_mirror == NULL) {
    THROW_0(vmSymbols::java_lang_NullPointerException());
  }

  int len = dim_array->length();
  if (len <= 0 || len > MAX_DIM) {
    THROW_0(vmSymbols::java_lang_IllegalArgumentException());
  }

  jint dimensions[MAX_DIM];   // C array copy of intArrayOop
  for (int i = 0; i < len; i++) {
    int d = dim_array->int_at(i);
    if (d < 0) {
      THROW_MSG_0(vmSymbols::java_lang_NegativeArraySizeException(), err_msg("%d", d));
    }
    dimensions[i] = d;
  }

  Klass* klass;
  int dim = len;
  if (java_lang_Class::is_primitive(element_mirror)) {
    klass = basic_type_mirror_to_arrayklass(element_mirror, CHECK_NULL);
  } else {
    klass = java_lang_Class::as_Klass(element_mirror);
    if (klass->is_array_klass()) {
      int k_dim = ArrayKlass::cast(klass)->dimension();
      if (k_dim + len > MAX_DIM) {
        THROW_0(vmSymbols::java_lang_IllegalArgumentException());
      }
      dim += k_dim;
    }
  }
  ArrayStorageProperties storage_props = ArrayStorageProperties::for_signature(klass->name());
  klass = klass->array_klass(storage_props, dim, CHECK_NULL);
  oop obj = ArrayKlass::cast(klass)->multi_allocate(len, dimensions, CHECK_NULL);
  assert(obj->is_array(), "just checking");
  return arrayOop(obj);
}


static bool under_unsafe_anonymous_host(const InstanceKlass* ik, const InstanceKlass* unsafe_anonymous_host) {
  DEBUG_ONLY(int inf_loop_check = 1000 * 1000 * 1000);
  for (;;) {
    const InstanceKlass* hc = ik->unsafe_anonymous_host();
    if (hc == NULL)        return false;
    if (hc == unsafe_anonymous_host)  return true;
    ik = hc;

    // There's no way to make a host class loop short of patching memory.
    // Therefore there cannot be a loop here unless there's another bug.
    // Still, let's check for it.
    assert(--inf_loop_check > 0, "no unsafe_anonymous_host loop");
  }
}

static bool can_relax_access_check_for(const Klass* accessor,
                                       const Klass* accessee,
                                       bool classloader_only) {

  const InstanceKlass* accessor_ik = InstanceKlass::cast(accessor);
  const InstanceKlass* accessee_ik = InstanceKlass::cast(accessee);

  // If either is on the other's unsafe_anonymous_host chain, access is OK,
  // because one is inside the other.
  if (under_unsafe_anonymous_host(accessor_ik, accessee_ik) ||
    under_unsafe_anonymous_host(accessee_ik, accessor_ik))
    return true;

  if (RelaxAccessControlCheck &&
    accessor_ik->major_version() < Verifier::NO_RELAX_ACCESS_CTRL_CHECK_VERSION &&
    accessee_ik->major_version() < Verifier::NO_RELAX_ACCESS_CTRL_CHECK_VERSION) {
    return classloader_only &&
      Verifier::relax_access_for(accessor_ik->class_loader()) &&
      accessor_ik->protection_domain() == accessee_ik->protection_domain() &&
      accessor_ik->class_loader() == accessee_ik->class_loader();
  }

  return false;
}

/*
    Type Accessibility check for public types: Callee Type T is accessible to Caller Type S if:

                        Callee T in             Callee T in package PT,
                        unnamed module          runtime module MT
 ------------------------------------------------------------------------------------------------

 Caller S in package     If MS is loose: YES      If same classloader/package (PS == PT): YES
 PS, runtime module MS   If MS can read T's       If same runtime module: (MS == MT): YES
                         unnamed module: YES
                                                  Else if (MS can read MT (establish readability) &&
                                                    ((MT exports PT to MS or to all modules) ||
                                                     (MT is open))): YES

 ------------------------------------------------------------------------------------------------
 Caller S in unnamed         YES                  Readability exists because unnamed module
 module UM                                            "reads" all modules
                                                  if (MT exports PT to UM or to all modules): YES

 ------------------------------------------------------------------------------------------------

 Note: a loose module is a module that can read all current and future unnamed modules.
*/
Reflection::VerifyClassAccessResults Reflection::verify_class_access(
  const Klass* current_class, const InstanceKlass* new_class, bool classloader_only) {

  // Verify that current_class can access new_class.  If the classloader_only
  // flag is set, we automatically allow any accesses in which current_class
  // doesn't have a classloader.
  if ((current_class == NULL) ||
      (current_class == new_class) ||
      is_same_class_package(current_class, new_class)) {
    return ACCESS_OK;
  }
  // Allow all accesses from jdk/internal/reflect/MagicAccessorImpl subclasses to
  // succeed trivially.
  if (SystemDictionary::reflect_MagicAccessorImpl_klass_is_loaded() &&
      current_class->is_subclass_of(SystemDictionary::reflect_MagicAccessorImpl_klass())) {
    return ACCESS_OK;
  }

  // module boundaries
  if (new_class->is_public()) {
    // Ignore modules for DumpSharedSpaces because we do not have any package
    // or module information for modules other than java.base.
    if (DumpSharedSpaces) {
      return ACCESS_OK;
    }

    // Find the module entry for current_class, the accessor
    ModuleEntry* module_from = current_class->module();
    // Find the module entry for new_class, the accessee
    ModuleEntry* module_to = new_class->module();

    // both in same (possibly unnamed) module
    if (module_from == module_to) {
      return ACCESS_OK;
    }

    // Acceptable access to a type in an unnamed module. Note that since
    // unnamed modules can read all unnamed modules, this also handles the
    // case where module_from is also unnamed but in a different class loader.
    if (!module_to->is_named() &&
        (module_from->can_read_all_unnamed() || module_from->can_read(module_to))) {
      return ACCESS_OK;
    }

    // Establish readability, check if module_from is allowed to read module_to.
    if (!module_from->can_read(module_to)) {
      return MODULE_NOT_READABLE;
    }

    // Access is allowed if module_to is open, i.e. all its packages are unqualifiedly exported
    if (module_to->is_open()) {
      return ACCESS_OK;
    }

    PackageEntry* package_to = new_class->package();
    assert(package_to != NULL, "can not obtain new_class' package");

    {
      MutexLocker m1(Module_lock);

      // Once readability is established, if module_to exports T unqualifiedly,
      // (to all modules), than whether module_from is in the unnamed module
      // or not does not matter, access is allowed.
      if (package_to->is_unqual_exported()) {
        return ACCESS_OK;
      }

      // Access is allowed if both 1 & 2 hold:
      //   1. Readability, module_from can read module_to (established above).
      //   2. Either module_to exports T to module_from qualifiedly.
      //      or
      //      module_to exports T to all unnamed modules and module_from is unnamed.
      //      or
      //      module_to exports T unqualifiedly to all modules (checked above).
      if (!package_to->is_qexported_to(module_from)) {
        return TYPE_NOT_EXPORTED;
      }
    }
    return ACCESS_OK;
  }

  if (can_relax_access_check_for(current_class, new_class, classloader_only)) {
    return ACCESS_OK;
  }
  return OTHER_PROBLEM;
}

// Return an error message specific to the specified Klass*'s and result.
// This function must be called from within a block containing a ResourceMark.
char* Reflection::verify_class_access_msg(const Klass* current_class,
                                          const InstanceKlass* new_class,
                                          const VerifyClassAccessResults result) {
  assert(result != ACCESS_OK, "must be failure result");
  char * msg = NULL;
  if (result != OTHER_PROBLEM && new_class != NULL && current_class != NULL) {
    // Find the module entry for current_class, the accessor
    ModuleEntry* module_from = current_class->module();
    const char * module_from_name = module_from->is_named() ? module_from->name()->as_C_string() : UNNAMED_MODULE;
    const char * current_class_name = current_class->external_name();

    // Find the module entry for new_class, the accessee
    ModuleEntry* module_to = NULL;
    module_to = new_class->module();
    const char * module_to_name = module_to->is_named() ? module_to->name()->as_C_string() : UNNAMED_MODULE;
    const char * new_class_name = new_class->external_name();

    if (result == MODULE_NOT_READABLE) {
      assert(module_from->is_named(), "Unnamed modules can read all modules");
      if (module_to->is_named()) {
        size_t len = 100 + strlen(current_class_name) + 2*strlen(module_from_name) +
          strlen(new_class_name) + 2*strlen(module_to_name);
        msg = NEW_RESOURCE_ARRAY(char, len);
        jio_snprintf(msg, len - 1,
          "class %s (in module %s) cannot access class %s (in module %s) because module %s does not read module %s",
          current_class_name, module_from_name, new_class_name,
          module_to_name, module_from_name, module_to_name);
      } else {
        oop jlm = module_to->module();
        assert(jlm != NULL, "Null jlm in module_to ModuleEntry");
        intptr_t identity_hash = jlm->identity_hash();
        size_t len = 160 + strlen(current_class_name) + 2*strlen(module_from_name) +
          strlen(new_class_name) + 2*sizeof(uintx);
        msg = NEW_RESOURCE_ARRAY(char, len);
        jio_snprintf(msg, len - 1,
          "class %s (in module %s) cannot access class %s (in unnamed module @" SIZE_FORMAT_HEX ") because module %s does not read unnamed module @" SIZE_FORMAT_HEX,
          current_class_name, module_from_name, new_class_name, uintx(identity_hash),
          module_from_name, uintx(identity_hash));
      }

    } else if (result == TYPE_NOT_EXPORTED) {
      assert(new_class->package() != NULL,
             "Unnamed packages are always exported");
      const char * package_name =
        new_class->package()->name()->as_klass_external_name();
      assert(module_to->is_named(), "Unnamed modules export all packages");
      if (module_from->is_named()) {
        size_t len = 118 + strlen(current_class_name) + 2*strlen(module_from_name) +
          strlen(new_class_name) + 2*strlen(module_to_name) + strlen(package_name);
        msg = NEW_RESOURCE_ARRAY(char, len);
        jio_snprintf(msg, len - 1,
          "class %s (in module %s) cannot access class %s (in module %s) because module %s does not export %s to module %s",
          current_class_name, module_from_name, new_class_name,
          module_to_name, module_to_name, package_name, module_from_name);
      } else {
        oop jlm = module_from->module();
        assert(jlm != NULL, "Null jlm in module_from ModuleEntry");
        intptr_t identity_hash = jlm->identity_hash();
        size_t len = 170 + strlen(current_class_name) + strlen(new_class_name) +
          2*strlen(module_to_name) + strlen(package_name) + 2*sizeof(uintx);
        msg = NEW_RESOURCE_ARRAY(char, len);
        jio_snprintf(msg, len - 1,
          "class %s (in unnamed module @" SIZE_FORMAT_HEX ") cannot access class %s (in module %s) because module %s does not export %s to unnamed module @" SIZE_FORMAT_HEX,
          current_class_name, uintx(identity_hash), new_class_name, module_to_name,
          module_to_name, package_name, uintx(identity_hash));
      }
    } else {
        ShouldNotReachHere();
    }
  }  // result != OTHER_PROBLEM...
  return msg;
}

bool Reflection::verify_member_access(const Klass* current_class,
                                      const Klass* resolved_class,
                                      const Klass* member_class,
                                      AccessFlags access,
                                      bool classloader_only,
                                      bool protected_restriction,
                                      TRAPS) {
  // Verify that current_class can access a member of member_class, where that
  // field's access bits are "access".  We assume that we've already verified
  // that current_class can access member_class.
  //
  // If the classloader_only flag is set, we automatically allow any accesses
  // in which current_class doesn't have a classloader.
  //
  // "resolved_class" is the runtime type of "member_class". Sometimes we don't
  // need this distinction (e.g. if all we have is the runtime type, or during
  // class file parsing when we only care about the static type); in that case
  // callers should ensure that resolved_class == member_class.
  //
  if ((current_class == NULL) ||
      (current_class == member_class) ||
      access.is_public()) {
    return true;
  }

  const Klass* host_class = current_class;
  if (current_class->is_instance_klass() &&
      InstanceKlass::cast(current_class)->is_unsafe_anonymous()) {
    host_class = InstanceKlass::cast(current_class)->unsafe_anonymous_host();
    assert(host_class != NULL, "Unsafe anonymous class has null host class");
    assert(!(host_class->is_instance_klass() &&
           InstanceKlass::cast(host_class)->is_unsafe_anonymous()),
           "unsafe_anonymous_host should not be unsafe anonymous itself");
  }
  if (host_class == member_class) {
    return true;
  }

  if (access.is_protected()) {
    if (!protected_restriction) {
      // See if current_class (or outermost host class) is a subclass of member_class
      // An interface may not access protected members of j.l.Object
      if (!host_class->is_interface() && host_class->is_subclass_of(member_class)) {
        if (access.is_static() || // static fields are ok, see 6622385
            current_class == resolved_class ||
            member_class == resolved_class ||
            host_class->is_subclass_of(resolved_class) ||
            resolved_class->is_subclass_of(host_class)) {
          return true;
        }
      }
    }
  }

  // package access
  if (!access.is_private() && is_same_class_package(current_class, member_class)) {
    return true;
  }

  // private access between different classes needs a nestmate check, but
  // not for unsafe anonymous classes - so check host_class
  if (access.is_private() && host_class == current_class) {
    if (current_class->is_instance_klass() && member_class->is_instance_klass() ) {
      InstanceKlass* cur_ik = const_cast<InstanceKlass*>(InstanceKlass::cast(current_class));
      InstanceKlass* field_ik = const_cast<InstanceKlass*>(InstanceKlass::cast(member_class));
      // Nestmate access checks may require resolution and validation of the nest-host.
      // It is up to the caller to check for pending exceptions and handle appropriately.
      bool access = cur_ik->has_nestmate_access_to(field_ik, CHECK_false);
      if (access) {
        guarantee(resolved_class->is_subclass_of(member_class), "must be!");
        return true;
      }
    }
  }

  // Allow all accesses from jdk/internal/reflect/MagicAccessorImpl subclasses to
  // succeed trivially.
  if (current_class->is_subclass_of(SystemDictionary::reflect_MagicAccessorImpl_klass())) {
    return true;
  }

  // Check for special relaxations
  return can_relax_access_check_for(current_class, member_class, classloader_only);
}

bool Reflection::is_same_class_package(const Klass* class1, const Klass* class2) {
  return InstanceKlass::cast(class1)->is_same_class_package(class2);
}

// Checks that the 'outer' klass has declared 'inner' as being an inner klass. If not,
// throw an incompatible class change exception
// If inner_is_member, require the inner to be a member of the outer.
// If !inner_is_member, require the inner to be unsafe anonymous (a non-member).
// Caller is responsible for figuring out in advance which case must be true.
void Reflection::check_for_inner_class(const InstanceKlass* outer, const InstanceKlass* inner,
                                       bool inner_is_member, TRAPS) {
  InnerClassesIterator iter(outer);
  constantPoolHandle cp   (THREAD, outer->constants());
  for (; !iter.done(); iter.next()) {
    int ioff = iter.inner_class_info_index();
    int ooff = iter.outer_class_info_index();

    if (inner_is_member && ioff != 0 && ooff != 0) {
      if (cp->klass_name_at_matches(outer, ooff) &&
          cp->klass_name_at_matches(inner, ioff)) {
        Klass* o = cp->klass_at(ooff, CHECK);
        if (o == outer) {
          Klass* i = cp->klass_at(ioff, CHECK);
          if (i == inner) {
            return;
          }
        }
      }
    }

    if (!inner_is_member && ioff != 0 && ooff == 0 &&
        cp->klass_name_at_matches(inner, ioff)) {
      Klass* i = cp->klass_at(ioff, CHECK);
      if (i == inner) {
        return;
      }
    }
  }

  // 'inner' not declared as an inner klass in outer
  ResourceMark rm(THREAD);
  Exceptions::fthrow(
    THREAD_AND_LOCATION,
    vmSymbols::java_lang_IncompatibleClassChangeError(),
    "%s and %s disagree on InnerClasses attribute",
    outer->external_name(),
    inner->external_name()
  );
}

<<<<<<< HEAD
// Returns Q-mirror if qtype_if_value is true and k is a ValueKlass;
// otherwise returns java_mirror or L-mirror for ValueKlass
static oop java_mirror(Klass* k, jboolean qtype_if_value) {
  if (k->is_value()) {
    ValueKlass* vk = ValueKlass::cast(InstanceKlass::cast(k));
    return qtype_if_value ? vk->value_mirror() : vk->indirect_mirror();
  } else {
    return k->java_mirror();
  }
}

// Utility method converting a single SignatureStream element into java.lang.Class instance
static oop get_mirror_from_signature(const methodHandle& method,
                                     SignatureStream* ss,
                                     TRAPS) {

  BasicType bt = ss->type();
  if (is_reference_type(ss->type())) {
    Symbol* name = ss->as_symbol();
    oop loader = method->method_holder()->class_loader();
    oop protection_domain = method->method_holder()->protection_domain();
    const Klass* k = SystemDictionary::resolve_or_fail(name,
                                                       Handle(THREAD, loader),
                                                       Handle(THREAD, protection_domain),
                                                       true,
                                                       CHECK_NULL);
    if (log_is_enabled(Debug, class, resolve)) {
      trace_class_resolution(k);
    }
    return java_mirror((Klass*)k, bt == T_VALUETYPE);
  }

  assert(bt != T_VOID || ss->at_return_type(),
    "T_VOID should only appear as return type");

  return java_lang_Class::primitive_mirror(bt);
}

=======
>>>>>>> b0e1ee4b
static objArrayHandle get_parameter_types(const methodHandle& method,
                                          int parameter_count,
                                          oop* return_type,
                                          TRAPS) {
  // Allocate array holding parameter types (java.lang.Class instances)
  objArrayOop m = oopFactory::new_objArray(SystemDictionary::Class_klass(), parameter_count, CHECK_(objArrayHandle()));
  objArrayHandle mirrors(THREAD, m);
  int index = 0;
  // Collect parameter types
  ResourceMark rm(THREAD);
  for (ResolvingSignatureStream ss(method()); !ss.is_done(); ss.next()) {
    oop mirror = ss.as_java_mirror(SignatureStream::NCDFError, CHECK_(objArrayHandle()));
    if (log_is_enabled(Debug, class, resolve)) {
      trace_class_resolution(mirror);
    }
    if (!ss.at_return_type()) {
      mirrors->obj_at_put(index++, mirror);
    } else if (return_type != NULL) {
      // Collect return type as well
      assert(ss.at_return_type(), "return type should be present");
      *return_type = mirror;
    }
  }
  assert(index == parameter_count, "invalid parameter count");
  return mirrors;
}

static objArrayHandle get_exception_types(const methodHandle& method, TRAPS) {
  return method->resolved_checked_exceptions(THREAD);
}

static Handle new_type(Symbol* signature, Klass* k, TRAPS) {
<<<<<<< HEAD
  SignatureStream ss(signature, false);
  // Basic types
  BasicType type = ss.type();
  if (!ss.is_reference()) {
    return Handle(THREAD, Universe::java_mirror(type));
  }

  Klass* result =
    SystemDictionary::resolve_or_fail(signature,
                                      Handle(THREAD, k->class_loader()),
                                      Handle(THREAD, k->protection_domain()),
                                      true, CHECK_(Handle()));

=======
  ResolvingSignatureStream ss(signature, k, false);
  oop nt = ss.as_java_mirror(SignatureStream::NCDFError, CHECK_NH);
>>>>>>> b0e1ee4b
  if (log_is_enabled(Debug, class, resolve)) {
    trace_class_resolution(nt);
  }
<<<<<<< HEAD
  oop nt = java_mirror(result, type == T_VALUETYPE);
=======
>>>>>>> b0e1ee4b
  return Handle(THREAD, nt);
}


oop Reflection::new_method(const methodHandle& method, bool for_constant_pool_access, TRAPS) {
  // Allow sun.reflect.ConstantPool to refer to <clinit> methods as java.lang.reflect.Methods.
  assert(!method()->name()->starts_with('<') || for_constant_pool_access,
         "should call new_constructor instead");
  InstanceKlass* holder = method->method_holder();
  int slot = method->method_idnum();

  Symbol*  signature  = method->signature();
  int parameter_count = ArgumentCount(signature).size();
  oop return_type_oop = NULL;
  objArrayHandle parameter_types = get_parameter_types(method, parameter_count, &return_type_oop, CHECK_NULL);
  if (parameter_types.is_null() || return_type_oop == NULL) return NULL;

  Handle return_type(THREAD, return_type_oop);

  objArrayHandle exception_types = get_exception_types(method, CHECK_NULL);

  if (exception_types.is_null()) return NULL;

  Symbol*  method_name = method->name();
  oop name_oop = StringTable::intern(method_name, CHECK_NULL);
  Handle name = Handle(THREAD, name_oop);
  if (name == NULL) return NULL;

  const int modifiers = method->access_flags().as_int() & JVM_RECOGNIZED_METHOD_MODIFIERS;

  Handle mh = java_lang_reflect_Method::create(CHECK_NULL);

  java_lang_reflect_Method::set_clazz(mh(), holder->java_mirror());
  java_lang_reflect_Method::set_slot(mh(), slot);
  java_lang_reflect_Method::set_name(mh(), name());
  java_lang_reflect_Method::set_return_type(mh(), return_type());
  java_lang_reflect_Method::set_parameter_types(mh(), parameter_types());
  java_lang_reflect_Method::set_exception_types(mh(), exception_types());
  java_lang_reflect_Method::set_modifiers(mh(), modifiers);
  java_lang_reflect_Method::set_override(mh(), false);
  if (method->generic_signature() != NULL) {
    Symbol*  gs = method->generic_signature();
    Handle sig = java_lang_String::create_from_symbol(gs, CHECK_NULL);
    java_lang_reflect_Method::set_signature(mh(), sig());
  }
  typeArrayOop an_oop = Annotations::make_java_array(method->annotations(), CHECK_NULL);
  java_lang_reflect_Method::set_annotations(mh(), an_oop);
  an_oop = Annotations::make_java_array(method->parameter_annotations(), CHECK_NULL);
  java_lang_reflect_Method::set_parameter_annotations(mh(), an_oop);
  an_oop = Annotations::make_java_array(method->annotation_default(), CHECK_NULL);
  java_lang_reflect_Method::set_annotation_default(mh(), an_oop);
  return mh();
}


oop Reflection::new_constructor(const methodHandle& method, TRAPS) {
  assert(method()->is_object_constructor() ||
         method()->is_static_init_factory(),
         "should call new_method instead");

  InstanceKlass* holder = method->method_holder();
  int slot = method->method_idnum();

  Symbol*  signature  = method->signature();
  int parameter_count = ArgumentCount(signature).size();
  objArrayHandle parameter_types = get_parameter_types(method, parameter_count, NULL, CHECK_NULL);
  if (parameter_types.is_null()) return NULL;

  objArrayHandle exception_types = get_exception_types(method, CHECK_NULL);
  if (exception_types.is_null()) return NULL;

  const int modifiers = method->access_flags().as_int() & JVM_RECOGNIZED_METHOD_MODIFIERS;

  Handle ch = java_lang_reflect_Constructor::create(CHECK_NULL);

  java_lang_reflect_Constructor::set_clazz(ch(), holder->java_mirror());
  java_lang_reflect_Constructor::set_slot(ch(), slot);
  java_lang_reflect_Constructor::set_parameter_types(ch(), parameter_types());
  java_lang_reflect_Constructor::set_exception_types(ch(), exception_types());
  java_lang_reflect_Constructor::set_modifiers(ch(), modifiers);
  java_lang_reflect_Constructor::set_override(ch(), false);
  if (method->generic_signature() != NULL) {
    Symbol*  gs = method->generic_signature();
    Handle sig = java_lang_String::create_from_symbol(gs, CHECK_NULL);
    java_lang_reflect_Constructor::set_signature(ch(), sig());
  }
  typeArrayOop an_oop = Annotations::make_java_array(method->annotations(), CHECK_NULL);
  java_lang_reflect_Constructor::set_annotations(ch(), an_oop);
  an_oop = Annotations::make_java_array(method->parameter_annotations(), CHECK_NULL);
  java_lang_reflect_Constructor::set_parameter_annotations(ch(), an_oop);
  return ch();
}


oop Reflection::new_field(fieldDescriptor* fd, TRAPS) {
  Symbol*  field_name = fd->name();
  oop name_oop = StringTable::intern(field_name, CHECK_NULL);
  Handle name = Handle(THREAD, name_oop);
  Symbol*  signature  = fd->signature();
  InstanceKlass* holder = fd->field_holder();
  Handle type = new_type(signature, holder, CHECK_NULL);
  Handle rh  = java_lang_reflect_Field::create(CHECK_NULL);

  java_lang_reflect_Field::set_clazz(rh(), fd->field_holder()->java_mirror());
  java_lang_reflect_Field::set_slot(rh(), fd->index());
  java_lang_reflect_Field::set_name(rh(), name());
  java_lang_reflect_Field::set_type(rh(), type());
  // Note the ACC_ANNOTATION bit, which is a per-class access flag, is never set here.
  int modifiers = fd->access_flags().as_int() & JVM_RECOGNIZED_FIELD_MODIFIERS;
  if (fd->is_flattenable()) {
    modifiers |= JVM_ACC_FIELD_FLATTENABLE;
    // JVM_ACC_FLATTENABLE should not be set in LWorld.  set_is_flattenable should be re-examined.
    modifiers &= ~JVM_ACC_FLATTENABLE;
  }
  if (fd->is_flattened()) {
    modifiers |= JVM_ACC_FIELD_FLATTENED;
  }
  java_lang_reflect_Field::set_modifiers(rh(), modifiers);
  java_lang_reflect_Field::set_override(rh(), false);
  if (fd->has_generic_signature()) {
    Symbol*  gs = fd->generic_signature();
    Handle sig = java_lang_String::create_from_symbol(gs, CHECK_NULL);
    java_lang_reflect_Field::set_signature(rh(), sig());
  }
  typeArrayOop an_oop = Annotations::make_java_array(fd->annotations(), CHECK_NULL);
  java_lang_reflect_Field::set_annotations(rh(), an_oop);
  return rh();
}

oop Reflection::new_parameter(Handle method, int index, Symbol* sym,
                              int flags, TRAPS) {

  Handle rh = java_lang_reflect_Parameter::create(CHECK_NULL);

  if(NULL != sym) {
    Handle name = java_lang_String::create_from_symbol(sym, CHECK_NULL);
    java_lang_reflect_Parameter::set_name(rh(), name());
  } else {
    java_lang_reflect_Parameter::set_name(rh(), NULL);
  }

  java_lang_reflect_Parameter::set_modifiers(rh(), flags);
  java_lang_reflect_Parameter::set_executable(rh(), method());
  java_lang_reflect_Parameter::set_index(rh(), index);
  return rh();
}


static methodHandle resolve_interface_call(InstanceKlass* klass,
                                           const methodHandle& method,
                                           Klass* recv_klass,
                                           Handle receiver,
                                           TRAPS) {

  assert(!method.is_null() , "method should not be null");

  CallInfo info;
  Symbol*  signature  = method->signature();
  Symbol*  name       = method->name();
  LinkResolver::resolve_interface_call(info, receiver, recv_klass,
                                       LinkInfo(klass, name, signature),
                                       true,
                                       CHECK_(methodHandle()));
  return methodHandle(THREAD, info.selected_method());
}

// Conversion
static BasicType basic_type_mirror_to_basic_type(oop basic_type_mirror, TRAPS) {
  assert(java_lang_Class::is_primitive(basic_type_mirror),
    "just checking");
  return java_lang_Class::primitive_type(basic_type_mirror);
}

// Narrowing of basic types. Used to create correct jvalues for
// boolean, byte, char and short return return values from interpreter
// which are returned as ints. Throws IllegalArgumentException.
static void narrow(jvalue* value, BasicType narrow_type, TRAPS) {
  switch (narrow_type) {
  case T_BOOLEAN:
    value->z = (jboolean) (value->i & 1);
    return;
  case T_BYTE:
    value->b = (jbyte)value->i;
    return;
  case T_CHAR:
    value->c = (jchar)value->i;
    return;
  case T_SHORT:
    value->s = (jshort)value->i;
    return;
  default:
    break; // fail
  }
  THROW_MSG(vmSymbols::java_lang_IllegalArgumentException(), "argument type mismatch");
}


// Method call (shared by invoke_method and invoke_constructor)
static oop invoke(InstanceKlass* klass,
                  const methodHandle& reflected_method,
                  Handle receiver,
                  bool override,
                  objArrayHandle ptypes,
                  BasicType rtype,
                  objArrayHandle args,
                  bool is_method_invoke,
                  TRAPS) {

  ResourceMark rm(THREAD);

  methodHandle method;      // actual method to invoke
  Klass* target_klass;      // target klass, receiver's klass for non-static

  // Ensure klass is initialized
  klass->initialize(CHECK_NULL);

  bool is_static = reflected_method->is_static();
  if (is_static) {
    // ignore receiver argument
    method = reflected_method;
    target_klass = klass;
  } else {
    // check for null receiver
    if (receiver.is_null()) {
      THROW_0(vmSymbols::java_lang_NullPointerException());
    }
    // Check class of receiver against class declaring method
    if (!receiver->is_a(klass)) {
      THROW_MSG_0(vmSymbols::java_lang_IllegalArgumentException(), "object is not an instance of declaring class");
    }
    // target klass is receiver's klass
    target_klass = receiver->klass();
    // no need to resolve if method is private or <init>
    if (reflected_method->is_private() || reflected_method->name() == vmSymbols::object_initializer_name()) {
      method = reflected_method;
    } else {
      // resolve based on the receiver
      if (reflected_method->method_holder()->is_interface()) {
        // resolve interface call
        //
        // Match resolution errors with those thrown due to reflection inlining
        // Linktime resolution & IllegalAccessCheck already done by Class.getMethod()
        method = resolve_interface_call(klass, reflected_method, target_klass, receiver, THREAD);
        if (HAS_PENDING_EXCEPTION) {
          // Method resolution threw an exception; wrap it in an InvocationTargetException
          oop resolution_exception = PENDING_EXCEPTION;
          CLEAR_PENDING_EXCEPTION;
          // JVMTI has already reported the pending exception
          // JVMTI internal flag reset is needed in order to report InvocationTargetException
          if (THREAD->is_Java_thread()) {
            JvmtiExport::clear_detected_exception((JavaThread*)THREAD);
          }
          JavaCallArguments args(Handle(THREAD, resolution_exception));
          THROW_ARG_0(vmSymbols::java_lang_reflect_InvocationTargetException(),
                      vmSymbols::throwable_void_signature(),
                      &args);
        }
      }  else {
        // if the method can be overridden, we resolve using the vtable index.
        assert(!reflected_method->has_itable_index(), "");
        int index = reflected_method->vtable_index();
        method = reflected_method;
        if (index != Method::nonvirtual_vtable_index) {
          method = methodHandle(THREAD, target_klass->method_at_vtable(index));
        }
        if (!method.is_null()) {
          // Check for abstract methods as well
          if (method->is_abstract()) {
            // new default: 6531596
            ResourceMark rm(THREAD);
            stringStream ss;
            ss.print("'");
            Method::print_external_name(&ss, target_klass, method->name(), method->signature());
            ss.print("'");
            Handle h_origexception = Exceptions::new_exception(THREAD,
              vmSymbols::java_lang_AbstractMethodError(), ss.as_string());
            JavaCallArguments args(h_origexception);
            THROW_ARG_0(vmSymbols::java_lang_reflect_InvocationTargetException(),
              vmSymbols::throwable_void_signature(),
              &args);
          }
        }
      }
    }
  }

  // I believe this is a ShouldNotGetHere case which requires
  // an internal vtable bug. If you ever get this please let Karen know.
  if (method.is_null()) {
    ResourceMark rm(THREAD);
    stringStream ss;
    ss.print("'");
    Method::print_external_name(&ss, klass,
                                     reflected_method->name(),
                                     reflected_method->signature());
    ss.print("'");
    THROW_MSG_0(vmSymbols::java_lang_NoSuchMethodError(), ss.as_string());
  }

  assert(ptypes->is_objArray(), "just checking");
  int args_len = args.is_null() ? 0 : args->length();
  // Check number of arguments
  if (ptypes->length() != args_len) {
    THROW_MSG_0(vmSymbols::java_lang_IllegalArgumentException(),
                "wrong number of arguments");
  }

  // Create object to contain parameters for the JavaCall
  JavaCallArguments java_args(method->size_of_parameters());

  if (!is_static) {
    java_args.push_oop(receiver);
  }

  for (int i = 0; i < args_len; i++) {
    oop type_mirror = ptypes->obj_at(i);
    oop arg = args->obj_at(i);
    if (java_lang_Class::is_primitive(type_mirror)) {
      jvalue value;
      BasicType ptype = basic_type_mirror_to_basic_type(type_mirror, CHECK_NULL);
      BasicType atype = Reflection::unbox_for_primitive(arg, &value, CHECK_NULL);
      if (ptype != atype) {
        Reflection::widen(&value, atype, ptype, CHECK_NULL);
      }
      switch (ptype) {
        case T_BOOLEAN:     java_args.push_int(value.z);    break;
        case T_CHAR:        java_args.push_int(value.c);    break;
        case T_BYTE:        java_args.push_int(value.b);    break;
        case T_SHORT:       java_args.push_int(value.s);    break;
        case T_INT:         java_args.push_int(value.i);    break;
        case T_LONG:        java_args.push_long(value.j);   break;
        case T_FLOAT:       java_args.push_float(value.f);  break;
        case T_DOUBLE:      java_args.push_double(value.d); break;
        default:
          THROW_MSG_0(vmSymbols::java_lang_IllegalArgumentException(), "argument type mismatch");
      }
    } else {
      if (arg != NULL) {
        Klass* k = java_lang_Class::as_Klass(type_mirror);
        if (!arg->is_a(k)) {
          THROW_MSG_0(vmSymbols::java_lang_IllegalArgumentException(),
                      "argument type mismatch");
        }
      }
      Handle arg_handle(THREAD, arg);         // Create handle for argument
      java_args.push_oop(arg_handle); // Push handle
    }
  }

  assert(java_args.size_of_parameters() == method->size_of_parameters(),
    "just checking");

  // All oops (including receiver) is passed in as Handles. An potential oop is returned as an
  // oop (i.e., NOT as an handle)
  JavaValue result(rtype);
  JavaCalls::call(&result, method, &java_args, THREAD);

  if (HAS_PENDING_EXCEPTION) {
    // Method threw an exception; wrap it in an InvocationTargetException
    oop target_exception = PENDING_EXCEPTION;
    CLEAR_PENDING_EXCEPTION;
    // JVMTI has already reported the pending exception
    // JVMTI internal flag reset is needed in order to report InvocationTargetException
    if (THREAD->is_Java_thread()) {
      JvmtiExport::clear_detected_exception((JavaThread*)THREAD);
    }

    JavaCallArguments args(Handle(THREAD, target_exception));
    THROW_ARG_0(vmSymbols::java_lang_reflect_InvocationTargetException(),
                vmSymbols::throwable_void_signature(),
                &args);
  } else {
    if (rtype == T_BOOLEAN || rtype == T_BYTE || rtype == T_CHAR || rtype == T_SHORT) {
      narrow((jvalue*)result.get_value_addr(), rtype, CHECK_NULL);
    }
    return Reflection::box((jvalue*)result.get_value_addr(), rtype, THREAD);
  }
}

// This would be nicer if, say, java.lang.reflect.Method was a subclass
// of java.lang.reflect.Constructor

oop Reflection::invoke_method(oop method_mirror, Handle receiver, objArrayHandle args, TRAPS) {
  oop mirror             = java_lang_reflect_Method::clazz(method_mirror);
  int slot               = java_lang_reflect_Method::slot(method_mirror);
  bool override          = java_lang_reflect_Method::override(method_mirror) != 0;
  objArrayHandle ptypes(THREAD, objArrayOop(java_lang_reflect_Method::parameter_types(method_mirror)));

  oop return_type_mirror = java_lang_reflect_Method::return_type(method_mirror);
  BasicType rtype;
  if (java_lang_Class::is_primitive(return_type_mirror)) {
    rtype = basic_type_mirror_to_basic_type(return_type_mirror, CHECK_NULL);
  } else if (java_lang_Class::inline_type_mirror(return_type_mirror) == return_type_mirror) {
    rtype = T_VALUETYPE;
  } else {
    rtype = T_OBJECT;
  }

  InstanceKlass* klass = InstanceKlass::cast(java_lang_Class::as_Klass(mirror));
  Method* m = klass->method_with_idnum(slot);
  if (m == NULL) {
    THROW_MSG_0(vmSymbols::java_lang_InternalError(), "invoke");
  }
  methodHandle method(THREAD, m);

  return invoke(klass, method, receiver, override, ptypes, rtype, args, true, THREAD);
}


oop Reflection::invoke_constructor(oop constructor_mirror, objArrayHandle args, TRAPS) {
  oop mirror             = java_lang_reflect_Constructor::clazz(constructor_mirror);
  int slot               = java_lang_reflect_Constructor::slot(constructor_mirror);
  bool override          = java_lang_reflect_Constructor::override(constructor_mirror) != 0;
  objArrayHandle ptypes(THREAD, objArrayOop(java_lang_reflect_Constructor::parameter_types(constructor_mirror)));

  InstanceKlass* klass = InstanceKlass::cast(java_lang_Class::as_Klass(mirror));
  Method* m = klass->method_with_idnum(slot);
  if (m == NULL) {
    THROW_MSG_0(vmSymbols::java_lang_InternalError(), "invoke");
  }
  methodHandle method(THREAD, m);
  assert(method->name() == vmSymbols::object_initializer_name(), "invalid constructor");

  // Make sure klass gets initialize
  klass->initialize(CHECK_NULL);

  // Create new instance (the receiver)
  klass->check_valid_for_instantiation(false, CHECK_NULL);

  // Special case for factory methods
  if (!method->signature()->is_void_method_signature()) {
    assert(klass->is_value(), "inline classes must use factory methods");
    Handle no_receiver; // null instead of receiver
    return invoke(klass, method, no_receiver, override, ptypes, T_VALUETYPE, args, false, CHECK_NULL);
  }

  // main branch of code creates a non-inline object:
  assert(!klass->is_value(), "classic constructors are only for non-inline classes");
  Handle receiver = klass->allocate_instance_handle(CHECK_NULL);

  // Ignore result from call and return receiver
  invoke(klass, method, receiver, override, ptypes, T_VOID, args, false, CHECK_NULL);
  return receiver();
}<|MERGE_RESOLUTION|>--- conflicted
+++ resolved
@@ -761,47 +761,6 @@
   );
 }
 
-<<<<<<< HEAD
-// Returns Q-mirror if qtype_if_value is true and k is a ValueKlass;
-// otherwise returns java_mirror or L-mirror for ValueKlass
-static oop java_mirror(Klass* k, jboolean qtype_if_value) {
-  if (k->is_value()) {
-    ValueKlass* vk = ValueKlass::cast(InstanceKlass::cast(k));
-    return qtype_if_value ? vk->value_mirror() : vk->indirect_mirror();
-  } else {
-    return k->java_mirror();
-  }
-}
-
-// Utility method converting a single SignatureStream element into java.lang.Class instance
-static oop get_mirror_from_signature(const methodHandle& method,
-                                     SignatureStream* ss,
-                                     TRAPS) {
-
-  BasicType bt = ss->type();
-  if (is_reference_type(ss->type())) {
-    Symbol* name = ss->as_symbol();
-    oop loader = method->method_holder()->class_loader();
-    oop protection_domain = method->method_holder()->protection_domain();
-    const Klass* k = SystemDictionary::resolve_or_fail(name,
-                                                       Handle(THREAD, loader),
-                                                       Handle(THREAD, protection_domain),
-                                                       true,
-                                                       CHECK_NULL);
-    if (log_is_enabled(Debug, class, resolve)) {
-      trace_class_resolution(k);
-    }
-    return java_mirror((Klass*)k, bt == T_VALUETYPE);
-  }
-
-  assert(bt != T_VOID || ss->at_return_type(),
-    "T_VOID should only appear as return type");
-
-  return java_lang_Class::primitive_mirror(bt);
-}
-
-=======
->>>>>>> b0e1ee4b
 static objArrayHandle get_parameter_types(const methodHandle& method,
                                           int parameter_count,
                                           oop* return_type,
@@ -834,31 +793,8 @@
 }
 
 static Handle new_type(Symbol* signature, Klass* k, TRAPS) {
-<<<<<<< HEAD
-  SignatureStream ss(signature, false);
-  // Basic types
-  BasicType type = ss.type();
-  if (!ss.is_reference()) {
-    return Handle(THREAD, Universe::java_mirror(type));
-  }
-
-  Klass* result =
-    SystemDictionary::resolve_or_fail(signature,
-                                      Handle(THREAD, k->class_loader()),
-                                      Handle(THREAD, k->protection_domain()),
-                                      true, CHECK_(Handle()));
-
-=======
   ResolvingSignatureStream ss(signature, k, false);
   oop nt = ss.as_java_mirror(SignatureStream::NCDFError, CHECK_NH);
->>>>>>> b0e1ee4b
-  if (log_is_enabled(Debug, class, resolve)) {
-    trace_class_resolution(nt);
-  }
-<<<<<<< HEAD
-  oop nt = java_mirror(result, type == T_VALUETYPE);
-=======
->>>>>>> b0e1ee4b
   return Handle(THREAD, nt);
 }
 
