/*
 * Copyright (c) 1997, 2019, Oracle and/or its affiliates. All rights reserved.
 * DO NOT ALTER OR REMOVE COPYRIGHT NOTICES OR THIS FILE HEADER.
 *
 * This code is free software; you can redistribute it and/or modify it
 * under the terms of the GNU General Public License version 2 only, as
 * published by the Free Software Foundation.
 *
 * This code is distributed in the hope that it will be useful, but WITHOUT
 * ANY WARRANTY; without even the implied warranty of MERCHANTABILITY or
 * FITNESS FOR A PARTICULAR PURPOSE.  See the GNU General Public License
 * version 2 for more details (a copy is included in the LICENSE file that
 * accompanied this code).
 *
 * You should have received a copy of the GNU General Public License version
 * 2 along with this work; if not, write to the Free Software Foundation,
 * Inc., 51 Franklin St, Fifth Floor, Boston, MA 02110-1301 USA.
 *
 * Please contact Oracle, 500 Oracle Parkway, Redwood Shores, CA 94065 USA
 * or visit www.oracle.com if you need additional information or have any
 * questions.
 *
 */

#include "precompiled.hpp"
#include "jvm.h"
#include "classfile/javaClasses.inline.hpp"
#include "classfile/moduleEntry.hpp"
#include "classfile/packageEntry.hpp"
#include "classfile/stringTable.hpp"
#include "classfile/systemDictionary.hpp"
#include "classfile/verifier.hpp"
#include "classfile/vmSymbols.hpp"
#include "interpreter/linkResolver.hpp"
#include "logging/log.hpp"
#include "memory/oopFactory.hpp"
#include "memory/resourceArea.hpp"
#include "memory/universe.hpp"
#include "oops/instanceKlass.hpp"
#include "oops/objArrayKlass.hpp"
#include "oops/objArrayOop.inline.hpp"
#include "oops/oop.inline.hpp"
#include "oops/valueKlass.inline.hpp"
#include "oops/typeArrayOop.inline.hpp"
#include "prims/jvmtiExport.hpp"
#include "runtime/arguments.hpp"
#include "runtime/fieldDescriptor.inline.hpp"
#include "runtime/handles.inline.hpp"
#include "runtime/javaCalls.hpp"
#include "runtime/reflection.hpp"
#include "runtime/reflectionUtils.hpp"
#include "runtime/signature.hpp"
#include "runtime/thread.inline.hpp"
#include "runtime/vframe.inline.hpp"
#include "utilities/globalDefinitions.hpp"

static void trace_class_resolution(const Klass* to_class) {
  ResourceMark rm;
  int line_number = -1;
  const char * source_file = NULL;
  Klass* caller = NULL;
  JavaThread* jthread = JavaThread::current();
  if (jthread->has_last_Java_frame()) {
    vframeStream vfst(jthread);
    // skip over any frames belonging to java.lang.Class
    while (!vfst.at_end() &&
           vfst.method()->method_holder()->name() == vmSymbols::java_lang_Class()) {
      vfst.next();
    }
    if (!vfst.at_end()) {
      // this frame is a likely suspect
      caller = vfst.method()->method_holder();
      line_number = vfst.method()->line_number_from_bci(vfst.bci());
      Symbol* s = vfst.method()->method_holder()->source_file_name();
      if (s != NULL) {
        source_file = s->as_C_string();
      }
    }
  }
  if (caller != NULL) {
    const char * from = caller->external_name();
    const char * to = to_class->external_name();
    // print in a single call to reduce interleaving between threads
    if (source_file != NULL) {
      log_debug(class, resolve)("%s %s %s:%d (reflection)", from, to, source_file, line_number);
    } else {
      log_debug(class, resolve)("%s %s (reflection)", from, to);
    }
  }
}


oop Reflection::box(jvalue* value, BasicType type, TRAPS) {
  if (type == T_VOID) {
    return NULL;
  }
<<<<<<< HEAD
  if (type == T_OBJECT || type == T_ARRAY || type == T_VALUETYPE) {
=======
  if (is_reference_type(type)) {
>>>>>>> 72c2079f
    // regular objects are not boxed
    return (oop) value->l;
  }
  oop result = java_lang_boxing_object::create(type, value, CHECK_NULL);
  if (result == NULL) {
    THROW_(vmSymbols::java_lang_IllegalArgumentException(), result);
  }
  return result;
}


BasicType Reflection::unbox_for_primitive(oop box, jvalue* value, TRAPS) {
  if (box == NULL) {
    THROW_(vmSymbols::java_lang_IllegalArgumentException(), T_ILLEGAL);
  }
  return java_lang_boxing_object::get_value(box, value);
}

BasicType Reflection::unbox_for_regular_object(oop box, jvalue* value) {
  // Note:  box is really the unboxed oop.  It might even be a Short, etc.!
  value->l = (jobject) box;
  return T_OBJECT;
}


void Reflection::widen(jvalue* value, BasicType current_type, BasicType wide_type, TRAPS) {
  assert(wide_type != current_type, "widen should not be called with identical types");
  switch (wide_type) {
    case T_BOOLEAN:
    case T_BYTE:
    case T_CHAR:
      break;  // fail
    case T_SHORT:
      switch (current_type) {
        case T_BYTE:
          value->s = (jshort) value->b;
          return;
        default:
          break;
      }
      break;  // fail
    case T_INT:
      switch (current_type) {
        case T_BYTE:
          value->i = (jint) value->b;
          return;
        case T_CHAR:
          value->i = (jint) value->c;
          return;
        case T_SHORT:
          value->i = (jint) value->s;
          return;
        default:
          break;
      }
      break;  // fail
    case T_LONG:
      switch (current_type) {
        case T_BYTE:
          value->j = (jlong) value->b;
          return;
        case T_CHAR:
          value->j = (jlong) value->c;
          return;
        case T_SHORT:
          value->j = (jlong) value->s;
          return;
        case T_INT:
          value->j = (jlong) value->i;
          return;
        default:
          break;
      }
      break;  // fail
    case T_FLOAT:
      switch (current_type) {
        case T_BYTE:
          value->f = (jfloat) value->b;
          return;
        case T_CHAR:
          value->f = (jfloat) value->c;
          return;
        case T_SHORT:
          value->f = (jfloat) value->s;
          return;
        case T_INT:
          value->f = (jfloat) value->i;
          return;
        case T_LONG:
          value->f = (jfloat) value->j;
          return;
        default:
          break;
      }
      break;  // fail
    case T_DOUBLE:
      switch (current_type) {
        case T_BYTE:
          value->d = (jdouble) value->b;
          return;
        case T_CHAR:
          value->d = (jdouble) value->c;
          return;
        case T_SHORT:
          value->d = (jdouble) value->s;
          return;
        case T_INT:
          value->d = (jdouble) value->i;
          return;
        case T_FLOAT:
          value->d = (jdouble) value->f;
          return;
        case T_LONG:
          value->d = (jdouble) value->j;
          return;
        default:
          break;
      }
      break;  // fail
    default:
      break;  // fail
  }
  THROW_MSG(vmSymbols::java_lang_IllegalArgumentException(), "argument type mismatch");
}


BasicType Reflection::array_get(jvalue* value, arrayOop a, int index, TRAPS) {
  if (!a->is_within_bounds(index)) {
    THROW_(vmSymbols::java_lang_ArrayIndexOutOfBoundsException(), T_ILLEGAL);
  }
  if (a->is_objArray()) {
    value->l = (jobject) objArrayOop(a)->obj_at(index);
    return T_OBJECT;
  } else {
    assert(a->is_typeArray(), "just checking");
    BasicType type = TypeArrayKlass::cast(a->klass())->element_type();
    switch (type) {
      case T_BOOLEAN:
        value->z = typeArrayOop(a)->bool_at(index);
        break;
      case T_CHAR:
        value->c = typeArrayOop(a)->char_at(index);
        break;
      case T_FLOAT:
        value->f = typeArrayOop(a)->float_at(index);
        break;
      case T_DOUBLE:
        value->d = typeArrayOop(a)->double_at(index);
        break;
      case T_BYTE:
        value->b = typeArrayOop(a)->byte_at(index);
        break;
      case T_SHORT:
        value->s = typeArrayOop(a)->short_at(index);
        break;
      case T_INT:
        value->i = typeArrayOop(a)->int_at(index);
        break;
      case T_LONG:
        value->j = typeArrayOop(a)->long_at(index);
        break;
      default:
        return T_ILLEGAL;
    }
    return type;
  }
}


void Reflection::array_set(jvalue* value, arrayOop a, int index, BasicType value_type, TRAPS) {
  if (!a->is_within_bounds(index)) {
    THROW(vmSymbols::java_lang_ArrayIndexOutOfBoundsException());
  }
  if (a->is_objArray()) {
    if (value_type == T_OBJECT) {
      oop obj = (oop) value->l;
      if (obj != NULL) {
        Klass* element_klass = ObjArrayKlass::cast(a->klass())->element_klass();
        if (!obj->is_a(element_klass)) {
          THROW_MSG(vmSymbols::java_lang_IllegalArgumentException(), "array element type mismatch");
        }
      }
      objArrayOop(a)->obj_at_put(index, obj);
    }
  } else {
    assert(a->is_typeArray(), "just checking");
    BasicType array_type = TypeArrayKlass::cast(a->klass())->element_type();
    if (array_type != value_type) {
      // The widen operation can potentially throw an exception, but cannot block,
      // so typeArrayOop a is safe if the call succeeds.
      widen(value, value_type, array_type, CHECK);
    }
    switch (array_type) {
      case T_BOOLEAN:
        typeArrayOop(a)->bool_at_put(index, value->z);
        break;
      case T_CHAR:
        typeArrayOop(a)->char_at_put(index, value->c);
        break;
      case T_FLOAT:
        typeArrayOop(a)->float_at_put(index, value->f);
        break;
      case T_DOUBLE:
        typeArrayOop(a)->double_at_put(index, value->d);
        break;
      case T_BYTE:
        typeArrayOop(a)->byte_at_put(index, value->b);
        break;
      case T_SHORT:
        typeArrayOop(a)->short_at_put(index, value->s);
        break;
      case T_INT:
        typeArrayOop(a)->int_at_put(index, value->i);
        break;
      case T_LONG:
        typeArrayOop(a)->long_at_put(index, value->j);
        break;
      default:
        THROW(vmSymbols::java_lang_IllegalArgumentException());
    }
  }
}

static Klass* basic_type_mirror_to_arrayklass(oop basic_type_mirror, TRAPS) {
  assert(java_lang_Class::is_primitive(basic_type_mirror), "just checking");
  BasicType type = java_lang_Class::primitive_type(basic_type_mirror);
  if (type == T_VOID) {
    THROW_0(vmSymbols::java_lang_IllegalArgumentException());
  }
  else {
    return Universe::typeArrayKlassObj(type);
  }
}

arrayOop Reflection::reflect_new_array(oop element_mirror, jint length, TRAPS) {
  if (element_mirror == NULL) {
    THROW_0(vmSymbols::java_lang_NullPointerException());
  }
  if (length < 0) {
    THROW_MSG_0(vmSymbols::java_lang_NegativeArraySizeException(), err_msg("%d", length));
  }
  if (java_lang_Class::is_primitive(element_mirror)) {
    Klass* tak = basic_type_mirror_to_arrayklass(element_mirror, CHECK_NULL);
    return TypeArrayKlass::cast(tak)->allocate(length, THREAD);
  } else {
    Klass* k = java_lang_Class::as_Klass(element_mirror);
    if (k->is_array_klass() && ArrayKlass::cast(k)->dimension() >= MAX_DIM) {
      THROW_0(vmSymbols::java_lang_IllegalArgumentException());
    }
    if (java_lang_Class::is_indirect_type(element_mirror)) {
      return oopFactory::new_objArray(k, length, THREAD);
    } else {
      return oopFactory::new_valueArray(k, length, THREAD);
    }
  }
}


arrayOop Reflection::reflect_new_multi_array(oop element_mirror, typeArrayOop dim_array, TRAPS) {
  assert(dim_array->is_typeArray(), "just checking");
  assert(TypeArrayKlass::cast(dim_array->klass())->element_type() == T_INT, "just checking");

  if (element_mirror == NULL) {
    THROW_0(vmSymbols::java_lang_NullPointerException());
  }

  int len = dim_array->length();
  if (len <= 0 || len > MAX_DIM) {
    THROW_0(vmSymbols::java_lang_IllegalArgumentException());
  }

  jint dimensions[MAX_DIM];   // C array copy of intArrayOop
  for (int i = 0; i < len; i++) {
    int d = dim_array->int_at(i);
    if (d < 0) {
      THROW_MSG_0(vmSymbols::java_lang_NegativeArraySizeException(), err_msg("%d", d));
    }
    dimensions[i] = d;
  }

  Klass* klass;
  int dim = len;
  if (java_lang_Class::is_primitive(element_mirror)) {
    klass = basic_type_mirror_to_arrayklass(element_mirror, CHECK_NULL);
  } else {
    klass = java_lang_Class::as_Klass(element_mirror);
    if (klass->is_array_klass()) {
      int k_dim = ArrayKlass::cast(klass)->dimension();
      if (k_dim + len > MAX_DIM) {
        THROW_0(vmSymbols::java_lang_IllegalArgumentException());
      }
      dim += k_dim;
    }
  }
  ArrayStorageProperties storage_props = FieldType::get_array_storage_properties(klass->name());
  klass = klass->array_klass(storage_props, dim, CHECK_NULL);
  oop obj = ArrayKlass::cast(klass)->multi_allocate(len, dimensions, CHECK_NULL);
  assert(obj->is_array(), "just checking");
  return arrayOop(obj);
}


static bool under_unsafe_anonymous_host(const InstanceKlass* ik, const InstanceKlass* unsafe_anonymous_host) {
  DEBUG_ONLY(int inf_loop_check = 1000 * 1000 * 1000);
  for (;;) {
    const InstanceKlass* hc = ik->unsafe_anonymous_host();
    if (hc == NULL)        return false;
    if (hc == unsafe_anonymous_host)  return true;
    ik = hc;

    // There's no way to make a host class loop short of patching memory.
    // Therefore there cannot be a loop here unless there's another bug.
    // Still, let's check for it.
    assert(--inf_loop_check > 0, "no unsafe_anonymous_host loop");
  }
}

static bool can_relax_access_check_for(const Klass* accessor,
                                       const Klass* accessee,
                                       bool classloader_only) {

  const InstanceKlass* accessor_ik = InstanceKlass::cast(accessor);
  const InstanceKlass* accessee_ik = InstanceKlass::cast(accessee);

  // If either is on the other's unsafe_anonymous_host chain, access is OK,
  // because one is inside the other.
  if (under_unsafe_anonymous_host(accessor_ik, accessee_ik) ||
    under_unsafe_anonymous_host(accessee_ik, accessor_ik))
    return true;

  if (RelaxAccessControlCheck &&
    accessor_ik->major_version() < Verifier::NO_RELAX_ACCESS_CTRL_CHECK_VERSION &&
    accessee_ik->major_version() < Verifier::NO_RELAX_ACCESS_CTRL_CHECK_VERSION) {
    return classloader_only &&
      Verifier::relax_access_for(accessor_ik->class_loader()) &&
      accessor_ik->protection_domain() == accessee_ik->protection_domain() &&
      accessor_ik->class_loader() == accessee_ik->class_loader();
  }

  return false;
}

/*
    Type Accessibility check for public types: Callee Type T is accessible to Caller Type S if:

                        Callee T in             Callee T in package PT,
                        unnamed module          runtime module MT
 ------------------------------------------------------------------------------------------------

 Caller S in package     If MS is loose: YES      If same classloader/package (PS == PT): YES
 PS, runtime module MS   If MS can read T's       If same runtime module: (MS == MT): YES
                         unnamed module: YES
                                                  Else if (MS can read MT (establish readability) &&
                                                    ((MT exports PT to MS or to all modules) ||
                                                     (MT is open))): YES

 ------------------------------------------------------------------------------------------------
 Caller S in unnamed         YES                  Readability exists because unnamed module
 module UM                                            "reads" all modules
                                                  if (MT exports PT to UM or to all modules): YES

 ------------------------------------------------------------------------------------------------

 Note: a loose module is a module that can read all current and future unnamed modules.
*/
Reflection::VerifyClassAccessResults Reflection::verify_class_access(
  const Klass* current_class, const InstanceKlass* new_class, bool classloader_only) {

  // Verify that current_class can access new_class.  If the classloader_only
  // flag is set, we automatically allow any accesses in which current_class
  // doesn't have a classloader.
  if ((current_class == NULL) ||
      (current_class == new_class) ||
      is_same_class_package(current_class, new_class)) {
    return ACCESS_OK;
  }
  // Allow all accesses from jdk/internal/reflect/MagicAccessorImpl subclasses to
  // succeed trivially.
  if (SystemDictionary::reflect_MagicAccessorImpl_klass_is_loaded() &&
      current_class->is_subclass_of(SystemDictionary::reflect_MagicAccessorImpl_klass())) {
    return ACCESS_OK;
  }

  // module boundaries
  if (new_class->is_public()) {
    // Ignore modules for DumpSharedSpaces because we do not have any package
    // or module information for modules other than java.base.
    if (DumpSharedSpaces) {
      return ACCESS_OK;
    }

    // Find the module entry for current_class, the accessor
    ModuleEntry* module_from = current_class->module();
    // Find the module entry for new_class, the accessee
    ModuleEntry* module_to = new_class->module();

    // both in same (possibly unnamed) module
    if (module_from == module_to) {
      return ACCESS_OK;
    }

    // Acceptable access to a type in an unnamed module. Note that since
    // unnamed modules can read all unnamed modules, this also handles the
    // case where module_from is also unnamed but in a different class loader.
    if (!module_to->is_named() &&
        (module_from->can_read_all_unnamed() || module_from->can_read(module_to))) {
      return ACCESS_OK;
    }

    // Establish readability, check if module_from is allowed to read module_to.
    if (!module_from->can_read(module_to)) {
      return MODULE_NOT_READABLE;
    }

    // Access is allowed if module_to is open, i.e. all its packages are unqualifiedly exported
    if (module_to->is_open()) {
      return ACCESS_OK;
    }

    PackageEntry* package_to = new_class->package();
    assert(package_to != NULL, "can not obtain new_class' package");

    {
      MutexLocker m1(Module_lock);

      // Once readability is established, if module_to exports T unqualifiedly,
      // (to all modules), than whether module_from is in the unnamed module
      // or not does not matter, access is allowed.
      if (package_to->is_unqual_exported()) {
        return ACCESS_OK;
      }

      // Access is allowed if both 1 & 2 hold:
      //   1. Readability, module_from can read module_to (established above).
      //   2. Either module_to exports T to module_from qualifiedly.
      //      or
      //      module_to exports T to all unnamed modules and module_from is unnamed.
      //      or
      //      module_to exports T unqualifiedly to all modules (checked above).
      if (!package_to->is_qexported_to(module_from)) {
        return TYPE_NOT_EXPORTED;
      }
    }
    return ACCESS_OK;
  }

  if (can_relax_access_check_for(current_class, new_class, classloader_only)) {
    return ACCESS_OK;
  }
  return OTHER_PROBLEM;
}

// Return an error message specific to the specified Klass*'s and result.
// This function must be called from within a block containing a ResourceMark.
char* Reflection::verify_class_access_msg(const Klass* current_class,
                                          const InstanceKlass* new_class,
                                          const VerifyClassAccessResults result) {
  assert(result != ACCESS_OK, "must be failure result");
  char * msg = NULL;
  if (result != OTHER_PROBLEM && new_class != NULL && current_class != NULL) {
    // Find the module entry for current_class, the accessor
    ModuleEntry* module_from = current_class->module();
    const char * module_from_name = module_from->is_named() ? module_from->name()->as_C_string() : UNNAMED_MODULE;
    const char * current_class_name = current_class->external_name();

    // Find the module entry for new_class, the accessee
    ModuleEntry* module_to = NULL;
    module_to = new_class->module();
    const char * module_to_name = module_to->is_named() ? module_to->name()->as_C_string() : UNNAMED_MODULE;
    const char * new_class_name = new_class->external_name();

    if (result == MODULE_NOT_READABLE) {
      assert(module_from->is_named(), "Unnamed modules can read all modules");
      if (module_to->is_named()) {
        size_t len = 100 + strlen(current_class_name) + 2*strlen(module_from_name) +
          strlen(new_class_name) + 2*strlen(module_to_name);
        msg = NEW_RESOURCE_ARRAY(char, len);
        jio_snprintf(msg, len - 1,
          "class %s (in module %s) cannot access class %s (in module %s) because module %s does not read module %s",
          current_class_name, module_from_name, new_class_name,
          module_to_name, module_from_name, module_to_name);
      } else {
        oop jlm = module_to->module();
        assert(jlm != NULL, "Null jlm in module_to ModuleEntry");
        intptr_t identity_hash = jlm->identity_hash();
        size_t len = 160 + strlen(current_class_name) + 2*strlen(module_from_name) +
          strlen(new_class_name) + 2*sizeof(uintx);
        msg = NEW_RESOURCE_ARRAY(char, len);
        jio_snprintf(msg, len - 1,
          "class %s (in module %s) cannot access class %s (in unnamed module @" SIZE_FORMAT_HEX ") because module %s does not read unnamed module @" SIZE_FORMAT_HEX,
          current_class_name, module_from_name, new_class_name, uintx(identity_hash),
          module_from_name, uintx(identity_hash));
      }

    } else if (result == TYPE_NOT_EXPORTED) {
      assert(new_class->package() != NULL,
             "Unnamed packages are always exported");
      const char * package_name =
        new_class->package()->name()->as_klass_external_name();
      assert(module_to->is_named(), "Unnamed modules export all packages");
      if (module_from->is_named()) {
        size_t len = 118 + strlen(current_class_name) + 2*strlen(module_from_name) +
          strlen(new_class_name) + 2*strlen(module_to_name) + strlen(package_name);
        msg = NEW_RESOURCE_ARRAY(char, len);
        jio_snprintf(msg, len - 1,
          "class %s (in module %s) cannot access class %s (in module %s) because module %s does not export %s to module %s",
          current_class_name, module_from_name, new_class_name,
          module_to_name, module_to_name, package_name, module_from_name);
      } else {
        oop jlm = module_from->module();
        assert(jlm != NULL, "Null jlm in module_from ModuleEntry");
        intptr_t identity_hash = jlm->identity_hash();
        size_t len = 170 + strlen(current_class_name) + strlen(new_class_name) +
          2*strlen(module_to_name) + strlen(package_name) + 2*sizeof(uintx);
        msg = NEW_RESOURCE_ARRAY(char, len);
        jio_snprintf(msg, len - 1,
          "class %s (in unnamed module @" SIZE_FORMAT_HEX ") cannot access class %s (in module %s) because module %s does not export %s to unnamed module @" SIZE_FORMAT_HEX,
          current_class_name, uintx(identity_hash), new_class_name, module_to_name,
          module_to_name, package_name, uintx(identity_hash));
      }
    } else {
        ShouldNotReachHere();
    }
  }  // result != OTHER_PROBLEM...
  return msg;
}

bool Reflection::verify_member_access(const Klass* current_class,
                                      const Klass* resolved_class,
                                      const Klass* member_class,
                                      AccessFlags access,
                                      bool classloader_only,
                                      bool protected_restriction,
                                      TRAPS) {
  // Verify that current_class can access a member of member_class, where that
  // field's access bits are "access".  We assume that we've already verified
  // that current_class can access member_class.
  //
  // If the classloader_only flag is set, we automatically allow any accesses
  // in which current_class doesn't have a classloader.
  //
  // "resolved_class" is the runtime type of "member_class". Sometimes we don't
  // need this distinction (e.g. if all we have is the runtime type, or during
  // class file parsing when we only care about the static type); in that case
  // callers should ensure that resolved_class == member_class.
  //
  if ((current_class == NULL) ||
      (current_class == member_class) ||
      access.is_public()) {
    return true;
  }

  const Klass* host_class = current_class;
  if (current_class->is_instance_klass() &&
      InstanceKlass::cast(current_class)->is_unsafe_anonymous()) {
    host_class = InstanceKlass::cast(current_class)->unsafe_anonymous_host();
    assert(host_class != NULL, "Unsafe anonymous class has null host class");
    assert(!(host_class->is_instance_klass() &&
           InstanceKlass::cast(host_class)->is_unsafe_anonymous()),
           "unsafe_anonymous_host should not be unsafe anonymous itself");
  }
  if (host_class == member_class) {
    return true;
  }

  if (access.is_protected()) {
    if (!protected_restriction) {
      // See if current_class (or outermost host class) is a subclass of member_class
      // An interface may not access protected members of j.l.Object
      if (!host_class->is_interface() && host_class->is_subclass_of(member_class)) {
        if (access.is_static() || // static fields are ok, see 6622385
            current_class == resolved_class ||
            member_class == resolved_class ||
            host_class->is_subclass_of(resolved_class) ||
            resolved_class->is_subclass_of(host_class)) {
          return true;
        }
      }
    }
  }

  // package access
  if (!access.is_private() && is_same_class_package(current_class, member_class)) {
    return true;
  }

  // private access between different classes needs a nestmate check, but
  // not for unsafe anonymous classes - so check host_class
  if (access.is_private() && host_class == current_class) {
    if (current_class->is_instance_klass() && member_class->is_instance_klass() ) {
      InstanceKlass* cur_ik = const_cast<InstanceKlass*>(InstanceKlass::cast(current_class));
      InstanceKlass* field_ik = const_cast<InstanceKlass*>(InstanceKlass::cast(member_class));
      // Nestmate access checks may require resolution and validation of the nest-host.
      // It is up to the caller to check for pending exceptions and handle appropriately.
      bool access = cur_ik->has_nestmate_access_to(field_ik, CHECK_false);
      if (access) {
        guarantee(resolved_class->is_subclass_of(member_class), "must be!");
        return true;
      }
    }
  }

  // Allow all accesses from jdk/internal/reflect/MagicAccessorImpl subclasses to
  // succeed trivially.
  if (current_class->is_subclass_of(SystemDictionary::reflect_MagicAccessorImpl_klass())) {
    return true;
  }

  // Check for special relaxations
  return can_relax_access_check_for(current_class, member_class, classloader_only);
}

bool Reflection::is_same_class_package(const Klass* class1, const Klass* class2) {
  return InstanceKlass::cast(class1)->is_same_class_package(class2);
}

// Checks that the 'outer' klass has declared 'inner' as being an inner klass. If not,
// throw an incompatible class change exception
// If inner_is_member, require the inner to be a member of the outer.
// If !inner_is_member, require the inner to be unsafe anonymous (a non-member).
// Caller is responsible for figuring out in advance which case must be true.
void Reflection::check_for_inner_class(const InstanceKlass* outer, const InstanceKlass* inner,
                                       bool inner_is_member, TRAPS) {
  InnerClassesIterator iter(outer);
  constantPoolHandle cp   (THREAD, outer->constants());
  for (; !iter.done(); iter.next()) {
    int ioff = iter.inner_class_info_index();
    int ooff = iter.outer_class_info_index();

    if (inner_is_member && ioff != 0 && ooff != 0) {
      if (cp->klass_name_at_matches(outer, ooff) &&
          cp->klass_name_at_matches(inner, ioff)) {
        Klass* o = cp->klass_at(ooff, CHECK);
        if (o == outer) {
          Klass* i = cp->klass_at(ioff, CHECK);
          if (i == inner) {
            return;
          }
        }
      }
    }

    if (!inner_is_member && ioff != 0 && ooff == 0 &&
        cp->klass_name_at_matches(inner, ioff)) {
      Klass* i = cp->klass_at(ioff, CHECK);
      if (i == inner) {
        return;
      }
    }
  }

  // 'inner' not declared as an inner klass in outer
  ResourceMark rm(THREAD);
  Exceptions::fthrow(
    THREAD_AND_LOCATION,
    vmSymbols::java_lang_IncompatibleClassChangeError(),
    "%s and %s disagree on InnerClasses attribute",
    outer->external_name(),
    inner->external_name()
  );
}

// Returns Q-mirror if qtype_if_value is true and k is a ValueKlass;
// otherwise returns java_mirror or L-mirror for ValueKlass
static oop java_mirror(Klass* k, jboolean qtype_if_value) {
  if (k->is_value()) {
    ValueKlass* vk = ValueKlass::cast(InstanceKlass::cast(k));
    return qtype_if_value ? vk->value_mirror() : vk->indirect_mirror();
  } else {
    return k->java_mirror();
  }
}

// Utility method converting a single SignatureStream element into java.lang.Class instance
static oop get_mirror_from_signature(const methodHandle& method,
                                     SignatureStream* ss,
                                     TRAPS) {

<<<<<<< HEAD
  BasicType bt = ss->type();
  if (T_OBJECT == bt || T_ARRAY == bt || T_VALUETYPE == bt) {
=======

  if (is_reference_type(ss->type())) {
>>>>>>> 72c2079f
    Symbol* name = ss->as_symbol();
    oop loader = method->method_holder()->class_loader();
    oop protection_domain = method->method_holder()->protection_domain();
    const Klass* k = SystemDictionary::resolve_or_fail(name,
                                                       Handle(THREAD, loader),
                                                       Handle(THREAD, protection_domain),
                                                       true,
                                                       CHECK_NULL);
    if (log_is_enabled(Debug, class, resolve)) {
      trace_class_resolution(k);
    }
    return java_mirror((Klass*)k, bt == T_VALUETYPE);
  }

  assert(bt != T_VOID || ss->at_return_type(),
    "T_VOID should only appear as return type");

  return java_lang_Class::primitive_mirror(bt);
}

static objArrayHandle get_parameter_types(const methodHandle& method,
                                          int parameter_count,
                                          oop* return_type,
                                          TRAPS) {
  // Allocate array holding parameter types (java.lang.Class instances)
  objArrayOop m = oopFactory::new_objArray(SystemDictionary::Class_klass(), parameter_count, CHECK_(objArrayHandle()));
  objArrayHandle mirrors(THREAD, m);
  int index = 0;
  // Collect parameter types
  ResourceMark rm(THREAD);
  Symbol*  signature = method->signature();
  SignatureStream ss(signature);
  while (!ss.at_return_type()) {
    oop mirror = get_mirror_from_signature(method, &ss, CHECK_(objArrayHandle()));
    mirrors->obj_at_put(index++, mirror);
    ss.next();
  }
  assert(index == parameter_count, "invalid parameter count");
  if (return_type != NULL) {
    // Collect return type as well
    assert(ss.at_return_type(), "return type should be present");
    *return_type = get_mirror_from_signature(method, &ss, CHECK_(objArrayHandle()));
  }
  return mirrors;
}

static objArrayHandle get_exception_types(const methodHandle& method, TRAPS) {
  return method->resolved_checked_exceptions(THREAD);
}

static Handle new_type(Symbol* signature, Klass* k, TRAPS) {
  // Basic types
  BasicType type = vmSymbols::signature_type(signature);
  if (type != T_OBJECT && type != T_VALUETYPE) {
    return Handle(THREAD, Universe::java_mirror(type));
  }

  Klass* result =
    SystemDictionary::resolve_or_fail(signature,
                                      Handle(THREAD, k->class_loader()),
                                      Handle(THREAD, k->protection_domain()),
                                      true, CHECK_(Handle()));

  if (log_is_enabled(Debug, class, resolve)) {
    trace_class_resolution(result);
  }
  oop nt = java_mirror(result, type == T_VALUETYPE);
  return Handle(THREAD, nt);
}


oop Reflection::new_method(const methodHandle& method, bool for_constant_pool_access, TRAPS) {
  // Allow sun.reflect.ConstantPool to refer to <clinit> methods as java.lang.reflect.Methods.
  assert(!method()->name()->starts_with('<') || for_constant_pool_access,
         "should call new_constructor instead");
  InstanceKlass* holder = method->method_holder();
  int slot = method->method_idnum();

  Symbol*  signature  = method->signature();
  int parameter_count = ArgumentCount(signature).size();
  oop return_type_oop = NULL;
  objArrayHandle parameter_types = get_parameter_types(method, parameter_count, &return_type_oop, CHECK_NULL);
  if (parameter_types.is_null() || return_type_oop == NULL) return NULL;

  Handle return_type(THREAD, return_type_oop);

  objArrayHandle exception_types = get_exception_types(method, CHECK_NULL);

  if (exception_types.is_null()) return NULL;

  Symbol*  method_name = method->name();
  oop name_oop = StringTable::intern(method_name, CHECK_NULL);
  Handle name = Handle(THREAD, name_oop);
  if (name == NULL) return NULL;

  const int modifiers = method->access_flags().as_int() & JVM_RECOGNIZED_METHOD_MODIFIERS;

  Handle mh = java_lang_reflect_Method::create(CHECK_NULL);

  java_lang_reflect_Method::set_clazz(mh(), holder->java_mirror());
  java_lang_reflect_Method::set_slot(mh(), slot);
  java_lang_reflect_Method::set_name(mh(), name());
  java_lang_reflect_Method::set_return_type(mh(), return_type());
  java_lang_reflect_Method::set_parameter_types(mh(), parameter_types());
  java_lang_reflect_Method::set_exception_types(mh(), exception_types());
  java_lang_reflect_Method::set_modifiers(mh(), modifiers);
  java_lang_reflect_Method::set_override(mh(), false);
  if (method->generic_signature() != NULL) {
    Symbol*  gs = method->generic_signature();
    Handle sig = java_lang_String::create_from_symbol(gs, CHECK_NULL);
    java_lang_reflect_Method::set_signature(mh(), sig());
  }
  typeArrayOop an_oop = Annotations::make_java_array(method->annotations(), CHECK_NULL);
  java_lang_reflect_Method::set_annotations(mh(), an_oop);
  an_oop = Annotations::make_java_array(method->parameter_annotations(), CHECK_NULL);
  java_lang_reflect_Method::set_parameter_annotations(mh(), an_oop);
  an_oop = Annotations::make_java_array(method->annotation_default(), CHECK_NULL);
  java_lang_reflect_Method::set_annotation_default(mh(), an_oop);
  return mh();
}


oop Reflection::new_constructor(const methodHandle& method, TRAPS) {
  assert(method()->is_object_constructor() ||
         method()->is_static_init_factory(),
         "should call new_method instead");

  InstanceKlass* holder = method->method_holder();
  int slot = method->method_idnum();

  Symbol*  signature  = method->signature();
  int parameter_count = ArgumentCount(signature).size();
  objArrayHandle parameter_types = get_parameter_types(method, parameter_count, NULL, CHECK_NULL);
  if (parameter_types.is_null()) return NULL;

  objArrayHandle exception_types = get_exception_types(method, CHECK_NULL);
  if (exception_types.is_null()) return NULL;

  const int modifiers = method->access_flags().as_int() & JVM_RECOGNIZED_METHOD_MODIFIERS;

  Handle ch = java_lang_reflect_Constructor::create(CHECK_NULL);

  java_lang_reflect_Constructor::set_clazz(ch(), holder->java_mirror());
  java_lang_reflect_Constructor::set_slot(ch(), slot);
  java_lang_reflect_Constructor::set_parameter_types(ch(), parameter_types());
  java_lang_reflect_Constructor::set_exception_types(ch(), exception_types());
  java_lang_reflect_Constructor::set_modifiers(ch(), modifiers);
  java_lang_reflect_Constructor::set_override(ch(), false);
  if (method->generic_signature() != NULL) {
    Symbol*  gs = method->generic_signature();
    Handle sig = java_lang_String::create_from_symbol(gs, CHECK_NULL);
    java_lang_reflect_Constructor::set_signature(ch(), sig());
  }
  typeArrayOop an_oop = Annotations::make_java_array(method->annotations(), CHECK_NULL);
  java_lang_reflect_Constructor::set_annotations(ch(), an_oop);
  an_oop = Annotations::make_java_array(method->parameter_annotations(), CHECK_NULL);
  java_lang_reflect_Constructor::set_parameter_annotations(ch(), an_oop);
  return ch();
}


oop Reflection::new_field(fieldDescriptor* fd, TRAPS) {
  Symbol*  field_name = fd->name();
  oop name_oop = StringTable::intern(field_name, CHECK_NULL);
  Handle name = Handle(THREAD, name_oop);
  Symbol*  signature  = fd->signature();
  InstanceKlass* holder = fd->field_holder();
  Handle type = new_type(signature, holder, CHECK_NULL);
  Handle rh  = java_lang_reflect_Field::create(CHECK_NULL);

  java_lang_reflect_Field::set_clazz(rh(), fd->field_holder()->java_mirror());
  java_lang_reflect_Field::set_slot(rh(), fd->index());
  java_lang_reflect_Field::set_name(rh(), name());
  java_lang_reflect_Field::set_type(rh(), type());
  // Note the ACC_ANNOTATION bit, which is a per-class access flag, is never set here.
  int modifiers = fd->access_flags().as_int() & JVM_RECOGNIZED_FIELD_MODIFIERS;
  if (fd->is_flattenable()) {
    modifiers |= JVM_ACC_FIELD_FLATTENABLE;
    // JVM_ACC_FLATTENABLE should not be set in LWorld.  set_is_flattenable should be re-examined.
    modifiers &= ~JVM_ACC_FLATTENABLE;
  }
  if (fd->is_flattened()) {
    modifiers |= JVM_ACC_FIELD_FLATTENED;
  }
  java_lang_reflect_Field::set_modifiers(rh(), modifiers);
  java_lang_reflect_Field::set_override(rh(), false);
  if (fd->has_generic_signature()) {
    Symbol*  gs = fd->generic_signature();
    Handle sig = java_lang_String::create_from_symbol(gs, CHECK_NULL);
    java_lang_reflect_Field::set_signature(rh(), sig());
  }
  typeArrayOop an_oop = Annotations::make_java_array(fd->annotations(), CHECK_NULL);
  java_lang_reflect_Field::set_annotations(rh(), an_oop);
  return rh();
}

oop Reflection::new_parameter(Handle method, int index, Symbol* sym,
                              int flags, TRAPS) {

  Handle rh = java_lang_reflect_Parameter::create(CHECK_NULL);

  if(NULL != sym) {
    Handle name = java_lang_String::create_from_symbol(sym, CHECK_NULL);
    java_lang_reflect_Parameter::set_name(rh(), name());
  } else {
    java_lang_reflect_Parameter::set_name(rh(), NULL);
  }

  java_lang_reflect_Parameter::set_modifiers(rh(), flags);
  java_lang_reflect_Parameter::set_executable(rh(), method());
  java_lang_reflect_Parameter::set_index(rh(), index);
  return rh();
}


static methodHandle resolve_interface_call(InstanceKlass* klass,
                                           const methodHandle& method,
                                           Klass* recv_klass,
                                           Handle receiver,
                                           TRAPS) {

  assert(!method.is_null() , "method should not be null");

  CallInfo info;
  Symbol*  signature  = method->signature();
  Symbol*  name       = method->name();
  LinkResolver::resolve_interface_call(info, receiver, recv_klass,
                                       LinkInfo(klass, name, signature),
                                       true,
                                       CHECK_(methodHandle()));
  return info.selected_method();
}

// Conversion
static BasicType basic_type_mirror_to_basic_type(oop basic_type_mirror, TRAPS) {
  assert(java_lang_Class::is_primitive(basic_type_mirror),
    "just checking");
  return java_lang_Class::primitive_type(basic_type_mirror);
}

// Narrowing of basic types. Used to create correct jvalues for
// boolean, byte, char and short return return values from interpreter
// which are returned as ints. Throws IllegalArgumentException.
static void narrow(jvalue* value, BasicType narrow_type, TRAPS) {
  switch (narrow_type) {
  case T_BOOLEAN:
    value->z = (jboolean) (value->i & 1);
    return;
  case T_BYTE:
    value->b = (jbyte)value->i;
    return;
  case T_CHAR:
    value->c = (jchar)value->i;
    return;
  case T_SHORT:
    value->s = (jshort)value->i;
    return;
  default:
    break; // fail
  }
  THROW_MSG(vmSymbols::java_lang_IllegalArgumentException(), "argument type mismatch");
}


// Method call (shared by invoke_method and invoke_constructor)
static oop invoke(InstanceKlass* klass,
                  const methodHandle& reflected_method,
                  Handle receiver,
                  bool override,
                  objArrayHandle ptypes,
                  BasicType rtype,
                  objArrayHandle args,
                  bool is_method_invoke,
                  TRAPS) {

  ResourceMark rm(THREAD);

  methodHandle method;      // actual method to invoke
  Klass* target_klass;      // target klass, receiver's klass for non-static

  // Ensure klass is initialized
  klass->initialize(CHECK_NULL);

  bool is_static = reflected_method->is_static();
  if (is_static) {
    // ignore receiver argument
    method = reflected_method;
    target_klass = klass;
  } else {
    // check for null receiver
    if (receiver.is_null()) {
      THROW_0(vmSymbols::java_lang_NullPointerException());
    }
    // Check class of receiver against class declaring method
    if (!receiver->is_a(klass)) {
      THROW_MSG_0(vmSymbols::java_lang_IllegalArgumentException(), "object is not an instance of declaring class");
    }
    // target klass is receiver's klass
    target_klass = receiver->klass();
    // no need to resolve if method is private or <init>
    if (reflected_method->is_private() || reflected_method->name() == vmSymbols::object_initializer_name()) {
      method = reflected_method;
    } else {
      // resolve based on the receiver
      if (reflected_method->method_holder()->is_interface()) {
        // resolve interface call
        //
        // Match resolution errors with those thrown due to reflection inlining
        // Linktime resolution & IllegalAccessCheck already done by Class.getMethod()
        method = resolve_interface_call(klass, reflected_method, target_klass, receiver, THREAD);
        if (HAS_PENDING_EXCEPTION) {
          // Method resolution threw an exception; wrap it in an InvocationTargetException
          oop resolution_exception = PENDING_EXCEPTION;
          CLEAR_PENDING_EXCEPTION;
          // JVMTI has already reported the pending exception
          // JVMTI internal flag reset is needed in order to report InvocationTargetException
          if (THREAD->is_Java_thread()) {
            JvmtiExport::clear_detected_exception((JavaThread*)THREAD);
          }
          JavaCallArguments args(Handle(THREAD, resolution_exception));
          THROW_ARG_0(vmSymbols::java_lang_reflect_InvocationTargetException(),
                      vmSymbols::throwable_void_signature(),
                      &args);
        }
      }  else {
        // if the method can be overridden, we resolve using the vtable index.
        assert(!reflected_method->has_itable_index(), "");
        int index = reflected_method->vtable_index();
        method = reflected_method;
        if (index != Method::nonvirtual_vtable_index) {
          method = methodHandle(THREAD, target_klass->method_at_vtable(index));
        }
        if (!method.is_null()) {
          // Check for abstract methods as well
          if (method->is_abstract()) {
            // new default: 6531596
            ResourceMark rm(THREAD);
            stringStream ss;
            ss.print("'");
            Method::print_external_name(&ss, target_klass, method->name(), method->signature());
            ss.print("'");
            Handle h_origexception = Exceptions::new_exception(THREAD,
              vmSymbols::java_lang_AbstractMethodError(), ss.as_string());
            JavaCallArguments args(h_origexception);
            THROW_ARG_0(vmSymbols::java_lang_reflect_InvocationTargetException(),
              vmSymbols::throwable_void_signature(),
              &args);
          }
        }
      }
    }
  }

  // I believe this is a ShouldNotGetHere case which requires
  // an internal vtable bug. If you ever get this please let Karen know.
  if (method.is_null()) {
    ResourceMark rm(THREAD);
    stringStream ss;
    ss.print("'");
    Method::print_external_name(&ss, klass,
                                     reflected_method->name(),
                                     reflected_method->signature());
    ss.print("'");
    THROW_MSG_0(vmSymbols::java_lang_NoSuchMethodError(), ss.as_string());
  }

  assert(ptypes->is_objArray(), "just checking");
  int args_len = args.is_null() ? 0 : args->length();
  // Check number of arguments
  if (ptypes->length() != args_len) {
    THROW_MSG_0(vmSymbols::java_lang_IllegalArgumentException(),
                "wrong number of arguments");
  }

  // Create object to contain parameters for the JavaCall
  JavaCallArguments java_args(method->size_of_parameters());

  if (!is_static) {
    java_args.push_oop(receiver);
  }

  for (int i = 0; i < args_len; i++) {
    oop type_mirror = ptypes->obj_at(i);
    oop arg = args->obj_at(i);
    if (java_lang_Class::is_primitive(type_mirror)) {
      jvalue value;
      BasicType ptype = basic_type_mirror_to_basic_type(type_mirror, CHECK_NULL);
      BasicType atype = Reflection::unbox_for_primitive(arg, &value, CHECK_NULL);
      if (ptype != atype) {
        Reflection::widen(&value, atype, ptype, CHECK_NULL);
      }
      switch (ptype) {
        case T_BOOLEAN:     java_args.push_int(value.z);    break;
        case T_CHAR:        java_args.push_int(value.c);    break;
        case T_BYTE:        java_args.push_int(value.b);    break;
        case T_SHORT:       java_args.push_int(value.s);    break;
        case T_INT:         java_args.push_int(value.i);    break;
        case T_LONG:        java_args.push_long(value.j);   break;
        case T_FLOAT:       java_args.push_float(value.f);  break;
        case T_DOUBLE:      java_args.push_double(value.d); break;
        default:
          THROW_MSG_0(vmSymbols::java_lang_IllegalArgumentException(), "argument type mismatch");
      }
    } else {
      if (arg != NULL) {
        Klass* k = java_lang_Class::as_Klass(type_mirror);
        if (!arg->is_a(k)) {
          THROW_MSG_0(vmSymbols::java_lang_IllegalArgumentException(),
                      "argument type mismatch");
        }
      }
      Handle arg_handle(THREAD, arg);         // Create handle for argument
      java_args.push_oop(arg_handle); // Push handle
    }
  }

  assert(java_args.size_of_parameters() == method->size_of_parameters(),
    "just checking");

  // All oops (including receiver) is passed in as Handles. An potential oop is returned as an
  // oop (i.e., NOT as an handle)
  JavaValue result(rtype);
  JavaCalls::call(&result, method, &java_args, THREAD);

  if (HAS_PENDING_EXCEPTION) {
    // Method threw an exception; wrap it in an InvocationTargetException
    oop target_exception = PENDING_EXCEPTION;
    CLEAR_PENDING_EXCEPTION;
    // JVMTI has already reported the pending exception
    // JVMTI internal flag reset is needed in order to report InvocationTargetException
    if (THREAD->is_Java_thread()) {
      JvmtiExport::clear_detected_exception((JavaThread*)THREAD);
    }

    JavaCallArguments args(Handle(THREAD, target_exception));
    THROW_ARG_0(vmSymbols::java_lang_reflect_InvocationTargetException(),
                vmSymbols::throwable_void_signature(),
                &args);
  } else {
    if (rtype == T_BOOLEAN || rtype == T_BYTE || rtype == T_CHAR || rtype == T_SHORT) {
      narrow((jvalue*)result.get_value_addr(), rtype, CHECK_NULL);
    }
    return Reflection::box((jvalue*)result.get_value_addr(), rtype, THREAD);
  }
}

// This would be nicer if, say, java.lang.reflect.Method was a subclass
// of java.lang.reflect.Constructor

oop Reflection::invoke_method(oop method_mirror, Handle receiver, objArrayHandle args, TRAPS) {
  oop mirror             = java_lang_reflect_Method::clazz(method_mirror);
  int slot               = java_lang_reflect_Method::slot(method_mirror);
  bool override          = java_lang_reflect_Method::override(method_mirror) != 0;
  objArrayHandle ptypes(THREAD, objArrayOop(java_lang_reflect_Method::parameter_types(method_mirror)));

  oop return_type_mirror = java_lang_reflect_Method::return_type(method_mirror);
  BasicType rtype;
  if (java_lang_Class::is_primitive(return_type_mirror)) {
    rtype = basic_type_mirror_to_basic_type(return_type_mirror, CHECK_NULL);
  } else if (java_lang_Class::inline_type_mirror(return_type_mirror) == return_type_mirror) {
    rtype = T_VALUETYPE;
  } else {
    rtype = T_OBJECT;
  }

  InstanceKlass* klass = InstanceKlass::cast(java_lang_Class::as_Klass(mirror));
  Method* m = klass->method_with_idnum(slot);
  if (m == NULL) {
    THROW_MSG_0(vmSymbols::java_lang_InternalError(), "invoke");
  }
  methodHandle method(THREAD, m);

  return invoke(klass, method, receiver, override, ptypes, rtype, args, true, THREAD);
}


oop Reflection::invoke_constructor(oop constructor_mirror, objArrayHandle args, TRAPS) {
  oop mirror             = java_lang_reflect_Constructor::clazz(constructor_mirror);
  int slot               = java_lang_reflect_Constructor::slot(constructor_mirror);
  bool override          = java_lang_reflect_Constructor::override(constructor_mirror) != 0;
  objArrayHandle ptypes(THREAD, objArrayOop(java_lang_reflect_Constructor::parameter_types(constructor_mirror)));

  InstanceKlass* klass = InstanceKlass::cast(java_lang_Class::as_Klass(mirror));
  Method* m = klass->method_with_idnum(slot);
  if (m == NULL) {
    THROW_MSG_0(vmSymbols::java_lang_InternalError(), "invoke");
  }
  methodHandle method(THREAD, m);
  assert(method->name() == vmSymbols::object_initializer_name(), "invalid constructor");

  // Make sure klass gets initialize
  klass->initialize(CHECK_NULL);

  // Create new instance (the receiver)
  klass->check_valid_for_instantiation(false, CHECK_NULL);

  // Special case for factory methods
  if (!method->signature()->is_void_method_signature()) {
    assert(klass->is_value(), "inline classes must use factory methods");
    Handle no_receiver; // null instead of receiver
    return invoke(klass, method, no_receiver, override, ptypes, T_VALUETYPE, args, false, CHECK_NULL);
  }

  // main branch of code creates a non-inline object:
  assert(!klass->is_value(), "classic constructors are only for non-inline classes");
  Handle receiver = klass->allocate_instance_handle(CHECK_NULL);

  // Ignore result from call and return receiver
  invoke(klass, method, receiver, override, ptypes, T_VOID, args, false, CHECK_NULL);
  return receiver();
}<|MERGE_RESOLUTION|>--- conflicted
+++ resolved
@@ -94,11 +94,7 @@
   if (type == T_VOID) {
     return NULL;
   }
-<<<<<<< HEAD
-  if (type == T_OBJECT || type == T_ARRAY || type == T_VALUETYPE) {
-=======
   if (is_reference_type(type)) {
->>>>>>> 72c2079f
     // regular objects are not boxed
     return (oop) value->l;
   }
@@ -777,13 +773,8 @@
                                      SignatureStream* ss,
                                      TRAPS) {
 
-<<<<<<< HEAD
   BasicType bt = ss->type();
-  if (T_OBJECT == bt || T_ARRAY == bt || T_VALUETYPE == bt) {
-=======
-
   if (is_reference_type(ss->type())) {
->>>>>>> 72c2079f
     Symbol* name = ss->as_symbol();
     oop loader = method->method_holder()->class_loader();
     oop protection_domain = method->method_holder()->protection_domain();
