--- conflicted
+++ resolved
@@ -58,16 +58,10 @@
     case JVM_SIGNATURE_BOOLEAN:
       // If it is an array, the type is the last character
       return (i + 1 == len);
-<<<<<<< HEAD
-    case 'Q': // fall through
-    case 'L':
+    case JVM_SIGNATURE_VALUETYPE: // fall through
+    case JVM_SIGNATURE_CLASS:
       // If it is a class name, the last character must be a ';'
-      return sig->char_at(len - 1) == ';';
-=======
-    case JVM_SIGNATURE_CLASS:
-      // If it is an object, the last character must be a ';'
       return sig->char_at(len - 1) == JVM_SIGNATURE_ENDCLASS;
->>>>>>> d8240afe
   }
 
   return false;
