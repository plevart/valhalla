--- conflicted
+++ resolved
@@ -2505,7 +2505,6 @@
   experimental(bool, UseFastUnorderedTimeStamps, false,                     \
           "Use platform unstable time where supported for timestamps only") \
                                                                             \
-<<<<<<< HEAD
   product(bool, EnableValhalla, true,                                       \
           "Enable experimental Valhalla features")                          \
                                                                             \
@@ -2530,19 +2529,12 @@
                                                                             \
   product(bool, UseNewLayout, true,                                         \
                 "(Deprecated) Use new algorithm to compute field layouts")  \
-=======
-  product(bool, UseNewFieldLayout, true,                                    \
-               "(Deprecated) Use new algorithm to compute field layouts")   \
->>>>>>> aa4ef80f
                                                                             \
   product(bool, UseEmptySlotsInSupers, true,                                \
                 "Allow allocating fields in empty slots of super-classes")  \
                                                                             \
 
-<<<<<<< HEAD
 
-=======
->>>>>>> aa4ef80f
 
 // Interface macros
 #define DECLARE_PRODUCT_FLAG(type, name, value, doc)      extern "C" type name;
