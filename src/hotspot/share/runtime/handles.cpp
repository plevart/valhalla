/*
 * Copyright (c) 1997, 2017, Oracle and/or its affiliates. All rights reserved.
 * DO NOT ALTER OR REMOVE COPYRIGHT NOTICES OR THIS FILE HEADER.
 *
 * This code is free software; you can redistribute it and/or modify it
 * under the terms of the GNU General Public License version 2 only, as
 * published by the Free Software Foundation.
 *
 * This code is distributed in the hope that it will be useful, but WITHOUT
 * ANY WARRANTY; without even the implied warranty of MERCHANTABILITY or
 * FITNESS FOR A PARTICULAR PURPOSE.  See the GNU General Public License
 * version 2 for more details (a copy is included in the LICENSE file that
 * accompanied this code).
 *
 * You should have received a copy of the GNU General Public License version
 * 2 along with this work; if not, write to the Free Software Foundation,
 * Inc., 51 Franklin St, Fifth Floor, Boston, MA 02110-1301 USA.
 *
 * Please contact Oracle, 500 Oracle Parkway, Redwood Shores, CA 94065 USA
 * or visit www.oracle.com if you need additional information or have any
 * questions.
 *
 */

#include "precompiled.hpp"
#include "memory/allocation.inline.hpp"
#include "oops/constantPool.hpp"
#include "oops/oop.inline.hpp"
#include "oops/valueKlass.hpp"
#include "runtime/atomic.hpp"
#include "runtime/handles.inline.hpp"
#include "runtime/thread.inline.hpp"

#ifdef ASSERT
oop* HandleArea::allocate_handle(oop obj) {
  assert(_handle_mark_nesting > 1, "memory leak: allocating handle outside HandleMark");
  assert(_no_handle_mark_nesting == 0, "allocating handle inside NoHandleMark");
  assert(oopDesc::is_oop(obj), "not an oop: " INTPTR_FORMAT, p2i(obj));
  return real_allocate_handle(obj);
}
#endif

// Copy constructors and destructors for metadata handles
// These do too much to inline.
#define DEF_METADATA_HANDLE_FN_NOINLINE(name, type) \
name##Handle::name##Handle(const name##Handle &h) {                    \
  _value = h._value;                                                   \
  if (_value != NULL) {                                                \
    assert(_value->is_valid(), "obj is valid");                        \
    if (h._thread != NULL) {                                           \
      assert(h._thread == Thread::current(), "thread must be current");\
      _thread = h._thread;                                             \
    } else {                                                           \
      _thread = Thread::current();                                     \
    }                                                                  \
    assert (_thread->is_in_stack((address)this), "not on stack?");     \
    _thread->metadata_handles()->push((Metadata*)_value);              \
  } else {                                                             \
    _thread = NULL;                                                    \
  }                                                                    \
}                                                                      \
name##Handle& name##Handle::operator=(const name##Handle &s) {         \
  remove();                                                            \
  _value = s._value;                                                   \
  if (_value != NULL) {                                                \
    assert(_value->is_valid(), "obj is valid");                        \
    if (s._thread != NULL) {                                           \
      assert(s._thread == Thread::current(), "thread must be current");\
      _thread = s._thread;                                             \
    } else {                                                           \
      _thread = Thread::current();                                     \
    }                                                                  \
    assert (_thread->is_in_stack((address)this), "not on stack?");     \
    _thread->metadata_handles()->push((Metadata*)_value);              \
  } else {                                                             \
    _thread = NULL;                                                    \
  }                                                                    \
  return *this;                                                        \
}                                                                      \
inline void name##Handle::remove() {                                   \
  if (_value != NULL) {                                                \
    int i = _thread->metadata_handles()->find_from_end((Metadata*)_value); \
    assert(i!=-1, "not in metadata_handles list");                     \
    _thread->metadata_handles()->remove_at(i);                         \
  }                                                                    \
}                                                                      \
name##Handle::~name##Handle () { remove(); }                           \

DEF_METADATA_HANDLE_FN_NOINLINE(method, Method)
DEF_METADATA_HANDLE_FN_NOINLINE(constantPool, ConstantPool)


static uintx chunk_oops_do(OopClosure* f, Chunk* chunk, char* chunk_top) {
  oop* bottom = (oop*) chunk->bottom();
  oop* top    = (oop*) chunk_top;
  uintx handles_visited = top - bottom;
  BufferedValuesDealiaser* dealiaser = NULL;
  assert(top >= bottom && top <= (oop*) chunk->top(), "just checking");
  // during GC phase 3, a handle may be a forward pointer that
  // is not yet valid, so loosen the assertion
  while (bottom < top) {
    // This test can be moved up but for now check every oop.

<<<<<<< HEAD
    assert(oopDesc::is_oop(*bottom), "handle should point to oop");
    if (Universe::heap()->is_in_reserved_or_null(*bottom)) {
      f->do_oop(bottom);
    } else {
      if (VTBuffer::is_in_vt_buffer(*bottom)) {
        if(dealiaser == NULL) {
          dealiaser = Thread::current()->buffered_values_dealiaser();
        }
        dealiaser->oops_do(f, *bottom);
      }
    }
    bottom++;
=======
    assert(oopDesc::is_oop(*bottom, true), "handle should point to oop");

    f->do_oop(bottom++);
>>>>>>> 5d1a0bf4
  }
  return handles_visited;
}

// Used for debugging handle allocation.
NOT_PRODUCT(jint _nof_handlemarks  = 0;)

void HandleArea::oops_do(OopClosure* f) {
  uintx handles_visited = 0;
  // First handle the current chunk. It is filled to the high water mark.
  handles_visited += chunk_oops_do(f, _chunk, _hwm);
  // Then handle all previous chunks. They are completely filled.
  Chunk* k = _first;
  while(k != _chunk) {
    handles_visited += chunk_oops_do(f, k, k->top());
    k = k->next();
  }

  if (_prev != NULL) _prev->oops_do(f);
}

void HandleMark::initialize(Thread* thread) {
  _thread = thread;
  // Save area
  _area  = thread->handle_area();
  // Save current top
  _chunk = _area->_chunk;
  _hwm   = _area->_hwm;
  _max   = _area->_max;
  _size_in_bytes = _area->_size_in_bytes;
  debug_only(_area->_handle_mark_nesting++);
  assert(_area->_handle_mark_nesting > 0, "must stack allocate HandleMarks");
  debug_only(Atomic::inc(&_nof_handlemarks);)

  // Link this in the thread
  set_previous_handle_mark(thread->last_handle_mark());
  thread->set_last_handle_mark(this);
}


HandleMark::~HandleMark() {
  HandleArea* area = _area;   // help compilers with poor alias analysis
  assert(area == _thread->handle_area(), "sanity check");
  assert(area->_handle_mark_nesting > 0, "must stack allocate HandleMarks" );
  debug_only(area->_handle_mark_nesting--);

  // Delete later chunks
  if( _chunk->next() ) {
    // reset arena size before delete chunks. Otherwise, the total
    // arena size could exceed total chunk size
    assert(area->size_in_bytes() > size_in_bytes(), "Sanity check");
    area->set_size_in_bytes(size_in_bytes());
    _chunk->next_chop();
  } else {
    assert(area->size_in_bytes() == size_in_bytes(), "Sanity check");
  }
  // Roll back arena to saved top markers
  area->_chunk = _chunk;
  area->_hwm = _hwm;
  area->_max = _max;
#ifdef ASSERT
  // clear out first chunk (to detect allocation bugs)
  if (ZapVMHandleArea) {
    memset(_hwm, badHandleValue, _max - _hwm);
  }
  Atomic::dec(&_nof_handlemarks);
#endif

  // Unlink this from the thread
  _thread->set_last_handle_mark(previous_handle_mark());
}

void* HandleMark::operator new(size_t size) throw() {
  return AllocateHeap(size, mtThread);
}

void* HandleMark::operator new [] (size_t size) throw() {
  return AllocateHeap(size, mtThread);
}

void HandleMark::operator delete(void* p) {
  FreeHeap(p);
}

void HandleMark::operator delete[](void* p) {
  FreeHeap(p);
}

#ifdef ASSERT

NoHandleMark::NoHandleMark() {
  HandleArea* area = Thread::current()->handle_area();
  area->_no_handle_mark_nesting++;
  assert(area->_no_handle_mark_nesting > 0, "must stack allocate NoHandleMark" );
}


NoHandleMark::~NoHandleMark() {
  HandleArea* area = Thread::current()->handle_area();
  assert(area->_no_handle_mark_nesting > 0, "must stack allocate NoHandleMark" );
  area->_no_handle_mark_nesting--;
}


ResetNoHandleMark::ResetNoHandleMark() {
  HandleArea* area = Thread::current()->handle_area();
  _no_handle_mark_nesting = area->_no_handle_mark_nesting;
  area->_no_handle_mark_nesting = 0;
}


ResetNoHandleMark::~ResetNoHandleMark() {
  HandleArea* area = Thread::current()->handle_area();
  area->_no_handle_mark_nesting = _no_handle_mark_nesting;
}

#endif<|MERGE_RESOLUTION|>--- conflicted
+++ resolved
@@ -101,8 +101,7 @@
   while (bottom < top) {
     // This test can be moved up but for now check every oop.
 
-<<<<<<< HEAD
-    assert(oopDesc::is_oop(*bottom), "handle should point to oop");
+    assert(oopDesc::is_oop(*bottom, true), "handle should point to oop");
     if (Universe::heap()->is_in_reserved_or_null(*bottom)) {
       f->do_oop(bottom);
     } else {
@@ -114,11 +113,6 @@
       }
     }
     bottom++;
-=======
-    assert(oopDesc::is_oop(*bottom, true), "handle should point to oop");
-
-    f->do_oop(bottom++);
->>>>>>> 5d1a0bf4
   }
   return handles_visited;
 }
