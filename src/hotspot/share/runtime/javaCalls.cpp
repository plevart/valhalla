/*
 * Copyright (c) 1997, 2019, Oracle and/or its affiliates. All rights reserved.
 * DO NOT ALTER OR REMOVE COPYRIGHT NOTICES OR THIS FILE HEADER.
 *
 * This code is free software; you can redistribute it and/or modify it
 * under the terms of the GNU General Public License version 2 only, as
 * published by the Free Software Foundation.
 *
 * This code is distributed in the hope that it will be useful, but WITHOUT
 * ANY WARRANTY; without even the implied warranty of MERCHANTABILITY or
 * FITNESS FOR A PARTICULAR PURPOSE.  See the GNU General Public License
 * version 2 for more details (a copy is included in the LICENSE file that
 * accompanied this code).
 *
 * You should have received a copy of the GNU General Public License version
 * 2 along with this work; if not, write to the Free Software Foundation,
 * Inc., 51 Franklin St, Fifth Floor, Boston, MA 02110-1301 USA.
 *
 * Please contact Oracle, 500 Oracle Parkway, Redwood Shores, CA 94065 USA
 * or visit www.oracle.com if you need additional information or have any
 * questions.
 *
 */

#include "precompiled.hpp"
#include "classfile/systemDictionary.hpp"
#include "classfile/vmSymbols.hpp"
#include "code/nmethod.hpp"
#include "compiler/compileBroker.hpp"
#include "interpreter/interpreter.hpp"
#include "interpreter/linkResolver.hpp"
#include "memory/universe.hpp"
#include "oops/method.inline.hpp"
#include "oops/oop.inline.hpp"
#include "oops/valueKlass.hpp"
#include "prims/jniCheck.hpp"
#include "runtime/compilationPolicy.hpp"
#include "runtime/handles.inline.hpp"
#include "runtime/interfaceSupport.inline.hpp"
#include "runtime/javaCalls.hpp"
#include "runtime/jniHandles.inline.hpp"
#include "runtime/mutexLocker.hpp"
#include "runtime/os.inline.hpp"
#include "runtime/sharedRuntime.hpp"
#include "runtime/signature.hpp"
#include "runtime/stubRoutines.hpp"
#include "runtime/thread.inline.hpp"

// -----------------------------------------------------
// Implementation of JavaCallWrapper

JavaCallWrapper::JavaCallWrapper(const methodHandle& callee_method, Handle receiver, JavaValue* result, TRAPS) {
  JavaThread* thread = (JavaThread *)THREAD;
  bool clear_pending_exception = true;

  guarantee(thread->is_Java_thread(), "crucial check - the VM thread cannot and must not escape to Java code");
  assert(!thread->owns_locks(), "must release all locks when leaving VM");
  guarantee(thread->can_call_java(), "cannot make java calls from the native compiler");
  _result   = result;

  // Allocate handle block for Java code. This must be done before we change thread_state to _thread_in_Java_or_stub,
  // since it can potentially block.
  JNIHandleBlock* new_handles = JNIHandleBlock::allocate_block(thread);

  // After this, we are official in JavaCode. This needs to be done before we change any of the thread local
  // info, since we cannot find oops before the new information is set up completely.
  ThreadStateTransition::transition(thread, _thread_in_vm, _thread_in_Java);

  // Make sure that we handle asynchronous stops and suspends _before_ we clear all thread state
  // in JavaCallWrapper::JavaCallWrapper(). This way, we can decide if we need to do any pd actions
  // to prepare for stop/suspend (flush register windows on sparcs, cache sp, or other state).
  if (thread->has_special_runtime_exit_condition()) {
    thread->handle_special_runtime_exit_condition();
    if (HAS_PENDING_EXCEPTION) {
      clear_pending_exception = false;
    }
  }


  // Make sure to set the oop's after the thread transition - since we can block there. No one is GC'ing
  // the JavaCallWrapper before the entry frame is on the stack.
  _callee_method = callee_method();
  _receiver = receiver();

#ifdef CHECK_UNHANDLED_OOPS
  THREAD->allow_unhandled_oop(&_receiver);
#endif // CHECK_UNHANDLED_OOPS

  _thread       = (JavaThread *)thread;
  _handles      = _thread->active_handles();    // save previous handle block & Java frame linkage

  // For the profiler, the last_Java_frame information in thread must always be in
  // legal state. We have no last Java frame if last_Java_sp == NULL so
  // the valid transition is to clear _last_Java_sp and then reset the rest of
  // the (platform specific) state.

  _anchor.copy(_thread->frame_anchor());
  _thread->frame_anchor()->clear();

  debug_only(_thread->inc_java_call_counter());
  _thread->set_active_handles(new_handles);     // install new handle block and reset Java frame linkage

  assert (_thread->thread_state() != _thread_in_native, "cannot set native pc to NULL");

  // clear any pending exception in thread (native calls start with no exception pending)
  if(clear_pending_exception) {
    _thread->clear_pending_exception();
  }

  if (_anchor.last_Java_sp() == NULL) {
    _thread->record_base_of_stack_pointer();
  }
}


JavaCallWrapper::~JavaCallWrapper() {
  assert(_thread == JavaThread::current(), "must still be the same thread");

  // restore previous handle block & Java frame linkage
  JNIHandleBlock *_old_handles = _thread->active_handles();
  _thread->set_active_handles(_handles);

  _thread->frame_anchor()->zap();

  debug_only(_thread->dec_java_call_counter());

  if (_anchor.last_Java_sp() == NULL) {
    _thread->set_base_of_stack_pointer(NULL);
  }


  // Old thread-local info. has been restored. We are not back in the VM.
  ThreadStateTransition::transition_from_java(_thread, _thread_in_vm);

  // State has been restored now make the anchor frame visible for the profiler.
  // Do this after the transition because this allows us to put an assert
  // the Java->vm transition which checks to see that stack is not walkable
  // on sparc/ia64 which will catch violations of the reseting of last_Java_frame
  // invariants (i.e. _flags always cleared on return to Java)

  _thread->frame_anchor()->copy(&_anchor);

  // Release handles after we are marked as being inside the VM again, since this
  // operation might block
  JNIHandleBlock::release_block(_old_handles, _thread);
}


void JavaCallWrapper::oops_do(OopClosure* f) {
  f->do_oop((oop*)&_receiver);
  handles()->oops_do(f);
}


// Helper methods
static BasicType runtime_type_from(JavaValue* result) {
  switch (result->get_type()) {
    case T_BOOLEAN  : // fall through
    case T_CHAR     : // fall through
    case T_SHORT    : // fall through
    case T_INT      : // fall through
#ifndef _LP64
    case T_OBJECT   : // fall through
    case T_ARRAY    : // fall through
    case T_VALUETYPE: // fall through
#endif
    case T_BYTE     : // fall through
    case T_VOID     : return T_INT;
    case T_LONG     : return T_LONG;
    case T_FLOAT    : return T_FLOAT;
    case T_DOUBLE   : return T_DOUBLE;
#ifdef _LP64
    case T_ARRAY    : // fall through
    case T_OBJECT   : return T_OBJECT;
    case T_VALUETYPE: return T_VALUETYPE;
#endif
    default:
      ShouldNotReachHere();
      return T_ILLEGAL;
  }
}

// ============ Virtual calls ============

void JavaCalls::call_virtual(JavaValue* result, Klass* spec_klass, Symbol* name, Symbol* signature, JavaCallArguments* args, TRAPS) {
  CallInfo callinfo;
  Handle receiver = args->receiver();
  Klass* recvrKlass = receiver.is_null() ? (Klass*)NULL : receiver->klass();
  LinkInfo link_info(spec_klass, name, signature);
  LinkResolver::resolve_virtual_call(
          callinfo, receiver, recvrKlass, link_info, true, CHECK);
  methodHandle method = callinfo.selected_method();
  assert(method.not_null(), "should have thrown exception");

  // Invoke the method
  JavaCalls::call(result, method, args, CHECK);
}


void JavaCalls::call_virtual(JavaValue* result, Handle receiver, Klass* spec_klass, Symbol* name, Symbol* signature, TRAPS) {
  JavaCallArguments args(receiver);
  call_virtual(result, spec_klass, name, signature, &args, CHECK);
}


void JavaCalls::call_virtual(JavaValue* result, Handle receiver, Klass* spec_klass, Symbol* name, Symbol* signature, Handle arg1, TRAPS) {
  JavaCallArguments args(receiver);
  args.push_oop(arg1);
  call_virtual(result, spec_klass, name, signature, &args, CHECK);
}



void JavaCalls::call_virtual(JavaValue* result, Handle receiver, Klass* spec_klass, Symbol* name, Symbol* signature, Handle arg1, Handle arg2, TRAPS) {
  JavaCallArguments args(receiver);
  args.push_oop(arg1);
  args.push_oop(arg2);
  call_virtual(result, spec_klass, name, signature, &args, CHECK);
}


// ============ Special calls ============

void JavaCalls::call_special(JavaValue* result, Klass* klass, Symbol* name, Symbol* signature, JavaCallArguments* args, TRAPS) {
  CallInfo callinfo;
  LinkInfo link_info(klass, name, signature);
  LinkResolver::resolve_special_call(callinfo, args->receiver(), link_info, CHECK);
  methodHandle method = callinfo.selected_method();
  assert(method.not_null(), "should have thrown exception");

  // Invoke the method
  JavaCalls::call(result, method, args, CHECK);
}


void JavaCalls::call_special(JavaValue* result, Handle receiver, Klass* klass, Symbol* name, Symbol* signature, TRAPS) {
  JavaCallArguments args(receiver);
  call_special(result, klass, name, signature, &args, CHECK);
}


void JavaCalls::call_special(JavaValue* result, Handle receiver, Klass* klass, Symbol* name, Symbol* signature, Handle arg1, TRAPS) {
  JavaCallArguments args(receiver);
  args.push_oop(arg1);
  call_special(result, klass, name, signature, &args, CHECK);
}


void JavaCalls::call_special(JavaValue* result, Handle receiver, Klass* klass, Symbol* name, Symbol* signature, Handle arg1, Handle arg2, TRAPS) {
  JavaCallArguments args(receiver);
  args.push_oop(arg1);
  args.push_oop(arg2);
  call_special(result, klass, name, signature, &args, CHECK);
}


// ============ Static calls ============

void JavaCalls::call_static(JavaValue* result, Klass* klass, Symbol* name, Symbol* signature, JavaCallArguments* args, TRAPS) {
  CallInfo callinfo;
  LinkInfo link_info(klass, name, signature);
  LinkResolver::resolve_static_call(callinfo, link_info, true, CHECK);
  methodHandle method = callinfo.selected_method();
  assert(method.not_null(), "should have thrown exception");

  // Invoke the method
  JavaCalls::call(result, method, args, CHECK);
}


void JavaCalls::call_static(JavaValue* result, Klass* klass, Symbol* name, Symbol* signature, TRAPS) {
  JavaCallArguments args;
  call_static(result, klass, name, signature, &args, CHECK);
}


void JavaCalls::call_static(JavaValue* result, Klass* klass, Symbol* name, Symbol* signature, Handle arg1, TRAPS) {
  JavaCallArguments args(arg1);
  call_static(result, klass, name, signature, &args, CHECK);
}


void JavaCalls::call_static(JavaValue* result, Klass* klass, Symbol* name, Symbol* signature, Handle arg1, Handle arg2, TRAPS) {
  JavaCallArguments args;
  args.push_oop(arg1);
  args.push_oop(arg2);
  call_static(result, klass, name, signature, &args, CHECK);
}


void JavaCalls::call_static(JavaValue* result, Klass* klass, Symbol* name, Symbol* signature, Handle arg1, Handle arg2, Handle arg3, TRAPS) {
  JavaCallArguments args;
  args.push_oop(arg1);
  args.push_oop(arg2);
  args.push_oop(arg3);
  call_static(result, klass, name, signature, &args, CHECK);
}

// ============ allocate and initialize new object instance ============

Handle JavaCalls::construct_new_instance(InstanceKlass* klass, Symbol* constructor_signature, JavaCallArguments* args, TRAPS) {
  klass->initialize(CHECK_NH); // Quick no-op if already initialized.

  // Special case for factory methods
  if (!constructor_signature->is_void_method_signature()) {
    assert(klass->is_value(), "inline classes must use factory methods");
    JavaValue factory_result(T_OBJECT);
    JavaCalls::call_static(&factory_result, klass,
                           vmSymbols::object_initializer_name(),
                           constructor_signature, args, CHECK_NH);
    return Handle(THREAD, (oop)factory_result.get_jobject());
  }

  // main branch of code creates a non-inline object:
  assert(!klass->is_value(), "classic constructors are only for non-inline classes");
  Handle obj = klass->allocate_instance_handle(CHECK_NH);
  JavaValue void_result(T_VOID);
  args->set_receiver(obj); // inserts <obj> as the first argument.
  JavaCalls::call_special(&void_result, klass,
                          vmSymbols::object_initializer_name(),
                          constructor_signature, args, CHECK_NH);
  // Already returned a Null Handle if any exception is pending.
  return obj;
}

Handle JavaCalls::construct_new_instance(InstanceKlass* klass, Symbol* constructor_signature, TRAPS) {
  JavaCallArguments args;
  return JavaCalls::construct_new_instance(klass, constructor_signature, &args, THREAD);
}

Handle JavaCalls::construct_new_instance(InstanceKlass* klass, Symbol* constructor_signature, Handle arg1, TRAPS) {
  JavaCallArguments args;
  args.push_oop(arg1);
  return JavaCalls::construct_new_instance(klass, constructor_signature, &args, THREAD);
}

Handle JavaCalls::construct_new_instance(InstanceKlass* klass, Symbol* constructor_signature, Handle arg1, Handle arg2, TRAPS) {
  JavaCallArguments args;
  args.push_oop(arg1);
  args.push_oop(arg2);
  return JavaCalls::construct_new_instance(klass, constructor_signature, &args, THREAD);
}

// -------------------------------------------------
// Implementation of JavaCalls (low level)


void JavaCalls::call(JavaValue* result, const methodHandle& method, JavaCallArguments* args, TRAPS) {
  // Check if we need to wrap a potential OS exception handler around thread
  // This is used for e.g. Win32 structured exception handlers
  assert(THREAD->is_Java_thread(), "only JavaThreads can make JavaCalls");
  // Need to wrap each and every time, since there might be native code down the
  // stack that has installed its own exception handlers
  os::os_exception_wrapper(call_helper, result, method, args, THREAD);
}

void JavaCalls::call_helper(JavaValue* result, const methodHandle& method, JavaCallArguments* args, TRAPS) {

  JavaThread* thread = (JavaThread*)THREAD;
  assert(thread->is_Java_thread(), "must be called by a java thread");
  assert(method.not_null(), "must have a method to call");
  assert(!SafepointSynchronize::is_at_safepoint(), "call to Java code during VM operation");
  assert(!thread->handle_area()->no_handle_mark_active(), "cannot call out to Java here");

#if INCLUDE_JVMCI
  // Gets the nmethod (if any) that should be called instead of normal target
  nmethod* alternative_target = args->alternative_target();
  if (alternative_target == NULL) {
#endif
// Verify the arguments

  if (CheckJNICalls)  {
    args->verify(method, result->get_type());
  }
  else debug_only(args->verify(method, result->get_type()));
#if INCLUDE_JVMCI
  }
#else

  // Ignore call if method is empty
  if (method->is_empty_method()) {
    assert(result->get_type() == T_VOID, "an empty method must return a void value");
    return;
  }
#endif

#ifdef ASSERT
  { InstanceKlass* holder = method->method_holder();
    // A klass might not be initialized since JavaCall's might be used during the executing of
    // the <clinit>. For example, a Thread.start might start executing on an object that is
    // not fully initialized! (bad Java programming style)
    assert(holder->is_linked(), "rewriting must have taken place");
  }
#endif

  CompilationPolicy::compile_if_required(method, CHECK);

  // Since the call stub sets up like the interpreter we call the from_interpreted_entry
  // so we can go compiled via a i2c. Otherwise initial entry method will always
  // run interpreted.
  address entry_point = method->from_interpreted_entry();
  if (JvmtiExport::can_post_interpreter_events() && thread->is_interp_only_mode()) {
    entry_point = method->interpreter_entry();
  }

  // Figure out if the result value is an oop or not (Note: This is a different value
  // than result_type. result_type will be T_INT of oops. (it is about size)
  BasicType result_type = runtime_type_from(result);
  bool oop_result_flag = (result->get_type() == T_OBJECT || result->get_type() == T_ARRAY
                          || result->get_type() == T_VALUETYPE);

  // Find receiver
  Handle receiver = (!method->is_static()) ? args->receiver() : Handle();

  // When we reenter Java, we need to reenable the reserved/yellow zone which
  // might already be disabled when we are in VM.
  if (!thread->stack_guards_enabled()) {
    thread->reguard_stack();
  }

  // Check that there are shadow pages available before changing thread state
  // to Java. Calculate current_stack_pointer here to make sure
  // stack_shadow_pages_available() and bang_stack_shadow_pages() use the same sp.
  address sp = os::current_stack_pointer();
  if (!os::stack_shadow_pages_available(THREAD, method, sp)) {
    // Throw stack overflow exception with preinitialized exception.
    Exceptions::throw_stack_overflow_exception(THREAD, __FILE__, __LINE__, method);
    return;
  } else {
    // Touch pages checked if the OS needs them to be touched to be mapped.
    os::map_stack_shadow_pages(sp);
  }

#if INCLUDE_JVMCI
  if (alternative_target != NULL) {
    if (alternative_target->is_alive() && !alternative_target->is_unloading()) {
      thread->set_jvmci_alternate_call_target(alternative_target->verified_entry_point());
      entry_point = method->adapter()->get_i2c_entry();
    } else {
      THROW(vmSymbols::jdk_vm_ci_code_InvalidInstalledCodeException());
    }
  }
#endif

  Handle vt;
  if (ValueTypeReturnedAsFields && result->get_type() == T_VALUETYPE) {
    // Pre allocate buffered value in case the result is returned
    // flattened by compiled code
    ValueKlass* vk = method->returned_value_type(thread);
    vt = vk->allocate_instance_handle(CHECK);
  }

  // do call
  { JavaCallWrapper link(method, receiver, result, CHECK);
    { HandleMark hm(thread);  // HandleMark used by HandleMarkCleaner

<<<<<<< HEAD
    if (vt() != NULL) {
      result->set_jobject((jobject)vt());
    }

    StubRoutines::call_stub()(
=======
      // NOTE: if we move the computation of the result_val_address inside
      // the call to call_stub, the optimizer produces wrong code.
      intptr_t* result_val_address = (intptr_t*)(result->get_value_addr());
      intptr_t* parameter_address = args->parameters();

      StubRoutines::call_stub()(
>>>>>>> ea0fbbca
        (address)&link,
        // (intptr_t*)&(result->_value), // see NOTE above (compiler problem)
        result_val_address,          // see NOTE above (compiler problem)
        result_type,
        method(),
        entry_point,
        parameter_address,
        args->size_of_parameters(),
        CHECK
      );

      result = link.result();  // circumvent MS C++ 5.0 compiler bug (result is clobbered across call)
      // Preserve oop return value across possible gc points
      if (oop_result_flag) {
        thread->set_vm_result((oop) result->get_jobject());
      }
    }
  } // Exit JavaCallWrapper (can block - potential return oop must be preserved)

  // Check if a thread stop or suspend should be executed
  // The following assert was not realistic.  Thread.stop can set that bit at any moment.
  //assert(!thread->has_special_runtime_exit_condition(), "no async. exceptions should be installed");

  // Restore possible oop return
  if (oop_result_flag) {
    result->set_jobject((jobject)thread->vm_result());
    thread->set_vm_result(NULL);
  }
}


//--------------------------------------------------------------------------------------
// Implementation of JavaCallArguments

inline bool is_value_state_indirect_oop(uint state) {
  assert(state != JavaCallArguments::value_state_oop,
         "Checking for handles after removal");
  assert(state < JavaCallArguments::value_state_limit,
         "Invalid value state %u", state);
  return state != JavaCallArguments::value_state_primitive;
}

inline oop resolve_indirect_oop(intptr_t value, uint state) {
  switch (state) {
  case JavaCallArguments::value_state_handle:
  {
    oop* ptr = reinterpret_cast<oop*>(value);
    return Handle::raw_resolve(ptr);
  }

  case JavaCallArguments::value_state_jobject:
  {
    jobject obj = reinterpret_cast<jobject>(value);
    return JNIHandles::resolve(obj);
  }

  default:
    ShouldNotReachHere();
    return NULL;
  }
}

intptr_t* JavaCallArguments::parameters() {
  // First convert all handles to oops
  for(int i = 0; i < _size; i++) {
    uint state = _value_state[i];
    assert(state != value_state_oop, "Multiple handle conversions");
    if (is_value_state_indirect_oop(state)) {
      oop obj = resolve_indirect_oop(_value[i], state);
      _value[i] = cast_from_oop<intptr_t>(obj);
      _value_state[i] = value_state_oop;
    }
  }
  // Return argument vector
  return _value;
}


class SignatureChekker : public SignatureIterator {
 private:
   int _pos;
   BasicType _return_type;
   u_char* _value_state;
   intptr_t* _value;

 public:
  bool _is_return;

  SignatureChekker(Symbol* signature,
                   BasicType return_type,
                   bool is_static,
                   u_char* value_state,
                   intptr_t* value) :
    SignatureIterator(signature),
    _pos(0),
    _return_type(return_type),
    _value_state(value_state),
    _value(value),
    _is_return(false)
  {
    if (!is_static) {
      check_value(true); // Receiver must be an oop
    }
  }

  void check_value(bool type) {
    uint state = _value_state[_pos++];
    if (type) {
      guarantee(is_value_state_indirect_oop(state),
                "signature does not match pushed arguments: %u at %d",
                state, _pos - 1);
    } else {
      guarantee(state == JavaCallArguments::value_state_primitive,
                "signature does not match pushed arguments: %u at %d",
                state, _pos - 1);
    }
  }

  void check_doing_return(bool state) { _is_return = state; }

  void check_return_type(BasicType t) {
    guarantee(_is_return && t == _return_type, "return type does not match");
  }

  void check_int(BasicType t) {
    if (_is_return) {
      check_return_type(t);
      return;
    }
    check_value(false);
  }

  void check_double(BasicType t) { check_long(t); }

  void check_long(BasicType t) {
    if (_is_return) {
      check_return_type(t);
      return;
    }

    check_value(false);
    check_value(false);
  }

  void check_obj(BasicType t) {
    if (_is_return) {
      check_return_type(t);
      return;
    }

    intptr_t v = _value[_pos];
    if (v != 0) {
      // v is a "handle" referring to an oop, cast to integral type.
      // There shouldn't be any handles in very low memory.
      guarantee((size_t)v >= (size_t)os::vm_page_size(),
                "Bad JNI oop argument %d: " PTR_FORMAT, _pos, v);
      // Verify the pointee.
      oop vv = resolve_indirect_oop(v, _value_state[_pos]);
      guarantee(oopDesc::is_oop_or_null(vv, true),
                "Bad JNI oop argument %d: " PTR_FORMAT " -> " PTR_FORMAT,
                _pos, v, p2i(vv));
    }

    check_value(true);          // Verify value state.
  }

  void do_bool()                       { check_int(T_BOOLEAN);       }
  void do_char()                       { check_int(T_CHAR);          }
  void do_float()                      { check_int(T_FLOAT);         }
  void do_double()                     { check_double(T_DOUBLE);     }
  void do_byte()                       { check_int(T_BYTE);          }
  void do_short()                      { check_int(T_SHORT);         }
  void do_int()                        { check_int(T_INT);           }
  void do_long()                       { check_long(T_LONG);         }
  void do_void()                       { check_return_type(T_VOID);  }
  void do_object(int begin, int end)   { check_obj(T_OBJECT);        }
  void do_valuetype(int begin, int end){ check_obj(T_VALUETYPE);     }
  void do_array(int begin, int end)    { check_obj(T_OBJECT);        }
};


void JavaCallArguments::verify(const methodHandle& method, BasicType return_type) {
  guarantee(method->size_of_parameters() == size_of_parameters(), "wrong no. of arguments pushed");

  // Treat T_OBJECT and T_ARRAY as the same
  if (return_type == T_ARRAY) return_type = T_OBJECT;

  // Check that oop information is correct
  Symbol* signature = method->signature();

  SignatureChekker sc(signature,
                      return_type,
                      method->is_static(),
                      _value_state,
                      _value);
  sc.iterate_parameters();
  sc.check_doing_return(true);
  sc.iterate_returntype();
}<|MERGE_RESOLUTION|>--- conflicted
+++ resolved
@@ -454,20 +454,15 @@
   { JavaCallWrapper link(method, receiver, result, CHECK);
     { HandleMark hm(thread);  // HandleMark used by HandleMarkCleaner
 
-<<<<<<< HEAD
-    if (vt() != NULL) {
-      result->set_jobject((jobject)vt());
-    }
-
-    StubRoutines::call_stub()(
-=======
+      if (vt() != NULL) {
+        result->set_jobject((jobject)vt());
+      }
       // NOTE: if we move the computation of the result_val_address inside
       // the call to call_stub, the optimizer produces wrong code.
       intptr_t* result_val_address = (intptr_t*)(result->get_value_addr());
       intptr_t* parameter_address = args->parameters();
 
       StubRoutines::call_stub()(
->>>>>>> ea0fbbca
         (address)&link,
         // (intptr_t*)&(result->_value), // see NOTE above (compiler problem)
         result_val_address,          // see NOTE above (compiler problem)
