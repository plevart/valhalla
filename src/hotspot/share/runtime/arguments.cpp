--- conflicted
+++ resolved
@@ -2040,7 +2040,8 @@
     }
   }
 
-<<<<<<< HEAD
+  status = status && GCArguments::check_args_consistency();
+
   if (LP64_ONLY(false &&) !FLAG_IS_DEFAULT(ValueTypePassFieldsAsArgs)) {
     FLAG_SET_CMDLINE(bool, ValueTypePassFieldsAsArgs, false);
     warning("ValueTypePassFieldsAsArgs is not supported on this platform");
@@ -2075,9 +2076,6 @@
   } else {
     FLAG_SET_CMDLINE(bool, ValueArrayFlatten, false);
   }
-=======
-  status = status && GCArguments::check_args_consistency();
->>>>>>> 391be244
 
   return status;
 }
