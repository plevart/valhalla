/*
 * Copyright (c) 2001, 2018, Oracle and/or its affiliates. All rights reserved.
 * DO NOT ALTER OR REMOVE COPYRIGHT NOTICES OR THIS FILE HEADER.
 *
 * This code is free software; you can redistribute it and/or modify it
 * under the terms of the GNU General Public License version 2 only, as
 * published by the Free Software Foundation.
 *
 * This code is distributed in the hope that it will be useful, but WITHOUT
 * ANY WARRANTY; without even the implied warranty of MERCHANTABILITY or
 * FITNESS FOR A PARTICULAR PURPOSE.  See the GNU General Public License
 * version 2 for more details (a copy is included in the LICENSE file that
 * accompanied this code).
 *
 * You should have received a copy of the GNU General Public License version
 * 2 along with this work; if not, write to the Free Software Foundation,
 * Inc., 51 Franklin St, Fifth Floor, Boston, MA 02110-1301 USA.
 *
 * Please contact Oracle, 500 Oracle Parkway, Redwood Shores, CA 94065 USA
 * or visit www.oracle.com if you need additional information or have any
 * questions.
 *
 */

#ifndef SHARE_VM_GC_SHARED_COLLECTEDHEAP_INLINE_HPP
#define SHARE_VM_GC_SHARED_COLLECTEDHEAP_INLINE_HPP

#include "gc/shared/collectedHeap.hpp"
#include "oops/oop.inline.hpp"
#include "utilities/align.hpp"
<<<<<<< HEAD
#include "utilities/copy.hpp"

// Inline allocation implementations.

void CollectedHeap::post_allocation_setup_common(Klass* klass,
                                                 HeapWord* obj_ptr) {
  post_allocation_setup_no_klass_install(klass, obj_ptr);
  oop obj = (oop)obj_ptr;
#if (INCLUDE_G1GC || INCLUDE_CMSGC)
  // Need a release store to ensure array/class length, mark word, and
  // object zeroing are visible before setting the klass non-NULL, for
  // concurrent collectors.
  obj->release_set_klass(klass);
#else
  obj->set_klass(klass);
#endif
}

void CollectedHeap::post_allocation_setup_no_klass_install(Klass* klass,
                                                           HeapWord* obj_ptr) {
  oop obj = (oop)obj_ptr;

  assert(obj != NULL, "NULL object pointer");
  obj->set_mark_raw(Klass::default_prototype_header(klass));
}

// Support for jvmti and dtrace
inline void post_allocation_notify(Klass* klass, oop obj, int size) {
  // support low memory notifications (no-op if not enabled)
  LowMemoryDetector::detect_low_memory_for_collected_pools();

  // support for JVMTI VMObjectAlloc event (no-op if not enabled)
  JvmtiExport::vm_object_alloc_event_collector(obj);

  if (DTraceAllocProbes) {
    // support for Dtrace object alloc event (no-op most of the time)
    if (klass != NULL && klass->name() != NULL) {
      SharedRuntime::dtrace_object_alloc(obj, size);
    }
  }
}

void CollectedHeap::post_allocation_setup_obj(Klass* klass,
                                              HeapWord* obj_ptr,
                                              int size) {
  post_allocation_setup_common(klass, obj_ptr);
  oop obj = (oop)obj_ptr;
  assert(Universe::is_bootstrapping() ||
         !obj->is_array(), "must not be an array");
  // notify jvmti and dtrace
  post_allocation_notify(klass, obj, size);
}

void CollectedHeap::post_allocation_setup_class(Klass* klass,
                                                HeapWord* obj_ptr,
                                                int size) {
  // Set oop_size field before setting the _klass field because a
  // non-NULL _klass field indicates that the object is parsable by
  // concurrent GC.
  oop new_cls = (oop)obj_ptr;
  assert(size > 0, "oop_size must be positive.");
  java_lang_Class::set_oop_size(new_cls, size);
  post_allocation_setup_common(klass, obj_ptr);
  assert(Universe::is_bootstrapping() ||
         !new_cls->is_array(), "must not be an array");
  // notify jvmti and dtrace
  post_allocation_notify(klass, new_cls, size);
}

void CollectedHeap::post_allocation_setup_array(Klass* klass,
                                                HeapWord* obj_ptr,
                                                int length) {
  // Set array length before setting the _klass field because a
  // non-NULL klass field indicates that the object is parsable by
  // concurrent GC.
  assert(length >= 0, "length should be non-negative");
  ((arrayOop)obj_ptr)->set_length(length);
  post_allocation_setup_common(klass, obj_ptr);
  oop new_obj = (oop)obj_ptr;
  assert(new_obj->is_array(), "must be an array");
  // notify jvmti and dtrace (must be after length is set for dtrace)
  post_allocation_notify(klass, new_obj, new_obj->size());
}

HeapWord* CollectedHeap::common_mem_allocate_noinit(Klass* klass, size_t size, TRAPS) {

  // Clear unhandled oops for memory allocation.  Memory allocation might
  // not take out a lock if from tlab, so clear here.
  CHECK_UNHANDLED_OOPS_ONLY(THREAD->clear_unhandled_oops();)

  if (HAS_PENDING_EXCEPTION) {
    NOT_PRODUCT(guarantee(false, "Should not allocate with exception pending"));
    return NULL;  // caller does a CHECK_0 too
  }

  HeapWord* result = NULL;
  if (UseTLAB) {
    result = allocate_from_tlab(klass, THREAD, size);
    if (result != NULL) {
      assert(!HAS_PENDING_EXCEPTION,
             "Unexpected exception, will result in uninitialized storage");
      return result;
    }
  }
  bool gc_overhead_limit_was_exceeded = false;
  result = Universe::heap()->mem_allocate(size,
                                          &gc_overhead_limit_was_exceeded);
  if (result != NULL) {
    NOT_PRODUCT(Universe::heap()->
      check_for_non_bad_heap_word_value(result, size));
    assert(!HAS_PENDING_EXCEPTION,
           "Unexpected exception, will result in uninitialized storage");
    THREAD->incr_allocated_bytes(size * HeapWordSize);

    AllocTracer::send_allocation_outside_tlab(klass, result, size * HeapWordSize, THREAD);

    return result;
  }


  if (!gc_overhead_limit_was_exceeded) {
    // -XX:+HeapDumpOnOutOfMemoryError and -XX:OnOutOfMemoryError support
    report_java_out_of_memory("Java heap space");

    if (JvmtiExport::should_post_resource_exhausted()) {
      JvmtiExport::post_resource_exhausted(
        JVMTI_RESOURCE_EXHAUSTED_OOM_ERROR | JVMTI_RESOURCE_EXHAUSTED_JAVA_HEAP,
        "Java heap space");
    }

    THROW_OOP_0(Universe::out_of_memory_error_java_heap());
  } else {
    // -XX:+HeapDumpOnOutOfMemoryError and -XX:OnOutOfMemoryError support
    report_java_out_of_memory("GC overhead limit exceeded");

    if (JvmtiExport::should_post_resource_exhausted()) {
      JvmtiExport::post_resource_exhausted(
        JVMTI_RESOURCE_EXHAUSTED_OOM_ERROR | JVMTI_RESOURCE_EXHAUSTED_JAVA_HEAP,
        "GC overhead limit exceeded");
    }

    THROW_OOP_0(Universe::out_of_memory_error_gc_overhead_limit());
  }
}

HeapWord* CollectedHeap::common_mem_allocate_init(Klass* klass, size_t size, TRAPS) {
  HeapWord* obj = common_mem_allocate_noinit(klass, size, CHECK_NULL);
  init_obj(obj, size);
  return obj;
}

HeapWord* CollectedHeap::allocate_from_tlab(Klass* klass, Thread* thread, size_t size) {
  assert(UseTLAB, "should use UseTLAB");

  HeapWord* obj = thread->tlab().allocate(size);
  if (obj != NULL) {
    return obj;
  }
  // Otherwise...
  return allocate_from_tlab_slow(klass, thread, size);
}

void CollectedHeap::init_obj(HeapWord* obj, size_t size) {
  assert(obj != NULL, "cannot initialize NULL object");
  const size_t hs = oopDesc::header_size();
  assert(size >= hs, "unexpected object size");
  ((oop)obj)->set_klass_gap(0);
  Copy::fill_to_aligned_words(obj + hs, size - hs);
}

oop CollectedHeap::obj_allocate(Klass* klass, int size, TRAPS) {
  debug_only(check_for_valid_allocation_state());
  assert(!Universe::heap()->is_gc_active(), "Allocation during gc not allowed");
  assert(size >= 0, "int won't convert to size_t");
  HeapWord* obj = common_mem_allocate_init(klass, size, CHECK_NULL);
  post_allocation_setup_obj(klass, obj, size);
  NOT_PRODUCT(Universe::heap()->check_for_bad_heap_word_value(obj, size));
  return (oop)obj;
}

oop CollectedHeap::class_allocate(Klass* klass, int size, TRAPS) {
  debug_only(check_for_valid_allocation_state());
  assert(!Universe::heap()->is_gc_active(), "Allocation during gc not allowed");
  assert(size >= 0, "int won't convert to size_t");
  HeapWord* obj = common_mem_allocate_init(klass, size, CHECK_NULL);
  post_allocation_setup_class(klass, obj, size); // set oop_size
  NOT_PRODUCT(Universe::heap()->check_for_bad_heap_word_value(obj, size));
  return (oop)obj;
}

oop CollectedHeap::array_allocate(Klass* klass,
                                  int size,
                                  int length,
                                  TRAPS) {
  debug_only(check_for_valid_allocation_state());
  assert(!Universe::heap()->is_gc_active(), "Allocation during gc not allowed");
  assert(size >= 0, "int won't convert to size_t");
  HeapWord* obj = common_mem_allocate_init(klass, size, CHECK_NULL);
  post_allocation_setup_array(klass, obj, length);
  NOT_PRODUCT(Universe::heap()->check_for_bad_heap_word_value(obj, size));
  return (oop)obj;
}

oop CollectedHeap::array_allocate_nozero(Klass* klass,
                                         int size,
                                         int length,
                                         TRAPS) {
  debug_only(check_for_valid_allocation_state());
  assert(!Universe::heap()->is_gc_active(), "Allocation during gc not allowed");
  assert(size >= 0, "int won't convert to size_t");
  HeapWord* obj = common_mem_allocate_noinit(klass, size, CHECK_NULL);
  ((oop)obj)->set_klass_gap(0);
  post_allocation_setup_array(klass, obj, length);
#ifndef PRODUCT
  const size_t hs = oopDesc::header_size()+1;
  Universe::heap()->check_for_non_bad_heap_word_value(obj+hs, size-hs);
#endif
  return (oop)obj;
}
=======
>>>>>>> 6ccb6093

inline HeapWord* CollectedHeap::align_allocation_or_fail(HeapWord* addr,
                                                         HeapWord* end,
                                                         unsigned short alignment_in_bytes) {
  if (alignment_in_bytes <= ObjectAlignmentInBytes) {
    return addr;
  }

  assert(is_aligned(addr, HeapWordSize),
         "Address " PTR_FORMAT " is not properly aligned.", p2i(addr));
  assert(is_aligned(alignment_in_bytes, HeapWordSize),
         "Alignment size %u is incorrect.", alignment_in_bytes);

  HeapWord* new_addr = align_up(addr, alignment_in_bytes);
  size_t padding = pointer_delta(new_addr, addr);

  if (padding == 0) {
    return addr;
  }

  if (padding < CollectedHeap::min_fill_size()) {
    padding += alignment_in_bytes / HeapWordSize;
    assert(padding >= CollectedHeap::min_fill_size(),
           "alignment_in_bytes %u is expect to be larger "
           "than the minimum object size", alignment_in_bytes);
    new_addr = addr + padding;
  }

  assert(new_addr > addr, "Unexpected arithmetic overflow "
         PTR_FORMAT " not greater than " PTR_FORMAT, p2i(new_addr), p2i(addr));
  if(new_addr < end) {
    CollectedHeap::fill_with_object(addr, padding);
    return new_addr;
  } else {
    return NULL;
  }
}

#endif // SHARE_VM_GC_SHARED_COLLECTEDHEAP_INLINE_HPP<|MERGE_RESOLUTION|>--- conflicted
+++ resolved
@@ -28,228 +28,6 @@
 #include "gc/shared/collectedHeap.hpp"
 #include "oops/oop.inline.hpp"
 #include "utilities/align.hpp"
-<<<<<<< HEAD
-#include "utilities/copy.hpp"
-
-// Inline allocation implementations.
-
-void CollectedHeap::post_allocation_setup_common(Klass* klass,
-                                                 HeapWord* obj_ptr) {
-  post_allocation_setup_no_klass_install(klass, obj_ptr);
-  oop obj = (oop)obj_ptr;
-#if (INCLUDE_G1GC || INCLUDE_CMSGC)
-  // Need a release store to ensure array/class length, mark word, and
-  // object zeroing are visible before setting the klass non-NULL, for
-  // concurrent collectors.
-  obj->release_set_klass(klass);
-#else
-  obj->set_klass(klass);
-#endif
-}
-
-void CollectedHeap::post_allocation_setup_no_klass_install(Klass* klass,
-                                                           HeapWord* obj_ptr) {
-  oop obj = (oop)obj_ptr;
-
-  assert(obj != NULL, "NULL object pointer");
-  obj->set_mark_raw(Klass::default_prototype_header(klass));
-}
-
-// Support for jvmti and dtrace
-inline void post_allocation_notify(Klass* klass, oop obj, int size) {
-  // support low memory notifications (no-op if not enabled)
-  LowMemoryDetector::detect_low_memory_for_collected_pools();
-
-  // support for JVMTI VMObjectAlloc event (no-op if not enabled)
-  JvmtiExport::vm_object_alloc_event_collector(obj);
-
-  if (DTraceAllocProbes) {
-    // support for Dtrace object alloc event (no-op most of the time)
-    if (klass != NULL && klass->name() != NULL) {
-      SharedRuntime::dtrace_object_alloc(obj, size);
-    }
-  }
-}
-
-void CollectedHeap::post_allocation_setup_obj(Klass* klass,
-                                              HeapWord* obj_ptr,
-                                              int size) {
-  post_allocation_setup_common(klass, obj_ptr);
-  oop obj = (oop)obj_ptr;
-  assert(Universe::is_bootstrapping() ||
-         !obj->is_array(), "must not be an array");
-  // notify jvmti and dtrace
-  post_allocation_notify(klass, obj, size);
-}
-
-void CollectedHeap::post_allocation_setup_class(Klass* klass,
-                                                HeapWord* obj_ptr,
-                                                int size) {
-  // Set oop_size field before setting the _klass field because a
-  // non-NULL _klass field indicates that the object is parsable by
-  // concurrent GC.
-  oop new_cls = (oop)obj_ptr;
-  assert(size > 0, "oop_size must be positive.");
-  java_lang_Class::set_oop_size(new_cls, size);
-  post_allocation_setup_common(klass, obj_ptr);
-  assert(Universe::is_bootstrapping() ||
-         !new_cls->is_array(), "must not be an array");
-  // notify jvmti and dtrace
-  post_allocation_notify(klass, new_cls, size);
-}
-
-void CollectedHeap::post_allocation_setup_array(Klass* klass,
-                                                HeapWord* obj_ptr,
-                                                int length) {
-  // Set array length before setting the _klass field because a
-  // non-NULL klass field indicates that the object is parsable by
-  // concurrent GC.
-  assert(length >= 0, "length should be non-negative");
-  ((arrayOop)obj_ptr)->set_length(length);
-  post_allocation_setup_common(klass, obj_ptr);
-  oop new_obj = (oop)obj_ptr;
-  assert(new_obj->is_array(), "must be an array");
-  // notify jvmti and dtrace (must be after length is set for dtrace)
-  post_allocation_notify(klass, new_obj, new_obj->size());
-}
-
-HeapWord* CollectedHeap::common_mem_allocate_noinit(Klass* klass, size_t size, TRAPS) {
-
-  // Clear unhandled oops for memory allocation.  Memory allocation might
-  // not take out a lock if from tlab, so clear here.
-  CHECK_UNHANDLED_OOPS_ONLY(THREAD->clear_unhandled_oops();)
-
-  if (HAS_PENDING_EXCEPTION) {
-    NOT_PRODUCT(guarantee(false, "Should not allocate with exception pending"));
-    return NULL;  // caller does a CHECK_0 too
-  }
-
-  HeapWord* result = NULL;
-  if (UseTLAB) {
-    result = allocate_from_tlab(klass, THREAD, size);
-    if (result != NULL) {
-      assert(!HAS_PENDING_EXCEPTION,
-             "Unexpected exception, will result in uninitialized storage");
-      return result;
-    }
-  }
-  bool gc_overhead_limit_was_exceeded = false;
-  result = Universe::heap()->mem_allocate(size,
-                                          &gc_overhead_limit_was_exceeded);
-  if (result != NULL) {
-    NOT_PRODUCT(Universe::heap()->
-      check_for_non_bad_heap_word_value(result, size));
-    assert(!HAS_PENDING_EXCEPTION,
-           "Unexpected exception, will result in uninitialized storage");
-    THREAD->incr_allocated_bytes(size * HeapWordSize);
-
-    AllocTracer::send_allocation_outside_tlab(klass, result, size * HeapWordSize, THREAD);
-
-    return result;
-  }
-
-
-  if (!gc_overhead_limit_was_exceeded) {
-    // -XX:+HeapDumpOnOutOfMemoryError and -XX:OnOutOfMemoryError support
-    report_java_out_of_memory("Java heap space");
-
-    if (JvmtiExport::should_post_resource_exhausted()) {
-      JvmtiExport::post_resource_exhausted(
-        JVMTI_RESOURCE_EXHAUSTED_OOM_ERROR | JVMTI_RESOURCE_EXHAUSTED_JAVA_HEAP,
-        "Java heap space");
-    }
-
-    THROW_OOP_0(Universe::out_of_memory_error_java_heap());
-  } else {
-    // -XX:+HeapDumpOnOutOfMemoryError and -XX:OnOutOfMemoryError support
-    report_java_out_of_memory("GC overhead limit exceeded");
-
-    if (JvmtiExport::should_post_resource_exhausted()) {
-      JvmtiExport::post_resource_exhausted(
-        JVMTI_RESOURCE_EXHAUSTED_OOM_ERROR | JVMTI_RESOURCE_EXHAUSTED_JAVA_HEAP,
-        "GC overhead limit exceeded");
-    }
-
-    THROW_OOP_0(Universe::out_of_memory_error_gc_overhead_limit());
-  }
-}
-
-HeapWord* CollectedHeap::common_mem_allocate_init(Klass* klass, size_t size, TRAPS) {
-  HeapWord* obj = common_mem_allocate_noinit(klass, size, CHECK_NULL);
-  init_obj(obj, size);
-  return obj;
-}
-
-HeapWord* CollectedHeap::allocate_from_tlab(Klass* klass, Thread* thread, size_t size) {
-  assert(UseTLAB, "should use UseTLAB");
-
-  HeapWord* obj = thread->tlab().allocate(size);
-  if (obj != NULL) {
-    return obj;
-  }
-  // Otherwise...
-  return allocate_from_tlab_slow(klass, thread, size);
-}
-
-void CollectedHeap::init_obj(HeapWord* obj, size_t size) {
-  assert(obj != NULL, "cannot initialize NULL object");
-  const size_t hs = oopDesc::header_size();
-  assert(size >= hs, "unexpected object size");
-  ((oop)obj)->set_klass_gap(0);
-  Copy::fill_to_aligned_words(obj + hs, size - hs);
-}
-
-oop CollectedHeap::obj_allocate(Klass* klass, int size, TRAPS) {
-  debug_only(check_for_valid_allocation_state());
-  assert(!Universe::heap()->is_gc_active(), "Allocation during gc not allowed");
-  assert(size >= 0, "int won't convert to size_t");
-  HeapWord* obj = common_mem_allocate_init(klass, size, CHECK_NULL);
-  post_allocation_setup_obj(klass, obj, size);
-  NOT_PRODUCT(Universe::heap()->check_for_bad_heap_word_value(obj, size));
-  return (oop)obj;
-}
-
-oop CollectedHeap::class_allocate(Klass* klass, int size, TRAPS) {
-  debug_only(check_for_valid_allocation_state());
-  assert(!Universe::heap()->is_gc_active(), "Allocation during gc not allowed");
-  assert(size >= 0, "int won't convert to size_t");
-  HeapWord* obj = common_mem_allocate_init(klass, size, CHECK_NULL);
-  post_allocation_setup_class(klass, obj, size); // set oop_size
-  NOT_PRODUCT(Universe::heap()->check_for_bad_heap_word_value(obj, size));
-  return (oop)obj;
-}
-
-oop CollectedHeap::array_allocate(Klass* klass,
-                                  int size,
-                                  int length,
-                                  TRAPS) {
-  debug_only(check_for_valid_allocation_state());
-  assert(!Universe::heap()->is_gc_active(), "Allocation during gc not allowed");
-  assert(size >= 0, "int won't convert to size_t");
-  HeapWord* obj = common_mem_allocate_init(klass, size, CHECK_NULL);
-  post_allocation_setup_array(klass, obj, length);
-  NOT_PRODUCT(Universe::heap()->check_for_bad_heap_word_value(obj, size));
-  return (oop)obj;
-}
-
-oop CollectedHeap::array_allocate_nozero(Klass* klass,
-                                         int size,
-                                         int length,
-                                         TRAPS) {
-  debug_only(check_for_valid_allocation_state());
-  assert(!Universe::heap()->is_gc_active(), "Allocation during gc not allowed");
-  assert(size >= 0, "int won't convert to size_t");
-  HeapWord* obj = common_mem_allocate_noinit(klass, size, CHECK_NULL);
-  ((oop)obj)->set_klass_gap(0);
-  post_allocation_setup_array(klass, obj, length);
-#ifndef PRODUCT
-  const size_t hs = oopDesc::header_size()+1;
-  Universe::heap()->check_for_non_bad_heap_word_value(obj+hs, size-hs);
-#endif
-  return (oop)obj;
-}
-=======
->>>>>>> 6ccb6093
 
 inline HeapWord* CollectedHeap::align_allocation_or_fail(HeapWord* addr,
                                                          HeapWord* end,
