/*
 * Copyright (c) 1997, 2018, Oracle and/or its affiliates. All rights reserved.
 * DO NOT ALTER OR REMOVE COPYRIGHT NOTICES OR THIS FILE HEADER.
 *
 * This code is free software; you can redistribute it and/or modify it
 * under the terms of the GNU General Public License version 2 only, as
 * published by the Free Software Foundation.
 *
 * This code is distributed in the hope that it will be useful, but WITHOUT
 * ANY WARRANTY; without even the implied warranty of MERCHANTABILITY or
 * FITNESS FOR A PARTICULAR PURPOSE.  See the GNU General Public License
 * version 2 for more details (a copy is included in the LICENSE file that
 * accompanied this code).
 *
 * You should have received a copy of the GNU General Public License version
 * 2 along with this work; if not, write to the Free Software Foundation,
 * Inc., 51 Franklin St, Fifth Floor, Boston, MA 02110-1301 USA.
 *
 * Please contact Oracle, 500 Oracle Parkway, Redwood Shores, CA 94065 USA
 * or visit www.oracle.com if you need additional information or have any
 * questions.
 *
 */

#include "precompiled.hpp"
#include "classfile/altHashing.hpp"
#include "classfile/javaClasses.inline.hpp"
#include "memory/resourceArea.hpp"
#include "oops/access.inline.hpp"
#include "oops/oop.inline.hpp"
#include "oops/verifyOopClosure.hpp"
#include "runtime/handles.inline.hpp"
#include "runtime/thread.inline.hpp"
#include "utilities/copy.hpp"

bool always_do_update_barrier = false;

void oopDesc::print_on(outputStream* st) const {
  if (this == NULL) {
    st->print_cr("NULL");
  } else {
    klass()->oop_print_on(oop(this), st);
  }
}

void oopDesc::print_address_on(outputStream* st) const {
  st->print("{" INTPTR_FORMAT "}", p2i(this));

}

void oopDesc::print()         { print_on(tty);         }

void oopDesc::print_address() { print_address_on(tty); }

char* oopDesc::print_string() {
  stringStream st;
  print_on(&st);
  return st.as_string();
}

void oopDesc::print_value() {
  print_value_on(tty);
}

char* oopDesc::print_value_string() {
  char buf[100];
  stringStream st(buf, sizeof(buf));
  print_value_on(&st);
  return st.as_string();
}

void oopDesc::print_value_on(outputStream* st) const {
  oop obj = oop(this);
  if (this == NULL) {
    st->print("NULL");
  } else if (java_lang_String::is_instance(obj)) {
    java_lang_String::print(obj, st);
    print_address_on(st);
  } else {
    klass()->oop_print_value_on(obj, st);
  }
}


void oopDesc::verify_on(outputStream* st) {
  if (this != NULL) {
    klass()->oop_verify_on(this, st);
  }
}


void oopDesc::verify() {
  verify_on(tty);
}

intptr_t oopDesc::slow_identity_hash() {
  // slow case; we have to acquire the micro lock in order to locate the header
  Thread* THREAD = Thread::current();
  ResetNoHandleMark rnm; // Might be called from LEAF/QUICK ENTRY
  HandleMark hm(THREAD);
  Handle object(THREAD, this);
  return ObjectSynchronizer::FastHashCode(THREAD, object());
}

// When String table needs to rehash
unsigned int oopDesc::new_hash(juint seed) {
  EXCEPTION_MARK;
  ResourceMark rm;
  int length;
  jchar* chars = java_lang_String::as_unicode_string(this, length, THREAD);
  if (chars != NULL) {
    // Use alternate hashing algorithm on the string
    return AltHashing::murmur3_32(seed, chars, length);
  } else {
    vm_exit_out_of_memory(length, OOM_MALLOC_ERROR, "unable to create Unicode strings for String table rehash");
    return 0;
  }
}

// used only for asserts and guarantees
bool oopDesc::is_oop(oop obj, bool ignore_mark_word) {
<<<<<<< HEAD
  if (!check_obj_alignment(obj)) return false;
  if (!Universe::heap()->is_in_reserved(obj)) {
    assert(obj->klass()->is_value(), "Only value type can be outside of the Java heap");
    VTBufferChunk* chunk = VTBufferChunk::chunk(obj);
    assert(chunk->is_valid(), "if not in the heap, should a buffered VT");
    if (!VTBuffer::is_in_vt_buffer(obj)) return false;
  }
  // obj is aligned and accessible in heap
  if (Universe::heap()->is_in_reserved(obj->klass_or_null())) return false;
=======
  if (!Universe::heap()->is_oop(obj)) {
    return false;
  }
>>>>>>> f9e285bc

  // Header verification: the mark is typically non-NULL. If we're
  // at a safepoint, it must not be null.
  // Outside of a safepoint, the header could be changing (for example,
  // another thread could be inflating a lock on this object).
  if (ignore_mark_word) {
    return true;
  }
  if (obj->mark_raw() != NULL) {
    return true;
  }
  return !SafepointSynchronize::is_at_safepoint()
    || (obj->klass()->is_value() && VTBuffer::is_in_vt_buffer(obj)) ;
}

// used only for asserts and guarantees
bool oopDesc::is_oop_or_null(oop obj, bool ignore_mark_word) {
  return obj == NULL ? true : is_oop(obj, ignore_mark_word);
}

#ifndef PRODUCT
// used only for asserts
bool oopDesc::is_unlocked_oop() const {
  if (!Universe::heap()->is_in_reserved(this)) return false;
  return mark()->is_unlocked();
}
#endif // PRODUCT

VerifyOopClosure VerifyOopClosure::verify_oop;

template <class T> void VerifyOopClosure::do_oop_work(T* p) {
  oop obj = RawAccess<>::oop_load(p);
  guarantee(oopDesc::is_oop_or_null(obj), "invalid oop: " INTPTR_FORMAT, p2i((oopDesc*) obj));
}

void VerifyOopClosure::do_oop(oop* p)       { VerifyOopClosure::do_oop_work(p); }
void VerifyOopClosure::do_oop(narrowOop* p) { VerifyOopClosure::do_oop_work(p); }

// type test operations that doesn't require inclusion of oop.inline.hpp.
bool oopDesc::is_instance_noinline()          const { return is_instance();            }
bool oopDesc::is_array_noinline()             const { return is_array();               }
bool oopDesc::is_objArray_noinline()          const { return is_objArray();            }
bool oopDesc::is_typeArray_noinline()         const { return is_typeArray();           }
bool oopDesc::is_value_noinline()             const { return is_value();               }
bool oopDesc::is_valueArray_noinline()        const { return is_valueArray();          }

bool oopDesc::has_klass_gap() {
  // Only has a klass gap when compressed class pointers are used.
  return UseCompressedClassPointers;
}

oop oopDesc::obj_field_acquire(int offset) const                      { return HeapAccess<MO_ACQUIRE>::oop_load_at(as_oop(), offset); }

void oopDesc::obj_field_put_raw(int offset, oop value)                { RawAccess<>::oop_store_at(as_oop(), offset, value); }
void oopDesc::release_obj_field_put(int offset, oop value)            { HeapAccess<MO_RELEASE>::oop_store_at(as_oop(), offset, value); }
void oopDesc::obj_field_put_volatile(int offset, oop value)           { HeapAccess<MO_SEQ_CST>::oop_store_at(as_oop(), offset, value); }

address oopDesc::address_field(int offset) const                      { return HeapAccess<>::load_at(as_oop(), offset); }
address oopDesc::address_field_acquire(int offset) const              { return HeapAccess<MO_ACQUIRE>::load_at(as_oop(), offset); }

void oopDesc::address_field_put(int offset, address value)            { HeapAccess<>::store_at(as_oop(), offset, value); }
void oopDesc::release_address_field_put(int offset, address value)    { HeapAccess<MO_RELEASE>::store_at(as_oop(), offset, value); }

Metadata* oopDesc::metadata_field(int offset) const                   { return HeapAccess<>::load_at(as_oop(), offset); }
void oopDesc::metadata_field_put(int offset, Metadata* value)         { HeapAccess<>::store_at(as_oop(), offset, value); }

Metadata* oopDesc::metadata_field_acquire(int offset) const           { return HeapAccess<MO_ACQUIRE>::load_at(as_oop(), offset); }
void oopDesc::release_metadata_field_put(int offset, Metadata* value) { HeapAccess<MO_RELEASE>::store_at(as_oop(), offset, value); }

jbyte oopDesc::byte_field_acquire(int offset) const                   { return HeapAccess<MO_ACQUIRE>::load_at(as_oop(), offset); }
void oopDesc::release_byte_field_put(int offset, jbyte value)         { HeapAccess<MO_RELEASE>::store_at(as_oop(), offset, value); }

jchar oopDesc::char_field_acquire(int offset) const                   { return HeapAccess<MO_ACQUIRE>::load_at(as_oop(), offset); }
void oopDesc::release_char_field_put(int offset, jchar value)         { HeapAccess<MO_RELEASE>::store_at(as_oop(), offset, value); }

jboolean oopDesc::bool_field_acquire(int offset) const                { return HeapAccess<MO_ACQUIRE>::load_at(as_oop(), offset); }
void oopDesc::release_bool_field_put(int offset, jboolean value)      { HeapAccess<MO_RELEASE>::store_at(as_oop(), offset, jboolean(value & 1)); }

jint oopDesc::int_field_acquire(int offset) const                     { return HeapAccess<MO_ACQUIRE>::load_at(as_oop(), offset); }
void oopDesc::release_int_field_put(int offset, jint value)           { HeapAccess<MO_RELEASE>::store_at(as_oop(), offset, value); }

jshort oopDesc::short_field_acquire(int offset) const                 { return HeapAccess<MO_ACQUIRE>::load_at(as_oop(), offset); }
void oopDesc::release_short_field_put(int offset, jshort value)       { HeapAccess<MO_RELEASE>::store_at(as_oop(), offset, value); }

jlong oopDesc::long_field_acquire(int offset) const                   { return HeapAccess<MO_ACQUIRE>::load_at(as_oop(), offset); }
void oopDesc::release_long_field_put(int offset, jlong value)         { HeapAccess<MO_RELEASE>::store_at(as_oop(), offset, value); }

jfloat oopDesc::float_field_acquire(int offset) const                 { return HeapAccess<MO_ACQUIRE>::load_at(as_oop(), offset); }
void oopDesc::release_float_field_put(int offset, jfloat value)       { HeapAccess<MO_RELEASE>::store_at(as_oop(), offset, value); }

jdouble oopDesc::double_field_acquire(int offset) const               { return HeapAccess<MO_ACQUIRE>::load_at(as_oop(), offset); }
void oopDesc::release_double_field_put(int offset, jdouble value)     { HeapAccess<MO_RELEASE>::store_at(as_oop(), offset, value); }<|MERGE_RESOLUTION|>--- conflicted
+++ resolved
@@ -119,21 +119,12 @@
 
 // used only for asserts and guarantees
 bool oopDesc::is_oop(oop obj, bool ignore_mark_word) {
-<<<<<<< HEAD
-  if (!check_obj_alignment(obj)) return false;
-  if (!Universe::heap()->is_in_reserved(obj)) {
+  if (!Universe::heap()->is_oop(obj)) {
     assert(obj->klass()->is_value(), "Only value type can be outside of the Java heap");
     VTBufferChunk* chunk = VTBufferChunk::chunk(obj);
     assert(chunk->is_valid(), "if not in the heap, should a buffered VT");
     if (!VTBuffer::is_in_vt_buffer(obj)) return false;
   }
-  // obj is aligned and accessible in heap
-  if (Universe::heap()->is_in_reserved(obj->klass_or_null())) return false;
-=======
-  if (!Universe::heap()->is_oop(obj)) {
-    return false;
-  }
->>>>>>> f9e285bc
 
   // Header verification: the mark is typically non-NULL. If we're
   // at a safepoint, it must not be null.
