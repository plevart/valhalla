--- conflicted
+++ resolved
@@ -73,12 +73,9 @@
 class JvmtiCachedClassFieldMap;
 class nmethodBucket;
 class SuperTypeClosure;
-<<<<<<< HEAD
+class OopMapCache;
 class BufferedValueTypeBlob;
-=======
-class OopMapCache;
 class InterpreterOopMap;
->>>>>>> 391be244
 
 // This is used in iterators below.
 class FieldClosure: public StackObj {
@@ -1224,7 +1221,7 @@
         return (address)(adr_host + 1);
       }
 
-      Klass** adr_impl = adr_implementor();
+      Klass* volatile* adr_impl = adr_implementor();
       if (adr_impl != NULL) {
         return (address)(adr_impl + 1);
       }
