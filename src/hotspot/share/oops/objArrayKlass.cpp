/*
 * Copyright (c) 1997, 2019, Oracle and/or its affiliates. All rights reserved.
 * DO NOT ALTER OR REMOVE COPYRIGHT NOTICES OR THIS FILE HEADER.
 *
 * This code is free software; you can redistribute it and/or modify it
 * under the terms of the GNU General Public License version 2 only, as
 * published by the Free Software Foundation.
 *
 * This code is distributed in the hope that it will be useful, but WITHOUT
 * ANY WARRANTY; without even the implied warranty of MERCHANTABILITY or
 * FITNESS FOR A PARTICULAR PURPOSE.  See the GNU General Public License
 * version 2 for more details (a copy is included in the LICENSE file that
 * accompanied this code).
 *
 * You should have received a copy of the GNU General Public License version
 * 2 along with this work; if not, write to the Free Software Foundation,
 * Inc., 51 Franklin St, Fifth Floor, Boston, MA 02110-1301 USA.
 *
 * Please contact Oracle, 500 Oracle Parkway, Redwood Shores, CA 94065 USA
 * or visit www.oracle.com if you need additional information or have any
 * questions.
 *
 */

#include "precompiled.hpp"
#include "classfile/moduleEntry.hpp"
#include "classfile/packageEntry.hpp"
#include "classfile/symbolTable.hpp"
#include "classfile/systemDictionary.hpp"
#include "classfile/vmSymbols.hpp"
#include "gc/shared/collectedHeap.inline.hpp"
#include "memory/iterator.inline.hpp"
#include "memory/metadataFactory.hpp"
#include "memory/metaspaceClosure.hpp"
#include "memory/oopFactory.hpp"
#include "memory/resourceArea.hpp"
#include "memory/universe.hpp"
#include "oops/arrayKlass.inline.hpp"
#include "oops/instanceKlass.hpp"
#include "oops/klass.inline.hpp"
#include "oops/objArrayKlass.inline.hpp"
#include "oops/objArrayOop.inline.hpp"
#include "oops/oop.inline.hpp"
#include "oops/symbol.hpp"
#include "runtime/handles.inline.hpp"
#include "runtime/mutexLocker.hpp"
#include "utilities/macros.hpp"

ObjArrayKlass* ObjArrayKlass::allocate(ClassLoaderData* loader_data, int n, Klass* k, Symbol* name, TRAPS) {
  assert(ObjArrayKlass::header_size() <= InstanceKlass::header_size(),
      "array klasses must be same size as InstanceKlass");

  int size = ArrayKlass::static_size(ObjArrayKlass::header_size());

  return new (loader_data, size, THREAD) ObjArrayKlass(n, k, name);
}

Klass* ObjArrayKlass::allocate_objArray_klass(ArrayStorageProperties storage_props,
                                              int n, Klass* element_klass, TRAPS) {
  // Eagerly allocate the direct array supertype.
  Klass* super_klass = NULL;
  if (storage_props.is_null_free()) {
    assert(!Universe::is_bootstrapping(), "Need bootstrap");
    // Arrange null ok as direct super
    super_klass = element_klass->array_klass_or_null(ArrayStorageProperties::empty, n);
    if (super_klass == NULL) { // allocate super...need to drop the lock
      MutexUnlocker mu(MultiArray_lock);
      element_klass->array_klass(ArrayStorageProperties::empty, n, CHECK_NULL);
      // retry, start from the beginning since lock dropped...
      return element_klass->array_klass(storage_props, n, CHECK_NULL);
    }
  } else if (!Universe::is_bootstrapping() || SystemDictionary::Object_klass_loaded()) {
    Klass* element_super = element_klass->super();
    if (element_super != NULL) {
      // The element type has a direct super.  E.g., String[] has direct super of Object[].
      super_klass = element_super->array_klass_or_null(ArrayStorageProperties::empty);
      bool supers_exist = super_klass != NULL;
      // Also, see if the element has secondary supertypes.
      // We need an array type for each.
      const Array<Klass*>* element_supers = element_klass->secondary_supers();
      for( int i = element_supers->length()-1; i >= 0; i-- ) {
        Klass* elem_super = element_supers->at(i);
        if (elem_super->array_klass_or_null(ArrayStorageProperties::empty) == NULL) {
          supers_exist = false;
          break;
        }
      }
      if (!supers_exist) {
        // Oops.  Not allocated yet.  Back out, allocate it, and retry.
        Klass* ek = NULL;
        {
          MutexUnlocker mu(MultiArray_lock);
          super_klass = element_super->array_klass(CHECK_0);
          for( int i = element_supers->length()-1; i >= 0; i-- ) {
            Klass* elem_super = element_supers->at(i);
            elem_super->array_klass(CHECK_0);
          }
          // Now retry from the beginning
          ek = element_klass->array_klass(storage_props, n, CHECK_0);
        }  // re-lock
        return ek;
      }
    } else {
      // The element type is already Object.  Object[] has direct super of Object.
      super_klass = SystemDictionary::Object_klass();
    }
  }

  // Create type name for klass.
  Symbol* name = ArrayKlass::create_element_klass_array_name(storage_props.is_null_free(), element_klass, CHECK_NULL);

  // Initialize instance variables
  ClassLoaderData* loader_data = element_klass->class_loader_data();
  ObjArrayKlass* oak = ObjArrayKlass::allocate(loader_data, n, element_klass, name, CHECK_0);

  ModuleEntry* module = oak->module();
  assert(module != NULL, "No module entry for array");

  // Call complete_create_array_klass after all instance variables has been initialized.
  ArrayKlass::complete_create_array_klass(oak, super_klass, module, CHECK_0);

  // Add all classes to our internal class loader list here,
  // including classes in the bootstrap (NULL) class loader.
  // Do this step after creating the mirror so that if the
  // mirror creation fails, loaded_classes_do() doesn't find
  // an array class without a mirror.
  loader_data->add_class(oak);

  return oak;
}

ObjArrayKlass::ObjArrayKlass(int n, Klass* element_klass, Symbol* name) : ArrayKlass(name, ID) {
  this->set_dimension(n);
  this->set_element_klass(element_klass);
  // decrement refcount because object arrays are not explicitly freed.  The
  // InstanceKlass array_name() keeps the name counted while the klass is
  // loaded.
  name->decrement_refcount();

  Klass* bk;
  if (element_klass->is_objArray_klass()) {
    bk = ObjArrayKlass::cast(element_klass)->bottom_klass();
  } else if (element_klass->is_valueArray_klass()) {
    bk = ValueArrayKlass::cast(element_klass)->element_klass();
  } else {
    bk = element_klass;
  }
  assert(bk != NULL && (bk->is_instance_klass()
      || bk->is_typeArray_klass()), "invalid bottom klass");
  this->set_bottom_klass(bk);
  this->set_class_loader_data(bk->class_loader_data());

  this->set_layout_helper(array_layout_helper(T_OBJECT));
  assert(this->is_array_klass(), "sanity");
  assert(this->is_objArray_klass(), "sanity");
}

int ObjArrayKlass::oop_size(oop obj) const {
  assert(obj->is_objArray(), "must be object array");
  return objArrayOop(obj)->object_size();
}

objArrayOop ObjArrayKlass::allocate(int length, TRAPS) {
  check_array_allocation_length(length, arrayOopDesc::max_array_length(T_OBJECT), CHECK_0);
  int size = objArrayOopDesc::object_size(length);
  bool populate_null_free = storage_properties().is_null_free();
  objArrayOop array =  (objArrayOop)Universe::heap()->array_allocate(this, size, length,
                                                       /* do_zero */ true, THREAD);
  if (populate_null_free) {
    assert(dimension() == 1, "Can only populate the final dimension");
    assert(element_klass()->is_value(), "Unexpected");
    assert(!element_klass()->is_array_klass(), "ArrayKlass unexpected here");
    assert(!ValueKlass::cast(element_klass())->flatten_array(), "Expected valueArrayOop allocation");
    element_klass()->initialize(CHECK_NULL);
    // Populate default values...
    objArrayHandle array_h(THREAD, array);
    instanceOop value = (instanceOop) ValueKlass::cast(element_klass())->default_value();
    for (int i = 0; i < length; i++) {
      array_h->obj_at_put(i, value);
    }
  }
  return array;
}

oop ObjArrayKlass::multi_allocate(int rank, jint* sizes, TRAPS) {
  int length = *sizes;
  if (rank == 1) { // last dim may be valueArray, check if we have any special storage requirements
    if ((!element_klass()->is_array_klass()) && storage_properties().is_null_free()) {
      return oopFactory::new_valueArray(element_klass(), length, CHECK_NULL);
    } else {
      return oopFactory::new_objArray(element_klass(), length, CHECK_NULL);
    }
  }
  guarantee(rank > 1, "Rank below 1");
  // Call to lower_dimension uses this pointer, so most be called before a
  // possible GC
  Klass* ld_klass = lower_dimension();
  // If length < 0 allocate will throw an exception.
  objArrayOop array = allocate(length, CHECK_NULL);
  objArrayHandle h_array (THREAD, array);
  if (length != 0) {
    for (int index = 0; index < length; index++) {
      ArrayKlass* ak = ArrayKlass::cast(ld_klass);
      oop sub_array = ak->multi_allocate(rank-1, &sizes[1], CHECK_NULL);
      h_array->obj_at_put(index, sub_array);
    }
  } else {
    // Since this array dimension has zero length, nothing will be
    // allocated, however the lower dimension values must be checked
    // for illegal values.
    for (int i = 0; i < rank - 1; ++i) {
      sizes += 1;
      if (*sizes < 0) {
        THROW_MSG_0(vmSymbols::java_lang_NegativeArraySizeException(), err_msg("%d", *sizes));
      }
    }
  }
  return h_array();
}

ArrayStorageProperties ObjArrayKlass::storage_properties() {
  return name()->is_Q_singledim_array_signature() ? ArrayStorageProperties::null_free : ArrayStorageProperties::empty;
}

// Either oop or narrowOop depending on UseCompressedOops.
void ObjArrayKlass::do_copy(arrayOop s, size_t src_offset,
                            arrayOop d, size_t dst_offset, int length, TRAPS) {
  if (oopDesc::equals(s, d)) {
    // since source and destination are equal we do not need conversion checks.
    assert(length > 0, "sanity check");
    ArrayAccess<>::oop_arraycopy(s, src_offset, d, dst_offset, length);
  } else {
    // We have to make sure all elements conform to the destination array
    Klass* bound = ObjArrayKlass::cast(d->klass())->element_klass();
    Klass* stype = ObjArrayKlass::cast(s->klass())->element_klass();
    // Perform null check if dst is null-free but src has no such guarantee
    bool null_check = ((!ArrayKlass::cast(s->klass())->storage_properties().is_null_free()) &&
        ArrayKlass::cast(d->klass())->storage_properties().is_null_free());
    if (stype == bound || stype->is_subtype_of(bound)) {
      if (null_check) {
        ArrayAccess<ARRAYCOPY_DISJOINT | ARRAYCOPY_NOTNULL>::oop_arraycopy(s, src_offset, d, dst_offset, length);
      } else {
        ArrayAccess<ARRAYCOPY_DISJOINT>::oop_arraycopy(s, src_offset, d, dst_offset, length);
      }
    } else {
      if (null_check) {
        ArrayAccess<ARRAYCOPY_DISJOINT | ARRAYCOPY_CHECKCAST | ARRAYCOPY_NOTNULL>::oop_arraycopy(s, src_offset, d, dst_offset, length);
      } else {
        ArrayAccess<ARRAYCOPY_DISJOINT | ARRAYCOPY_CHECKCAST>::oop_arraycopy(s, src_offset, d, dst_offset, length);
      }
    }
  }
}

void ObjArrayKlass::copy_array(arrayOop s, int src_pos, arrayOop d,
                               int dst_pos, int length, TRAPS) {
  assert(s->is_objArray(), "must be obj array");

  if (EnableValhalla) {
    if (d->is_valueArray()) {
      ValueArrayKlass::cast(d->klass())->copy_array(s, src_pos, d, dst_pos, length, THREAD);
      return;
    }
  }

  if (!d->is_objArray()) {
    ResourceMark rm(THREAD);
    stringStream ss;
    if (d->is_typeArray()) {
      ss.print("arraycopy: type mismatch: can not copy object array[] into %s[]",
               type2name_tab[ArrayKlass::cast(d->klass())->element_type()]);
    } else {
      ss.print("arraycopy: destination type %s is not an array", d->klass()->external_name());
    }
    THROW_MSG(vmSymbols::java_lang_ArrayStoreException(), ss.as_string());
  }

  // Check is all offsets and lengths are non negative
  if (src_pos < 0 || dst_pos < 0 || length < 0) {
    // Pass specific exception reason.
    ResourceMark rm(THREAD);
    stringStream ss;
    if (src_pos < 0) {
      ss.print("arraycopy: source index %d out of bounds for object array[%d]",
               src_pos, s->length());
    } else if (dst_pos < 0) {
      ss.print("arraycopy: destination index %d out of bounds for object array[%d]",
               dst_pos, d->length());
    } else {
      ss.print("arraycopy: length %d is negative", length);
    }
    THROW_MSG(vmSymbols::java_lang_ArrayIndexOutOfBoundsException(), ss.as_string());
  }
  // Check if the ranges are valid
  if ((((unsigned int) length + (unsigned int) src_pos) > (unsigned int) s->length()) ||
      (((unsigned int) length + (unsigned int) dst_pos) > (unsigned int) d->length())) {
    // Pass specific exception reason.
    ResourceMark rm(THREAD);
    stringStream ss;
    if (((unsigned int) length + (unsigned int) src_pos) > (unsigned int) s->length()) {
      ss.print("arraycopy: last source index %u out of bounds for object array[%d]",
               (unsigned int) length + (unsigned int) src_pos, s->length());
    } else {
      ss.print("arraycopy: last destination index %u out of bounds for object array[%d]",
               (unsigned int) length + (unsigned int) dst_pos, d->length());
    }
    THROW_MSG(vmSymbols::java_lang_ArrayIndexOutOfBoundsException(), ss.as_string());
  }

  // Special case. Boundary cases must be checked first
  // This allows the following call: copy_array(s, s.length(), d.length(), 0).
  // This is correct, since the position is supposed to be an 'in between point', i.e., s.length(),
  // points to the right of the last element.
  if (length==0) {
    return;
  }
  if (UseCompressedOops) {
    size_t src_offset = (size_t) objArrayOopDesc::obj_at_offset<narrowOop>(src_pos);
    size_t dst_offset = (size_t) objArrayOopDesc::obj_at_offset<narrowOop>(dst_pos);
    assert(arrayOopDesc::obj_offset_to_raw<narrowOop>(s, src_offset, NULL) ==
           objArrayOop(s)->obj_at_addr_raw<narrowOop>(src_pos), "sanity");
    assert(arrayOopDesc::obj_offset_to_raw<narrowOop>(d, dst_offset, NULL) ==
           objArrayOop(d)->obj_at_addr_raw<narrowOop>(dst_pos), "sanity");
    do_copy(s, src_offset, d, dst_offset, length, CHECK);
  } else {
    size_t src_offset = (size_t) objArrayOopDesc::obj_at_offset<oop>(src_pos);
    size_t dst_offset = (size_t) objArrayOopDesc::obj_at_offset<oop>(dst_pos);
    assert(arrayOopDesc::obj_offset_to_raw<oop>(s, src_offset, NULL) ==
           objArrayOop(s)->obj_at_addr_raw<oop>(src_pos), "sanity");
    assert(arrayOopDesc::obj_offset_to_raw<oop>(d, dst_offset, NULL) ==
           objArrayOop(d)->obj_at_addr_raw<oop>(dst_pos), "sanity");
    do_copy(s, src_offset, d, dst_offset, length, CHECK);
  }
}


Klass* ObjArrayKlass::array_klass_impl(ArrayStorageProperties storage_props, bool or_null, int n, TRAPS) {
  assert(!storage_props.is_flattened() || n > 1, "Cannot flatten");
  assert(dimension() <= n, "check order of chain");
  int dim = dimension();
  if (dim == n) return this;

  // lock-free read needs acquire semantics
  if (higher_dimension_acquire() == NULL) {
    if (or_null) return NULL;

    ResourceMark rm;
    {
      // Ensure atomic creation of higher dimensions
      MutexLocker mu(MultiArray_lock, THREAD);

      // Check if another thread beat us
      if (higher_dimension() == NULL) {

        // Create multi-dim klass object and link them together
        Klass* k = ObjArrayKlass::allocate_objArray_klass(storage_props, dim + 1, this, CHECK_NULL);
        ObjArrayKlass* ak = ObjArrayKlass::cast(k);
        ak->set_lower_dimension(this);
        // use 'release' to pair with lock-free load
        release_set_higher_dimension(ak);
        assert(ak->is_objArray_klass(), "incorrect initialization of ObjArrayKlass");
      }
    }
  }

  ObjArrayKlass *ak = ObjArrayKlass::cast(higher_dimension());
  if (or_null) {
    return ak->array_klass_or_null(storage_props, n);
  }
<<<<<<< HEAD
  return ak->array_klass(storage_props, n, THREAD);
=======
  THREAD->check_possible_safepoint();
  return ak->array_klass(n, THREAD);
>>>>>>> ea0fbbca
}

Klass* ObjArrayKlass::array_klass_impl(ArrayStorageProperties storage_props, bool or_null, TRAPS) {
  return array_klass_impl(storage_props, or_null, dimension() +  1, THREAD);
}

bool ObjArrayKlass::can_be_primary_super_slow() const {
  if (!bottom_klass()->can_be_primary_super())
    // array of interfaces
    return false;
  else
    return Klass::can_be_primary_super_slow();
}

GrowableArray<Klass*>* ObjArrayKlass::compute_secondary_supers(int num_extra_slots,
                                                               Array<InstanceKlass*>* transitive_interfaces) {
  assert(transitive_interfaces == NULL, "sanity");
  // interfaces = { cloneable_klass, serializable_klass, elemSuper[], ... };
  const Array<Klass*>* elem_supers = element_klass()->secondary_supers();
  int num_elem_supers = elem_supers == NULL ? 0 : elem_supers->length();
  int num_secondaries = num_extra_slots + 2 + num_elem_supers;
  if (num_secondaries == 2) {
    // Must share this for correct bootstrapping!
    set_secondary_supers(Universe::the_array_interfaces_array());
    return NULL;
  } else {
    GrowableArray<Klass*>* secondaries = new GrowableArray<Klass*>(num_elem_supers+2);
    secondaries->push(SystemDictionary::Cloneable_klass());
    secondaries->push(SystemDictionary::Serializable_klass());
    for (int i = 0; i < num_elem_supers; i++) {
      Klass* elem_super = elem_supers->at(i);
      Klass* array_super = elem_super->array_klass_or_null(ArrayStorageProperties::empty);
      assert(array_super != NULL, "must already have been created");
      secondaries->push(array_super);
    }
    return secondaries;
  }
}

void ObjArrayKlass::initialize(TRAPS) {
  bottom_klass()->initialize(THREAD);  // dispatches to either InstanceKlass or TypeArrayKlass
}

void ObjArrayKlass::metaspace_pointers_do(MetaspaceClosure* it) {
  ArrayKlass::metaspace_pointers_do(it);
  it->push(&_element_klass);
  it->push(&_bottom_klass);
}

// JVM support

jint ObjArrayKlass::compute_modifier_flags(TRAPS) const {
  // The modifier for an objectArray is the same as its element
  if (element_klass() == NULL) {
    assert(Universe::is_bootstrapping(), "partial objArray only at startup");
    return JVM_ACC_ABSTRACT | JVM_ACC_FINAL | JVM_ACC_PUBLIC;
  }
  // Return the flags of the bottom element type.
  jint element_flags = bottom_klass()->compute_modifier_flags(CHECK_0);

  return (element_flags & (JVM_ACC_PUBLIC | JVM_ACC_PRIVATE | JVM_ACC_PROTECTED))
                        | (JVM_ACC_ABSTRACT | JVM_ACC_FINAL);
}

ModuleEntry* ObjArrayKlass::module() const {
  assert(bottom_klass() != NULL, "ObjArrayKlass returned unexpected NULL bottom_klass");
  // The array is defined in the module of its bottom class
  return bottom_klass()->module();
}

PackageEntry* ObjArrayKlass::package() const {
  assert(bottom_klass() != NULL, "ObjArrayKlass returned unexpected NULL bottom_klass");
  return bottom_klass()->package();
}

// Printing

void ObjArrayKlass::print_on(outputStream* st) const {
#ifndef PRODUCT
  Klass::print_on(st);
  st->print(" - element klass: ");
  element_klass()->print_value_on(st);
  st->cr();
#endif //PRODUCT
}

void ObjArrayKlass::print_value_on(outputStream* st) const {
  assert(is_klass(), "must be klass");

  element_klass()->print_value_on(st);
  st->print("[]");
}

#ifndef PRODUCT

void ObjArrayKlass::oop_print_on(oop obj, outputStream* st) {
  ArrayKlass::oop_print_on(obj, st);
  assert(obj->is_objArray(), "must be objArray");
  objArrayOop oa = objArrayOop(obj);
  int print_len = MIN2((intx) oa->length(), MaxElementPrintSize);
  for(int index = 0; index < print_len; index++) {
    st->print(" - %3d : ", index);
    if (oa->obj_at(index) != NULL) {
      oa->obj_at(index)->print_value_on(st);
      st->cr();
    } else {
      st->print_cr("NULL");
    }
  }
  int remaining = oa->length() - print_len;
  if (remaining > 0) {
    st->print_cr(" - <%d more elements, increase MaxElementPrintSize to print>", remaining);
  }
}

#endif //PRODUCT

void ObjArrayKlass::oop_print_value_on(oop obj, outputStream* st) {
  assert(obj->is_objArray(), "must be objArray");
  st->print("a ");
  element_klass()->print_value_on(st);
  int len = objArrayOop(obj)->length();
  st->print("[%d] ", len);
  if (obj != NULL) {
    obj->print_address_on(st);
  } else {
    st->print_cr("NULL");
  }
}

const char* ObjArrayKlass::internal_name() const {
  return external_name();
}


// Verification

void ObjArrayKlass::verify_on(outputStream* st) {
  ArrayKlass::verify_on(st);
  guarantee(element_klass()->is_klass(), "should be klass");
  guarantee(bottom_klass()->is_klass(), "should be klass");
  Klass* bk = bottom_klass();
  guarantee(bk->is_instance_klass() || bk->is_typeArray_klass() || bk->is_valueArray_klass(),
            "invalid bottom klass");
}

void ObjArrayKlass::oop_verify_on(oop obj, outputStream* st) {
  ArrayKlass::oop_verify_on(obj, st);
  guarantee(obj->is_objArray(), "must be objArray");
  objArrayOop oa = objArrayOop(obj);
  for(int index = 0; index < oa->length(); index++) {
    guarantee(oopDesc::is_oop_or_null(oa->obj_at(index)), "should be oop");
  }
}<|MERGE_RESOLUTION|>--- conflicted
+++ resolved
@@ -367,12 +367,8 @@
   if (or_null) {
     return ak->array_klass_or_null(storage_props, n);
   }
-<<<<<<< HEAD
+  THREAD->check_possible_safepoint();
   return ak->array_klass(storage_props, n, THREAD);
-=======
-  THREAD->check_possible_safepoint();
-  return ak->array_klass(n, THREAD);
->>>>>>> ea0fbbca
 }
 
 Klass* ObjArrayKlass::array_klass_impl(ArrayStorageProperties storage_props, bool or_null, TRAPS) {
