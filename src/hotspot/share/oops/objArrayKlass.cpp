--- conflicted
+++ resolved
@@ -96,11 +96,7 @@
             elem_super->array_klass(CHECK_NULL);
           }
           // Now retry from the beginning
-<<<<<<< HEAD
-          ek = element_klass->array_klass(storage_props, n, CHECK_0);
-=======
-          ek = element_klass->array_klass(n, CHECK_NULL);
->>>>>>> b0e1ee4b
+          ek = element_klass->array_klass(storage_props, n, CHECK_NULL);
         }  // re-lock
         return ek;
       }
@@ -114,12 +110,8 @@
   Symbol* name = ArrayKlass::create_element_klass_array_name(storage_props.is_null_free(), element_klass, CHECK_NULL);
 
   // Initialize instance variables
-<<<<<<< HEAD
   ClassLoaderData* loader_data = element_klass->class_loader_data();
-  ObjArrayKlass* oak = ObjArrayKlass::allocate(loader_data, n, element_klass, name, CHECK_0);
-=======
   ObjArrayKlass* oak = ObjArrayKlass::allocate(loader_data, n, element_klass, name, CHECK_NULL);
->>>>>>> b0e1ee4b
 
   ModuleEntry* module = oak->module();
   assert(module != NULL, "No module entry for array");
