--- conflicted
+++ resolved
@@ -238,12 +238,8 @@
 // with a TRAPS argument.
 
 #define THREAD_AND_LOCATION                      THREAD, __FILE__, __LINE__
-<<<<<<< HEAD
-#endif
 #define THREAD_AND_LOCATION_DECL                 TRAPS, const char* file, int line
 #define THREAD_AND_LOCATION_ARGS                 THREAD, file, line
-=======
->>>>>>> 141cc31f
 
 #define THROW_OOP(e)                                \
   { Exceptions::_throw_oop(THREAD_AND_LOCATION, e);                             return;  }
