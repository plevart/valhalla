--- conflicted
+++ resolved
@@ -634,20 +634,6 @@
 // Convert a char from a classfile signature to a BasicType
 inline BasicType char2type(char c) {
   switch( c ) {
-<<<<<<< HEAD
-  case 'B': return T_BYTE;
-  case 'C': return T_CHAR;
-  case 'D': return T_DOUBLE;
-  case 'F': return T_FLOAT;
-  case 'I': return T_INT;
-  case 'J': return T_LONG;
-  case 'S': return T_SHORT;
-  case 'Z': return T_BOOLEAN;
-  case 'V': return T_VOID;
-  case 'L': return T_OBJECT;
-  case '[': return T_ARRAY;
-  case 'Q': return T_VALUETYPE;
-=======
   case JVM_SIGNATURE_BYTE:    return T_BYTE;
   case JVM_SIGNATURE_CHAR:    return T_CHAR;
   case JVM_SIGNATURE_DOUBLE:  return T_DOUBLE;
@@ -659,7 +645,7 @@
   case JVM_SIGNATURE_VOID:    return T_VOID;
   case JVM_SIGNATURE_CLASS:   return T_OBJECT;
   case JVM_SIGNATURE_ARRAY:   return T_ARRAY;
->>>>>>> d8240afe
+  case JVM_SIGNATURE_VALUETYPE: return T_VALUETYPE;
   }
   return T_ILLEGAL;
 }
