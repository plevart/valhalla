--- conflicted
+++ resolved
@@ -1201,11 +1201,7 @@
     OopMap *map = create_oop_map(debug_info, JVMCI_CHECK);
     _debug_recorder->add_safepoint(next_pc_offset, map);
 
-<<<<<<< HEAD
-    bool return_oop = hotspot_method.not_null() && getMethodFromHotSpotMethod(hotspot_method())->may_return_oop();
-=======
-    bool return_oop = hotspot_method.is_non_null() && jvmci_env()->asMethod(hotspot_method)->is_returning_oop();
->>>>>>> e9c523ae
+    bool return_oop = hotspot_method.is_non_null() && jvmci_env()->asMethod(hotspot_method)->may_return_oop();
 
     record_scope(next_pc_offset, debug_info, CodeInstaller::FullFrame, return_oop, JVMCI_CHECK);
   }
