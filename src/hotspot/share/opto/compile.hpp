/*
 * Copyright (c) 1997, 2019, Oracle and/or its affiliates. All rights reserved.
 * DO NOT ALTER OR REMOVE COPYRIGHT NOTICES OR THIS FILE HEADER.
 *
 * This code is free software; you can redistribute it and/or modify it
 * under the terms of the GNU General Public License version 2 only, as
 * published by the Free Software Foundation.
 *
 * This code is distributed in the hope that it will be useful, but WITHOUT
 * ANY WARRANTY; without even the implied warranty of MERCHANTABILITY or
 * FITNESS FOR A PARTICULAR PURPOSE.  See the GNU General Public License
 * version 2 for more details (a copy is included in the LICENSE file that
 * accompanied this code).
 *
 * You should have received a copy of the GNU General Public License version
 * 2 along with this work; if not, write to the Free Software Foundation,
 * Inc., 51 Franklin St, Fifth Floor, Boston, MA 02110-1301 USA.
 *
 * Please contact Oracle, 500 Oracle Parkway, Redwood Shores, CA 94065 USA
 * or visit www.oracle.com if you need additional information or have any
 * questions.
 *
 */

#ifndef SHARE_OPTO_COMPILE_HPP
#define SHARE_OPTO_COMPILE_HPP

#include "asm/codeBuffer.hpp"
#include "ci/compilerInterface.hpp"
#include "code/debugInfoRec.hpp"
#include "code/exceptionHandlerTable.hpp"
#include "compiler/compilerOracle.hpp"
#include "compiler/compileBroker.hpp"
#include "libadt/dict.hpp"
#include "libadt/vectset.hpp"
#include "jfr/jfrEvents.hpp"
#include "memory/resourceArea.hpp"
#include "oops/methodData.hpp"
#include "opto/idealGraphPrinter.hpp"
#include "opto/phasetype.hpp"
#include "opto/phase.hpp"
#include "opto/regmask.hpp"
#include "runtime/deoptimization.hpp"
#include "runtime/timerTrace.hpp"
#include "runtime/vmThread.hpp"
#include "utilities/ticks.hpp"

class AddPNode;
class Block;
class Bundle;
class CallNode;
class C2Compiler;
class CallGenerator;
class CloneMap;
class ConnectionGraph;
class InlineTree;
class Int_Array;
class LoadBarrierNode;
class Matcher;
class MachConstantNode;
class MachConstantBaseNode;
class MachNode;
class MachOper;
class MachSafePointNode;
class Node;
class Node_Array;
class Node_Notes;
class NodeCloneInfo;
class OptoReg;
class PhaseCFG;
class PhaseGVN;
class PhaseIterGVN;
class PhaseRegAlloc;
class PhaseCCP;
class PhaseCCP_DCE;
class RootNode;
class relocInfo;
class Scope;
class StartNode;
class SafePointNode;
class JVMState;
class Type;
class TypeData;
class TypeInt;
class TypePtr;
class TypeOopPtr;
class TypeFunc;
class ValueTypeBaseNode;
class Unique_Node_List;
class nmethod;
class WarmCallInfo;
class Node_Stack;
struct Final_Reshape_Counts;

enum LoopOptsMode {
  LoopOptsDefault,
  LoopOptsNone,
  LoopOptsShenandoahExpand,
  LoopOptsShenandoahPostExpand,
  LoopOptsSkipSplitIf,
  LoopOptsVerify,
  LoopOptsLastRound
};

typedef unsigned int node_idx_t;
class NodeCloneInfo {
 private:
  uint64_t _idx_clone_orig;
 public:

  void set_idx(node_idx_t idx) {
    _idx_clone_orig = (_idx_clone_orig & CONST64(0xFFFFFFFF00000000)) | idx;
  }
  node_idx_t idx() const { return (node_idx_t)(_idx_clone_orig & 0xFFFFFFFF); }

  void set_gen(int generation) {
    uint64_t g = (uint64_t)generation << 32;
    _idx_clone_orig = (_idx_clone_orig & 0xFFFFFFFF) | g;
  }
  int gen() const { return (int)(_idx_clone_orig >> 32); }

  void set(uint64_t x) { _idx_clone_orig = x; }
  void set(node_idx_t x, int g) { set_idx(x); set_gen(g); }
  uint64_t get() const { return _idx_clone_orig; }

  NodeCloneInfo(uint64_t idx_clone_orig) : _idx_clone_orig(idx_clone_orig) {}
  NodeCloneInfo(node_idx_t x, int g) : _idx_clone_orig(0) { set(x, g); }

  void dump() const;
};

class CloneMap {
  friend class Compile;
 private:
  bool      _debug;
  Dict*     _dict;
  int       _clone_idx;   // current cloning iteration/generation in loop unroll
 public:
  void*     _2p(node_idx_t key)   const          { return (void*)(intptr_t)key; } // 2 conversion functions to make gcc happy
  node_idx_t _2_node_idx_t(const void* k) const  { return (node_idx_t)(intptr_t)k; }
  Dict*     dict()                const          { return _dict; }
  void insert(node_idx_t key, uint64_t val)      { assert(_dict->operator[](_2p(key)) == NULL, "key existed"); _dict->Insert(_2p(key), (void*)val); }
  void insert(node_idx_t key, NodeCloneInfo& ci) { insert(key, ci.get()); }
  void remove(node_idx_t key)                    { _dict->Delete(_2p(key)); }
  uint64_t value(node_idx_t key)  const          { return (uint64_t)_dict->operator[](_2p(key)); }
  node_idx_t idx(node_idx_t key)  const          { return NodeCloneInfo(value(key)).idx(); }
  int gen(node_idx_t key)         const          { return NodeCloneInfo(value(key)).gen(); }
  int gen(const void* k)          const          { return gen(_2_node_idx_t(k)); }
  int max_gen()                   const;
  void clone(Node* old, Node* nnn, int gen);
  void verify_insert_and_clone(Node* old, Node* nnn, int gen);
  void dump(node_idx_t key)       const;

  int  clone_idx() const                         { return _clone_idx; }
  void set_clone_idx(int x)                      { _clone_idx = x; }
  bool is_debug()                 const          { return _debug; }
  void set_debug(bool debug)                     { _debug = debug; }
  static const char* debug_option_name;

  bool same_idx(node_idx_t k1, node_idx_t k2)  const { return idx(k1) == idx(k2); }
  bool same_gen(node_idx_t k1, node_idx_t k2)  const { return gen(k1) == gen(k2); }
};

//------------------------------Compile----------------------------------------
// This class defines a top-level Compiler invocation.

class Compile : public Phase {
  friend class VMStructs;

 public:
  // Fixed alias indexes.  (See also MergeMemNode.)
  enum {
    AliasIdxTop = 1,  // pseudo-index, aliases to nothing (used as sentinel value)
    AliasIdxBot = 2,  // pseudo-index, aliases to everything
    AliasIdxRaw = 3   // hard-wired index for TypeRawPtr::BOTTOM
  };

  // Variant of TraceTime(NULL, &_t_accumulator, CITime);
  // Integrated with logging.  If logging is turned on, and CITimeVerbose is true,
  // then brackets are put into the log, with time stamps and node counts.
  // (The time collection itself is always conditionalized on CITime.)
  class TracePhase : public TraceTime {
   private:
    Compile*    C;
    CompileLog* _log;
    const char* _phase_name;
    bool _dolog;
   public:
    TracePhase(const char* name, elapsedTimer* accumulator);
    ~TracePhase();
  };

  // Information per category of alias (memory slice)
  class AliasType {
   private:
    friend class Compile;

    int             _index;         // unique index, used with MergeMemNode
    const TypePtr*  _adr_type;      // normalized address type
    ciField*        _field;         // relevant instance field, or null if none
    const Type*     _element;       // relevant array element type, or null if none
    bool            _is_rewritable; // false if the memory is write-once only
    int             _general_index; // if this is type is an instance, the general
                                    // type that this is an instance of

    void Init(int i, const TypePtr* at);

   public:
    int             index()         const { return _index; }
    const TypePtr*  adr_type()      const { return _adr_type; }
    ciField*        field()         const { return _field; }
    const Type*     element()       const { return _element; }
    bool            is_rewritable() const { return _is_rewritable; }
    bool            is_volatile()   const { return (_field ? _field->is_volatile() : false); }
    int             general_index() const { return (_general_index != 0) ? _general_index : _index; }

    void set_rewritable(bool z) { _is_rewritable = z; }
    void set_field(ciField* f) {
      assert(!_field,"");
      _field = f;
      if (f->is_final() || f->is_stable()) {
        // In the case of @Stable, multiple writes are possible but may be assumed to be no-ops.
        _is_rewritable = false;
      }
    }
    void set_element(const Type* e) {
      assert(_element == NULL, "");
      _element = e;
    }

    BasicType basic_type() const;

    void print_on(outputStream* st) PRODUCT_RETURN;
  };

  enum {
    logAliasCacheSize = 6,
    AliasCacheSize = (1<<logAliasCacheSize)
  };
  struct AliasCacheEntry { const TypePtr* _adr_type; int _index; };  // simple duple type
  enum {
    trapHistLength = MethodData::_trap_hist_limit
  };

  // Constant entry of the constant table.
  class Constant {
  private:
    BasicType _type;
    union {
      jvalue    _value;
      Metadata* _metadata;
    } _v;
    int       _offset;         // offset of this constant (in bytes) relative to the constant table base.
    float     _freq;
    bool      _can_be_reused;  // true (default) if the value can be shared with other users.

  public:
    Constant() : _type(T_ILLEGAL), _offset(-1), _freq(0.0f), _can_be_reused(true) { _v._value.l = 0; }
    Constant(BasicType type, jvalue value, float freq = 0.0f, bool can_be_reused = true) :
      _type(type),
      _offset(-1),
      _freq(freq),
      _can_be_reused(can_be_reused)
    {
      assert(type != T_METADATA, "wrong constructor");
      _v._value = value;
    }
    Constant(Metadata* metadata, bool can_be_reused = true) :
      _type(T_METADATA),
      _offset(-1),
      _freq(0.0f),
      _can_be_reused(can_be_reused)
    {
      _v._metadata = metadata;
    }

    bool operator==(const Constant& other);

    BasicType type()      const    { return _type; }

    jint    get_jint()    const    { return _v._value.i; }
    jlong   get_jlong()   const    { return _v._value.j; }
    jfloat  get_jfloat()  const    { return _v._value.f; }
    jdouble get_jdouble() const    { return _v._value.d; }
    jobject get_jobject() const    { return _v._value.l; }

    Metadata* get_metadata() const { return _v._metadata; }

    int         offset()  const    { return _offset; }
    void    set_offset(int offset) {        _offset = offset; }

    float       freq()    const    { return _freq;         }
    void    inc_freq(float freq)   {        _freq += freq; }

    bool    can_be_reused() const  { return _can_be_reused; }
  };

  // Constant table.
  class ConstantTable {
  private:
    GrowableArray<Constant> _constants;          // Constants of this table.
    int                     _size;               // Size in bytes the emitted constant table takes (including padding).
    int                     _table_base_offset;  // Offset of the table base that gets added to the constant offsets.
    int                     _nof_jump_tables;    // Number of jump-tables in this constant table.

    static int qsort_comparator(Constant* a, Constant* b);

    // We use negative frequencies to keep the order of the
    // jump-tables in which they were added.  Otherwise we get into
    // trouble with relocation.
    float next_jump_table_freq() { return -1.0f * (++_nof_jump_tables); }

  public:
    ConstantTable() :
      _size(-1),
      _table_base_offset(-1),  // We can use -1 here since the constant table is always bigger than 2 bytes (-(size / 2), see MachConstantBaseNode::emit).
      _nof_jump_tables(0)
    {}

    int size() const { assert(_size != -1, "not calculated yet"); return _size; }

    int calculate_table_base_offset() const;  // AD specific
    void set_table_base_offset(int x)  { assert(_table_base_offset == -1 || x == _table_base_offset, "can't change"); _table_base_offset = x; }
    int      table_base_offset() const { assert(_table_base_offset != -1, "not set yet");                      return _table_base_offset; }

    void emit(CodeBuffer& cb);

    // Returns the offset of the last entry (the top) of the constant table.
    int  top_offset() const { assert(_constants.top().offset() != -1, "not bound yet"); return _constants.top().offset(); }

    void calculate_offsets_and_size();
    int  find_offset(Constant& con) const;

    void     add(Constant& con);
    Constant add(MachConstantNode* n, BasicType type, jvalue value);
    Constant add(Metadata* metadata);
    Constant add(MachConstantNode* n, MachOper* oper);
    Constant add(MachConstantNode* n, jint i) {
      jvalue value; value.i = i;
      return add(n, T_INT, value);
    }
    Constant add(MachConstantNode* n, jlong j) {
      jvalue value; value.j = j;
      return add(n, T_LONG, value);
    }
    Constant add(MachConstantNode* n, jfloat f) {
      jvalue value; value.f = f;
      return add(n, T_FLOAT, value);
    }
    Constant add(MachConstantNode* n, jdouble d) {
      jvalue value; value.d = d;
      return add(n, T_DOUBLE, value);
    }

    // Jump-table
    Constant  add_jump_table(MachConstantNode* n);
    void     fill_jump_table(CodeBuffer& cb, MachConstantNode* n, GrowableArray<Label*> labels) const;
  };

 private:
  // Fixed parameters to this compilation.
  const int             _compile_id;
  const bool            _save_argument_registers; // save/restore arg regs for trampolines
  const bool            _subsume_loads;         // Load can be matched as part of a larger op.
  const bool            _do_escape_analysis;    // Do escape analysis.
  const bool            _eliminate_boxing;      // Do boxing elimination.
  ciMethod*             _method;                // The method being compiled.
  int                   _entry_bci;             // entry bci for osr methods.
  const TypeFunc*       _tf;                    // My kind of signature
  InlineTree*           _ilt;                   // Ditto (temporary).
  address               _stub_function;         // VM entry for stub being compiled, or NULL
  const char*           _stub_name;             // Name of stub or adapter being compiled, or NULL
  address               _stub_entry_point;      // Compile code entry for generated stub, or NULL

  // Control of this compilation.
  int                   _max_inline_size;       // Max inline size for this compilation
  int                   _freq_inline_size;      // Max hot method inline size for this compilation
  int                   _fixed_slots;           // count of frame slots not allocated by the register
                                                // allocator i.e. locks, original deopt pc, etc.
  uintx                 _max_node_limit;        // Max unique node count during a single compilation.
  // For deopt
  int                   _orig_pc_slot;
  int                   _orig_pc_slot_offset_in_bytes;

  // For value type calling convention
  int                   _sp_inc_slot;
  int                   _sp_inc_slot_offset_in_bytes;

  int                   _major_progress;        // Count of something big happening
  bool                  _inlining_progress;     // progress doing incremental inlining?
  bool                  _inlining_incrementally;// Are we doing incremental inlining (post parse)
  bool                  _do_cleanup;            // Cleanup is needed before proceeding with incremental inlining
  bool                  _has_loops;             // True if the method _may_ have some loops
  bool                  _has_split_ifs;         // True if the method _may_ have some split-if
  bool                  _has_unsafe_access;     // True if the method _may_ produce faults in unsafe loads or stores.
  bool                  _has_stringbuilder;     // True StringBuffers or StringBuilders are allocated
  bool                  _has_boxed_value;       // True if a boxed object is allocated
  bool                  _has_reserved_stack_access; // True if the method or an inlined method is annotated with ReservedStackAccess
  uint                  _max_vector_size;       // Maximum size of generated vectors
  bool                  _clear_upper_avx;       // Clear upper bits of ymm registers using vzeroupper
  uint                  _trap_hist[trapHistLength];  // Cumulative traps
  bool                  _trap_can_recompile;    // Have we emitted a recompiling trap?
  uint                  _decompile_count;       // Cumulative decompilation counts.
  bool                  _do_inlining;           // True if we intend to do inlining
  bool                  _do_scheduling;         // True if we intend to do scheduling
  bool                  _do_freq_based_layout;  // True if we intend to do frequency based block layout
  bool                  _do_count_invocations;  // True if we generate code to count invocations
  bool                  _do_method_data_update; // True if we generate code to update MethodData*s
  bool                  _do_vector_loop;        // True if allowed to execute loop in parallel iterations
  bool                  _use_cmove;             // True if CMove should be used without profitability analysis
  bool                  _age_code;              // True if we need to profile code age (decrement the aging counter)
  int                   _AliasLevel;            // Locally-adjusted version of AliasLevel flag.
  bool                  _print_assembly;        // True if we should dump assembly code for this compilation
  bool                  _print_inlining;        // True if we should print inlining for this compilation
  bool                  _print_intrinsics;      // True if we should print intrinsics for this compilation
#ifndef PRODUCT
  bool                  _trace_opto_output;
  bool                  _parsed_irreducible_loop; // True if ciTypeFlow detected irreducible loops during parsing
#endif
  bool                  _has_irreducible_loop;  // Found irreducible loops
  // JSR 292
  bool                  _has_method_handle_invokes; // True if this method has MethodHandle invokes.
  RTMState              _rtm_state;             // State of Restricted Transactional Memory usage
  int                   _loop_opts_cnt;         // loop opts round
<<<<<<< HEAD
  bool                  _has_flattened_accesses; // Any known flattened array accesses?
  bool                  _flattened_accesses_share_alias; // Initially all flattened array share a single slice
=======
  bool                  _clinit_barrier_on_entry; // True if clinit barrier is needed on nmethod entry
>>>>>>> 60f385e7

  // Compilation environment.
  Arena                 _comp_arena;            // Arena with lifetime equivalent to Compile
  void*                 _barrier_set_state;     // Potential GC barrier state for Compile
  ciEnv*                _env;                   // CI interface
  DirectiveSet*         _directive;             // Compiler directive
  CompileLog*           _log;                   // from CompilerThread
  const char*           _failure_reason;        // for record_failure/failing pattern
  GrowableArray<CallGenerator*>* _intrinsics;   // List of intrinsics.
  GrowableArray<Node*>* _macro_nodes;           // List of nodes which need to be expanded before matching.
  GrowableArray<Node*>* _predicate_opaqs;       // List of Opaque1 nodes for the loop predicates.
  GrowableArray<Node*>* _expensive_nodes;       // List of nodes that are expensive to compute and that we'd better not let the GVN freely common
  GrowableArray<Node*>* _range_check_casts;     // List of CastII nodes with a range check dependency
  GrowableArray<Node*>* _opaque4_nodes;         // List of Opaque4 nodes that have a default value
  Unique_Node_List*     _value_type_nodes;      // List of ValueType nodes
  ConnectionGraph*      _congraph;
#ifndef PRODUCT
  IdealGraphPrinter*    _printer;
#endif


  // Node management
  uint                  _unique;                // Counter for unique Node indices
  VectorSet             _dead_node_list;        // Set of dead nodes
  uint                  _dead_node_count;       // Number of dead nodes; VectorSet::Size() is O(N).
                                                // So use this to keep count and make the call O(1).
  DEBUG_ONLY( Unique_Node_List* _modified_nodes; )  // List of nodes which inputs were modified

  debug_only(static int _debug_idx;)            // Monotonic counter (not reset), use -XX:BreakAtNode=<idx>
  Arena                 _node_arena;            // Arena for new-space Nodes
  Arena                 _old_arena;             // Arena for old-space Nodes, lifetime during xform
  RootNode*             _root;                  // Unique root of compilation, or NULL after bail-out.
  Node*                 _top;                   // Unique top node.  (Reset by various phases.)

  Node*                 _immutable_memory;      // Initial memory state

  Node*                 _recent_alloc_obj;
  Node*                 _recent_alloc_ctl;

  // Constant table
  ConstantTable         _constant_table;        // The constant table for this compile.
  MachConstantBaseNode* _mach_constant_base_node;  // Constant table base node singleton.


  // Blocked array of debugging and profiling information,
  // tracked per node.
  enum { _log2_node_notes_block_size = 8,
         _node_notes_block_size = (1<<_log2_node_notes_block_size)
  };
  GrowableArray<Node_Notes*>* _node_note_array;
  Node_Notes*           _default_node_notes;  // default notes for new nodes

  // After parsing and every bulk phase we hang onto the Root instruction.
  // The RootNode instruction is where the whole program begins.  It produces
  // the initial Control and BOTTOM for everybody else.

  // Type management
  Arena                 _Compile_types;         // Arena for all types
  Arena*                _type_arena;            // Alias for _Compile_types except in Initialize_shared()
  Dict*                 _type_dict;             // Intern table
  CloneMap              _clone_map;             // used for recording history of cloned nodes
  void*                 _type_hwm;              // Last allocation (see Type::operator new/delete)
  size_t                _type_last_size;        // Last allocation size (see Type::operator new/delete)
  ciMethod*             _last_tf_m;             // Cache for
  const TypeFunc*       _last_tf;               //  TypeFunc::make
  AliasType**           _alias_types;           // List of alias types seen so far.
  int                   _num_alias_types;       // Logical length of _alias_types
  int                   _max_alias_types;       // Physical length of _alias_types
  AliasCacheEntry       _alias_cache[AliasCacheSize]; // Gets aliases w/o data structure walking

  // Parsing, optimization
  PhaseGVN*             _initial_gvn;           // Results of parse-time PhaseGVN
  Unique_Node_List*     _for_igvn;              // Initial work-list for next round of Iterative GVN
  WarmCallInfo*         _warm_calls;            // Sorted work-list for heat-based inlining.

  GrowableArray<CallGenerator*> _late_inlines;        // List of CallGenerators to be revisited after
                                                      // main parsing has finished.
  GrowableArray<CallGenerator*> _string_late_inlines; // same but for string operations

  GrowableArray<CallGenerator*> _boxing_late_inlines; // same but for boxing operations

  int                           _late_inlines_pos;    // Where in the queue should the next late inlining candidate go (emulate depth first inlining)
  uint                          _number_of_mh_late_inlines; // number of method handle late inlining still pending


  // Inlining may not happen in parse order which would make
  // PrintInlining output confusing. Keep track of PrintInlining
  // pieces in order.
  class PrintInliningBuffer : public ResourceObj {
   private:
    CallGenerator* _cg;
    stringStream* _ss;

   public:
    PrintInliningBuffer()
      : _cg(NULL) { _ss = new stringStream(); }

    stringStream* ss() const { return _ss; }
    CallGenerator* cg() const { return _cg; }
    void set_cg(CallGenerator* cg) { _cg = cg; }
  };

  stringStream* _print_inlining_stream;
  GrowableArray<PrintInliningBuffer>* _print_inlining_list;
  int _print_inlining_idx;
  char* _print_inlining_output;

  // Only keep nodes in the expensive node list that need to be optimized
  void cleanup_expensive_nodes(PhaseIterGVN &igvn);
  // Use for sorting expensive nodes to bring similar nodes together
  static int cmp_expensive_nodes(Node** n1, Node** n2);
  // Expensive nodes list already sorted?
  bool expensive_nodes_sorted() const;
  // Remove the speculative part of types and clean up the graph
  void remove_speculative_types(PhaseIterGVN &igvn);

  void* _replay_inline_data; // Pointer to data loaded from file

  void print_inlining_init();
  void print_inlining_reinit();
  void print_inlining_commit();
  void print_inlining_push();
  PrintInliningBuffer& print_inlining_current();

  void log_late_inline_failure(CallGenerator* cg, const char* msg);

 public:

  void* barrier_set_state() const { return _barrier_set_state; }

  outputStream* print_inlining_stream() const {
    assert(print_inlining() || print_intrinsics(), "PrintInlining off?");
    return _print_inlining_stream;
  }

  void print_inlining_update(CallGenerator* cg);
  void print_inlining_update_delayed(CallGenerator* cg);
  void print_inlining_move_to(CallGenerator* cg);
  void print_inlining_assert_ready();
  void print_inlining_reset();

  void print_inlining(ciMethod* method, int inline_level, int bci, const char* msg = NULL) {
    stringStream ss;
    CompileTask::print_inlining_inner(&ss, method, inline_level, bci, msg);
    print_inlining_stream()->print("%s", ss.as_string());
  }

#ifndef PRODUCT
  IdealGraphPrinter* printer() { return _printer; }
#endif

  void log_late_inline(CallGenerator* cg);
  void log_inline_id(CallGenerator* cg);
  void log_inline_failure(const char* msg);

  void* replay_inline_data() const { return _replay_inline_data; }

  // Dump inlining replay data to the stream.
  void dump_inline_data(outputStream* out);

 private:
  // Matching, CFG layout, allocation, code generation
  PhaseCFG*             _cfg;                   // Results of CFG finding
  bool                  _select_24_bit_instr;   // We selected an instruction with a 24-bit result
  bool                  _in_24_bit_fp_mode;     // We are emitting instructions with 24-bit results
  int                   _java_calls;            // Number of java calls in the method
  int                   _inner_loops;           // Number of inner loops in the method
  Matcher*              _matcher;               // Engine to map ideal to machine instructions
  PhaseRegAlloc*        _regalloc;              // Results of register allocation.
  int                   _frame_slots;           // Size of total frame in stack slots
  CodeOffsets           _code_offsets;          // Offsets into the code for various interesting entries
  RegMask               _FIRST_STACK_mask;      // All stack slots usable for spills (depends on frame layout)
  Arena*                _indexSet_arena;        // control IndexSet allocation within PhaseChaitin
  void*                 _indexSet_free_block_list; // free list of IndexSet bit blocks
  int                   _interpreter_frame_size;

  uint                  _node_bundling_limit;
  Bundle*               _node_bundling_base;    // Information for instruction bundling

  // Instruction bits passed off to the VM
  int                   _method_size;           // Size of nmethod code segment in bytes
  CodeBuffer            _code_buffer;           // Where the code is assembled
  int                   _first_block_size;      // Size of unvalidated entry point code / OSR poison code
  ExceptionHandlerTable _handler_table;         // Table of native-code exception handlers
  ImplicitExceptionTable _inc_table;            // Table of implicit null checks in native code
  OopMapSet*            _oop_map_set;           // Table of oop maps (one for each safepoint location)
  static int            _CompiledZap_count;     // counter compared against CompileZap[First/Last]
  BufferBlob*           _scratch_buffer_blob;   // For temporary code buffers.
  relocInfo*            _scratch_locs_memory;   // For temporary code buffers.
  int                   _scratch_const_size;    // For temporary code buffers.
  bool                  _in_scratch_emit_size;  // true when in scratch_emit_size.

  void reshape_address(AddPNode* n);

 public:
  // Accessors

  // The Compile instance currently active in this (compiler) thread.
  static Compile* current() {
    return (Compile*) ciEnv::current()->compiler_data();
  }

  // ID for this compilation.  Useful for setting breakpoints in the debugger.
  int               compile_id() const          { return _compile_id; }
  DirectiveSet*     directive() const           { return _directive; }

  // Does this compilation allow instructions to subsume loads?  User
  // instructions that subsume a load may result in an unschedulable
  // instruction sequence.
  bool              subsume_loads() const       { return _subsume_loads; }
  /** Do escape analysis. */
  bool              do_escape_analysis() const  { return _do_escape_analysis; }
  /** Do boxing elimination. */
  bool              eliminate_boxing() const    { return _eliminate_boxing; }
  /** Do aggressive boxing elimination. */
  bool              aggressive_unboxing() const { return _eliminate_boxing && AggressiveUnboxing; }
  bool              save_argument_registers() const { return _save_argument_registers; }


  // Other fixed compilation parameters.
  ciMethod*         method() const              { return _method; }
  int               entry_bci() const           { return _entry_bci; }
  bool              is_osr_compilation() const  { return _entry_bci != InvocationEntryBci; }
  bool              is_method_compilation() const { return (_method != NULL && !_method->flags().is_native()); }
  const TypeFunc*   tf() const                  { assert(_tf!=NULL, ""); return _tf; }
  void         init_tf(const TypeFunc* tf)      { assert(_tf==NULL, ""); _tf = tf; }
  InlineTree*       ilt() const                 { return _ilt; }
  address           stub_function() const       { return _stub_function; }
  const char*       stub_name() const           { return _stub_name; }
  address           stub_entry_point() const    { return _stub_entry_point; }

  // Control of this compilation.
  int               fixed_slots() const         { assert(_fixed_slots >= 0, "");         return _fixed_slots; }
  void          set_fixed_slots(int n)          { _fixed_slots = n; }
  int               major_progress() const      { return _major_progress; }
  void          set_inlining_progress(bool z)   { _inlining_progress = z; }
  int               inlining_progress() const   { return _inlining_progress; }
  void          set_inlining_incrementally(bool z) { _inlining_incrementally = z; }
  int               inlining_incrementally() const { return _inlining_incrementally; }
  void          set_do_cleanup(bool z)          { _do_cleanup = z; }
  int               do_cleanup() const          { return _do_cleanup; }
  void          set_major_progress()            { _major_progress++; }
  void        clear_major_progress()            { _major_progress = 0; }
  int               max_inline_size() const     { return _max_inline_size; }
  void          set_freq_inline_size(int n)     { _freq_inline_size = n; }
  int               freq_inline_size() const    { return _freq_inline_size; }
  void          set_max_inline_size(int n)      { _max_inline_size = n; }
  bool              has_loops() const           { return _has_loops; }
  void          set_has_loops(bool z)           { _has_loops = z; }
  bool              has_split_ifs() const       { return _has_split_ifs; }
  void          set_has_split_ifs(bool z)       { _has_split_ifs = z; }
  bool              has_unsafe_access() const   { return _has_unsafe_access; }
  void          set_has_unsafe_access(bool z)   { _has_unsafe_access = z; }
  bool              has_stringbuilder() const   { return _has_stringbuilder; }
  void          set_has_stringbuilder(bool z)   { _has_stringbuilder = z; }
  bool              has_boxed_value() const     { return _has_boxed_value; }
  void          set_has_boxed_value(bool z)     { _has_boxed_value = z; }
  bool              has_reserved_stack_access() const { return _has_reserved_stack_access; }
  void          set_has_reserved_stack_access(bool z) { _has_reserved_stack_access = z; }
  uint              max_vector_size() const     { return _max_vector_size; }
  void          set_max_vector_size(uint s)     { _max_vector_size = s; }
  bool              clear_upper_avx() const     { return _clear_upper_avx; }
  void          set_clear_upper_avx(bool s)     { _clear_upper_avx = s; }
  void          set_trap_count(uint r, uint c)  { assert(r < trapHistLength, "oob");        _trap_hist[r] = c; }
  uint              trap_count(uint r) const    { assert(r < trapHistLength, "oob"); return _trap_hist[r]; }
  bool              trap_can_recompile() const  { return _trap_can_recompile; }
  void          set_trap_can_recompile(bool z)  { _trap_can_recompile = z; }
  uint              decompile_count() const     { return _decompile_count; }
  void          set_decompile_count(uint c)     { _decompile_count = c; }
  bool              allow_range_check_smearing() const;
  bool              do_inlining() const         { return _do_inlining; }
  void          set_do_inlining(bool z)         { _do_inlining = z; }
  bool              do_scheduling() const       { return _do_scheduling; }
  void          set_do_scheduling(bool z)       { _do_scheduling = z; }
  bool              do_freq_based_layout() const{ return _do_freq_based_layout; }
  void          set_do_freq_based_layout(bool z){ _do_freq_based_layout = z; }
  bool              do_count_invocations() const{ return _do_count_invocations; }
  void          set_do_count_invocations(bool z){ _do_count_invocations = z; }
  bool              do_method_data_update() const { return _do_method_data_update; }
  void          set_do_method_data_update(bool z) { _do_method_data_update = z; }
  bool              do_vector_loop() const      { return _do_vector_loop; }
  void          set_do_vector_loop(bool z)      { _do_vector_loop = z; }
  bool              use_cmove() const           { return _use_cmove; }
  void          set_use_cmove(bool z)           { _use_cmove = z; }
  bool              age_code() const             { return _age_code; }
  void          set_age_code(bool z)             { _age_code = z; }
  int               AliasLevel() const           { return _AliasLevel; }
  bool              print_assembly() const       { return _print_assembly; }
  void          set_print_assembly(bool z)       { _print_assembly = z; }
  bool              print_inlining() const       { return _print_inlining; }
  void          set_print_inlining(bool z)       { _print_inlining = z; }
  bool              print_intrinsics() const     { return _print_intrinsics; }
  void          set_print_intrinsics(bool z)     { _print_intrinsics = z; }
  RTMState          rtm_state()  const           { return _rtm_state; }
  void          set_rtm_state(RTMState s)        { _rtm_state = s; }
  bool              use_rtm() const              { return (_rtm_state & NoRTM) == 0; }
  bool          profile_rtm() const              { return _rtm_state == ProfileRTM; }
  uint              max_node_limit() const       { return (uint)_max_node_limit; }
  void          set_max_node_limit(uint n)       { _max_node_limit = n; }
<<<<<<< HEAD
  void          set_flattened_accesses()         { _has_flattened_accesses = true; }
  bool          flattened_accesses_share_alias() const { return _flattened_accesses_share_alias; }
  void          set_flattened_accesses_share_alias(bool z) { _flattened_accesses_share_alias = z; }

  // Support for scalarized value type calling convention
  bool              has_scalarized_args() const  { return _method != NULL && _method->has_scalarized_args(); }
  bool              needs_stack_repair()  const  { return _method != NULL && _method->get_Method()->c2_needs_stack_repair(); }
  int               sp_inc_offset()       const  { return _sp_inc_slot_offset_in_bytes; }
=======
  bool              clinit_barrier_on_entry()       { return _clinit_barrier_on_entry; }
  void          set_clinit_barrier_on_entry(bool z) { _clinit_barrier_on_entry = z; }
>>>>>>> 60f385e7

  // check the CompilerOracle for special behaviours for this compile
  bool          method_has_option(const char * option) {
    return method() != NULL && method()->has_option(option);
  }

#ifndef PRODUCT
  bool          trace_opto_output() const       { return _trace_opto_output; }
  bool              parsed_irreducible_loop() const { return _parsed_irreducible_loop; }
  void          set_parsed_irreducible_loop(bool z) { _parsed_irreducible_loop = z; }
  int _in_dump_cnt;  // Required for dumping ir nodes.
#endif
  bool              has_irreducible_loop() const { return _has_irreducible_loop; }
  void          set_has_irreducible_loop(bool z) { _has_irreducible_loop = z; }

  // JSR 292
  bool              has_method_handle_invokes() const { return _has_method_handle_invokes;     }
  void          set_has_method_handle_invokes(bool z) {        _has_method_handle_invokes = z; }

  Ticks _latest_stage_start_counter;

  void begin_method() {
#ifndef PRODUCT
    if (_printer && _printer->should_print(1)) {
      _printer->begin_method();
    }
#endif
    C->_latest_stage_start_counter.stamp();
  }

  void print_method(CompilerPhaseType cpt, int level = 1) {
    EventCompilerPhase event;
    if (event.should_commit()) {
      event.set_starttime(C->_latest_stage_start_counter);
      event.set_phase((u1) cpt);
      event.set_compileId(C->_compile_id);
      event.set_phaseLevel(level);
      event.commit();
    }


#ifndef PRODUCT
    if (_printer && _printer->should_print(level)) {
      _printer->print_method(CompilerPhaseTypeHelper::to_string(cpt), level);
    }
#endif
    C->_latest_stage_start_counter.stamp();
  }

  void end_method(int level = 1) {
    EventCompilerPhase event;
    if (event.should_commit()) {
      event.set_starttime(C->_latest_stage_start_counter);
      event.set_phase((u1) PHASE_END);
      event.set_compileId(C->_compile_id);
      event.set_phaseLevel(level);
      event.commit();
    }
#ifndef PRODUCT
    if (_printer && _printer->should_print(level)) {
      _printer->end_method();
    }
#endif
  }

  int           macro_count()             const { return _macro_nodes->length(); }
  int           predicate_count()         const { return _predicate_opaqs->length();}
  int           expensive_count()         const { return _expensive_nodes->length(); }
  Node*         macro_node(int idx)       const { return _macro_nodes->at(idx); }
  Node*         predicate_opaque1_node(int idx) const { return _predicate_opaqs->at(idx);}
  Node*         expensive_node(int idx)   const { return _expensive_nodes->at(idx); }
  ConnectionGraph* congraph()                   { return _congraph;}
  void set_congraph(ConnectionGraph* congraph)  { _congraph = congraph;}
  void add_macro_node(Node * n) {
    //assert(n->is_macro(), "must be a macro node");
    assert(!_macro_nodes->contains(n), "duplicate entry in expand list");
    _macro_nodes->append(n);
  }
  void remove_macro_node(Node * n) {
    // this function may be called twice for a node so check
    // that the node is in the array before attempting to remove it
    if (_macro_nodes->contains(n))
      _macro_nodes->remove(n);
    // remove from _predicate_opaqs list also if it is there
    if (predicate_count() > 0 && _predicate_opaqs->contains(n)){
      _predicate_opaqs->remove(n);
    }
  }
  void add_expensive_node(Node * n);
  void remove_expensive_node(Node * n) {
    if (_expensive_nodes->contains(n)) {
      _expensive_nodes->remove(n);
    }
  }
  void add_predicate_opaq(Node * n) {
    assert(!_predicate_opaqs->contains(n), "duplicate entry in predicate opaque1");
    assert(_macro_nodes->contains(n), "should have already been in macro list");
    _predicate_opaqs->append(n);
  }

  // Range check dependent CastII nodes that can be removed after loop optimizations
  void add_range_check_cast(Node* n);
  void remove_range_check_cast(Node* n) {
    if (_range_check_casts->contains(n)) {
      _range_check_casts->remove(n);
    }
  }
  Node* range_check_cast_node(int idx) const { return _range_check_casts->at(idx);  }
  int   range_check_cast_count()       const { return _range_check_casts->length(); }
  // Remove all range check dependent CastIINodes.
  void  remove_range_check_casts(PhaseIterGVN &igvn);

  void add_opaque4_node(Node* n);
  void remove_opaque4_node(Node* n) {
    if (_opaque4_nodes->contains(n)) {
      _opaque4_nodes->remove(n);
    }
  }
  Node* opaque4_node(int idx) const { return _opaque4_nodes->at(idx);  }
  int   opaque4_count()       const { return _opaque4_nodes->length(); }
  void  remove_opaque4_nodes(PhaseIterGVN &igvn);

  // Keep track of value type nodes for later processing
  void add_value_type(Node* n);
  void remove_value_type(Node* n);
  void process_value_types(PhaseIterGVN &igvn);
  bool can_add_value_type() const { return _value_type_nodes != NULL; }

  void adjust_flattened_array_access_aliases(PhaseIterGVN& igvn);

  // remove the opaque nodes that protect the predicates so that the unused checks and
  // uncommon traps will be eliminated from the graph.
  void cleanup_loop_predicates(PhaseIterGVN &igvn);
  bool is_predicate_opaq(Node * n) {
    return _predicate_opaqs->contains(n);
  }

  // Are there candidate expensive nodes for optimization?
  bool should_optimize_expensive_nodes(PhaseIterGVN &igvn);
  // Check whether n1 and n2 are similar
  static int cmp_expensive_nodes(Node* n1, Node* n2);
  // Sort expensive nodes to locate similar expensive nodes
  void sort_expensive_nodes();

  // Compilation environment.
  Arena*      comp_arena()           { return &_comp_arena; }
  ciEnv*      env() const            { return _env; }
  CompileLog* log() const            { return _log; }
  bool        failing() const        { return _env->failing() || _failure_reason != NULL; }
  const char* failure_reason() const { return (_env->failing()) ? _env->failure_reason() : _failure_reason; }

  bool failure_reason_is(const char* r) const {
    return (r == _failure_reason) || (r != NULL && _failure_reason != NULL && strcmp(r, _failure_reason) == 0);
  }

  void record_failure(const char* reason);
  void record_method_not_compilable(const char* reason) {
    // Bailouts cover "all_tiers" when TieredCompilation is off.
    env()->record_method_not_compilable(reason, !TieredCompilation);
    // Record failure reason.
    record_failure(reason);
  }
  bool check_node_count(uint margin, const char* reason) {
    if (live_nodes() + margin > max_node_limit()) {
      record_method_not_compilable(reason);
      return true;
    } else {
      return false;
    }
  }

  // Node management
  uint         unique() const              { return _unique; }
  uint         next_unique()               { return _unique++; }
  void         set_unique(uint i)          { _unique = i; }
  static int   debug_idx()                 { return debug_only(_debug_idx)+0; }
  static void  set_debug_idx(int i)        { debug_only(_debug_idx = i); }
  Arena*       node_arena()                { return &_node_arena; }
  Arena*       old_arena()                 { return &_old_arena; }
  RootNode*    root() const                { return _root; }
  void         set_root(RootNode* r)       { _root = r; }
  StartNode*   start() const;              // (Derived from root.)
  void         init_start(StartNode* s);
  Node*        immutable_memory();

  Node*        recent_alloc_ctl() const    { return _recent_alloc_ctl; }
  Node*        recent_alloc_obj() const    { return _recent_alloc_obj; }
  void         set_recent_alloc(Node* ctl, Node* obj) {
                                                  _recent_alloc_ctl = ctl;
                                                  _recent_alloc_obj = obj;
                                           }
  void         record_dead_node(uint idx)  { if (_dead_node_list.test_set(idx)) return;
                                             _dead_node_count++;
                                           }
  bool         is_dead_node(uint idx)      { return _dead_node_list.test(idx) != 0; }
  uint         dead_node_count()           { return _dead_node_count; }
  void         reset_dead_node_list()      { _dead_node_list.Reset();
                                             _dead_node_count = 0;
                                           }
  uint          live_nodes() const         {
    int  val = _unique - _dead_node_count;
    assert (val >= 0, "number of tracked dead nodes %d more than created nodes %d", _unique, _dead_node_count);
            return (uint) val;
                                           }
#ifdef ASSERT
  uint         count_live_nodes_by_graph_walk();
  void         print_missing_nodes();
#endif

  // Record modified nodes to check that they are put on IGVN worklist
  void         record_modified_node(Node* n) NOT_DEBUG_RETURN;
  void         remove_modified_node(Node* n) NOT_DEBUG_RETURN;
  DEBUG_ONLY( Unique_Node_List*   modified_nodes() const { return _modified_nodes; } )

  // Constant table
  ConstantTable&   constant_table() { return _constant_table; }

  MachConstantBaseNode*     mach_constant_base_node();
  bool                  has_mach_constant_base_node() const { return _mach_constant_base_node != NULL; }
  // Generated by adlc, true if CallNode requires MachConstantBase.
  bool                      needs_clone_jvms();

  // Handy undefined Node
  Node*             top() const                 { return _top; }

  // these are used by guys who need to know about creation and transformation of top:
  Node*             cached_top_node()           { return _top; }
  void          set_cached_top_node(Node* tn);

  GrowableArray<Node_Notes*>* node_note_array() const { return _node_note_array; }
  void set_node_note_array(GrowableArray<Node_Notes*>* arr) { _node_note_array = arr; }
  Node_Notes* default_node_notes() const        { return _default_node_notes; }
  void    set_default_node_notes(Node_Notes* n) { _default_node_notes = n; }

  Node_Notes*       node_notes_at(int idx) {
    return locate_node_notes(_node_note_array, idx, false);
  }
  inline bool   set_node_notes_at(int idx, Node_Notes* value);

  // Copy notes from source to dest, if they exist.
  // Overwrite dest only if source provides something.
  // Return true if information was moved.
  bool copy_node_notes_to(Node* dest, Node* source);

  // Workhorse function to sort out the blocked Node_Notes array:
  inline Node_Notes* locate_node_notes(GrowableArray<Node_Notes*>* arr,
                                       int idx, bool can_grow = false);

  void grow_node_notes(GrowableArray<Node_Notes*>* arr, int grow_by);

  // Type management
  Arena*            type_arena()                { return _type_arena; }
  Dict*             type_dict()                 { return _type_dict; }
  void*             type_hwm()                  { return _type_hwm; }
  size_t            type_last_size()            { return _type_last_size; }
  int               num_alias_types()           { return _num_alias_types; }

  void          init_type_arena()                       { _type_arena = &_Compile_types; }
  void          set_type_arena(Arena* a)                { _type_arena = a; }
  void          set_type_dict(Dict* d)                  { _type_dict = d; }
  void          set_type_hwm(void* p)                   { _type_hwm = p; }
  void          set_type_last_size(size_t sz)           { _type_last_size = sz; }

  const TypeFunc* last_tf(ciMethod* m) {
    return (m == _last_tf_m) ? _last_tf : NULL;
  }
  void set_last_tf(ciMethod* m, const TypeFunc* tf) {
    assert(m != NULL || tf == NULL, "");
    _last_tf_m = m;
    _last_tf = tf;
  }

  AliasType*        alias_type(int                idx)  { assert(idx < num_alias_types(), "oob"); return _alias_types[idx]; }
  AliasType*        alias_type(const TypePtr* adr_type, ciField* field = NULL, bool uncached = false) { return find_alias_type(adr_type, false, field, uncached); }
  bool         have_alias_type(const TypePtr* adr_type);
  AliasType*        alias_type(ciField*         field);

  int               get_alias_index(const TypePtr* at, bool uncached = false) { return alias_type(at, NULL, uncached)->index(); }
  const TypePtr*    get_adr_type(uint aidx)             { return alias_type(aidx)->adr_type(); }
  int               get_general_index(uint aidx)        { return alias_type(aidx)->general_index(); }

  // Building nodes
  void              rethrow_exceptions(JVMState* jvms);
  void              return_values(JVMState* jvms);
  JVMState*         build_start_state(StartNode* start, const TypeFunc* tf);

  // Decide how to build a call.
  // The profile factor is a discount to apply to this site's interp. profile.
  CallGenerator*    call_generator(ciMethod* call_method, int vtable_index, bool call_does_dispatch,
                                   JVMState* jvms, bool allow_inline, float profile_factor, ciKlass* speculative_receiver_type = NULL,
                                   bool allow_intrinsics = true, bool delayed_forbidden = false);
  bool should_delay_inlining(ciMethod* call_method, JVMState* jvms) {
    return should_delay_string_inlining(call_method, jvms) ||
           should_delay_boxing_inlining(call_method, jvms);
  }
  bool should_delay_string_inlining(ciMethod* call_method, JVMState* jvms);
  bool should_delay_boxing_inlining(ciMethod* call_method, JVMState* jvms);

  // Helper functions to identify inlining potential at call-site
  ciMethod* optimize_virtual_call(ciMethod* caller, int bci, ciInstanceKlass* klass,
                                  ciKlass* holder, ciMethod* callee,
                                  const TypeOopPtr* receiver_type, bool is_virtual,
                                  bool &call_does_dispatch, int &vtable_index,
                                  bool check_access = true);
  ciMethod* optimize_inlining(ciMethod* caller, int bci, ciInstanceKlass* klass,
                              ciMethod* callee, const TypeOopPtr* receiver_type,
                              bool check_access = true);

  // Report if there were too many traps at a current method and bci.
  // Report if a trap was recorded, and/or PerMethodTrapLimit was exceeded.
  // If there is no MDO at all, report no trap unless told to assume it.
  bool too_many_traps(ciMethod* method, int bci, Deoptimization::DeoptReason reason);
  // This version, unspecific to a particular bci, asks if
  // PerMethodTrapLimit was exceeded for all inlined methods seen so far.
  bool too_many_traps(Deoptimization::DeoptReason reason,
                      // Privately used parameter for logging:
                      ciMethodData* logmd = NULL);
  // Report if there were too many recompiles at a method and bci.
  bool too_many_recompiles(ciMethod* method, int bci, Deoptimization::DeoptReason reason);
  // Report if there were too many traps or recompiles at a method and bci.
  bool too_many_traps_or_recompiles(ciMethod* method, int bci, Deoptimization::DeoptReason reason) {
    return too_many_traps(method, bci, reason) ||
           too_many_recompiles(method, bci, reason);
  }
  // Return a bitset with the reasons where deoptimization is allowed,
  // i.e., where there were not too many uncommon traps.
  int _allowed_reasons;
  int      allowed_deopt_reasons() { return _allowed_reasons; }
  void set_allowed_deopt_reasons();

  // Parsing, optimization
  PhaseGVN*         initial_gvn()               { return _initial_gvn; }
  Unique_Node_List* for_igvn()                  { return _for_igvn; }
  inline void       record_for_igvn(Node* n);   // Body is after class Unique_Node_List.
  void          set_initial_gvn(PhaseGVN *gvn)           { _initial_gvn = gvn; }
  void          set_for_igvn(Unique_Node_List *for_igvn) { _for_igvn = for_igvn; }

  // Replace n by nn using initial_gvn, calling hash_delete and
  // record_for_igvn as needed.
  void gvn_replace_by(Node* n, Node* nn);


  void              identify_useful_nodes(Unique_Node_List &useful);
  void              update_dead_node_list(Unique_Node_List &useful);
  void              remove_useless_nodes (Unique_Node_List &useful);

  WarmCallInfo*     warm_calls() const          { return _warm_calls; }
  void          set_warm_calls(WarmCallInfo* l) { _warm_calls = l; }
  WarmCallInfo* pop_warm_call();

  // Record this CallGenerator for inlining at the end of parsing.
  void              add_late_inline(CallGenerator* cg)        {
    _late_inlines.insert_before(_late_inlines_pos, cg);
    _late_inlines_pos++;
  }

  void              prepend_late_inline(CallGenerator* cg)    {
    _late_inlines.insert_before(0, cg);
  }

  void              add_string_late_inline(CallGenerator* cg) {
    _string_late_inlines.push(cg);
  }

  void              add_boxing_late_inline(CallGenerator* cg) {
    _boxing_late_inlines.push(cg);
  }

  void remove_useless_late_inlines(GrowableArray<CallGenerator*>* inlines, Unique_Node_List &useful);

  void process_print_inlining();
  void dump_print_inlining();

  bool over_inlining_cutoff() const {
    if (!inlining_incrementally()) {
      return unique() > (uint)NodeCountInliningCutoff;
    } else {
      // Give some room for incremental inlining algorithm to "breathe"
      // and avoid thrashing when live node count is close to the limit.
      // Keep in mind that live_nodes() isn't accurate during inlining until
      // dead node elimination step happens (see Compile::inline_incrementally).
      return live_nodes() > (uint)LiveNodeCountInliningCutoff * 11 / 10;
    }
  }

  void inc_number_of_mh_late_inlines() { _number_of_mh_late_inlines++; }
  void dec_number_of_mh_late_inlines() { assert(_number_of_mh_late_inlines > 0, "_number_of_mh_late_inlines < 0 !"); _number_of_mh_late_inlines--; }
  bool has_mh_late_inlines() const     { return _number_of_mh_late_inlines > 0; }

  bool inline_incrementally_one();
  void inline_incrementally_cleanup(PhaseIterGVN& igvn);
  void inline_incrementally(PhaseIterGVN& igvn);
  void inline_string_calls(bool parse_time);
  void inline_boxing_calls(PhaseIterGVN& igvn);
  bool optimize_loops(PhaseIterGVN& igvn, LoopOptsMode mode);
  void remove_root_to_sfpts_edges(PhaseIterGVN& igvn);

  // Matching, CFG layout, allocation, code generation
  PhaseCFG*         cfg()                       { return _cfg; }
  bool              select_24_bit_instr() const { return _select_24_bit_instr; }
  bool              in_24_bit_fp_mode() const   { return _in_24_bit_fp_mode; }
  bool              has_java_calls() const      { return _java_calls > 0; }
  int               java_calls() const          { return _java_calls; }
  int               inner_loops() const         { return _inner_loops; }
  Matcher*          matcher()                   { return _matcher; }
  PhaseRegAlloc*    regalloc()                  { return _regalloc; }
  int               frame_slots() const         { return _frame_slots; }
  int               frame_size_in_words() const; // frame_slots in units of the polymorphic 'words'
  int               frame_size_in_bytes() const { return _frame_slots << LogBytesPerInt; }
  RegMask&          FIRST_STACK_mask()          { return _FIRST_STACK_mask; }
  Arena*            indexSet_arena()            { return _indexSet_arena; }
  void*             indexSet_free_block_list()  { return _indexSet_free_block_list; }
  uint              node_bundling_limit()       { return _node_bundling_limit; }
  Bundle*           node_bundling_base()        { return _node_bundling_base; }
  void          set_node_bundling_limit(uint n) { _node_bundling_limit = n; }
  void          set_node_bundling_base(Bundle* b) { _node_bundling_base = b; }
  bool          starts_bundle(const Node *n) const;
  bool          need_stack_bang(int frame_size_in_bytes) const;
  bool          need_register_stack_bang() const;

  void  update_interpreter_frame_size(int size) {
    if (_interpreter_frame_size < size) {
      _interpreter_frame_size = size;
    }
  }
  int           bang_size_in_bytes() const;

  void          set_matcher(Matcher* m)                 { _matcher = m; }
//void          set_regalloc(PhaseRegAlloc* ra)           { _regalloc = ra; }
  void          set_indexSet_arena(Arena* a)            { _indexSet_arena = a; }
  void          set_indexSet_free_block_list(void* p)   { _indexSet_free_block_list = p; }

  // Remember if this compilation changes hardware mode to 24-bit precision
  void set_24_bit_selection_and_mode(bool selection, bool mode) {
    _select_24_bit_instr = selection;
    _in_24_bit_fp_mode   = mode;
  }

  void  set_java_calls(int z) { _java_calls  = z; }
  void set_inner_loops(int z) { _inner_loops = z; }

  // Instruction bits passed off to the VM
  int               code_size()                 { return _method_size; }
  CodeBuffer*       code_buffer()               { return &_code_buffer; }
  int               first_block_size()          { return _first_block_size; }
  void              set_frame_complete(int off) { if (!in_scratch_emit_size()) { _code_offsets.set_value(CodeOffsets::Frame_Complete, off); } }
  ExceptionHandlerTable*  handler_table()       { return &_handler_table; }
  ImplicitExceptionTable* inc_table()           { return &_inc_table; }
  OopMapSet*        oop_map_set()               { return _oop_map_set; }
  DebugInformationRecorder* debug_info()        { return env()->debug_info(); }
  Dependencies*     dependencies()              { return env()->dependencies(); }
  static int        CompiledZap_count()         { return _CompiledZap_count; }
  BufferBlob*       scratch_buffer_blob()       { return _scratch_buffer_blob; }
  void         init_scratch_buffer_blob(int const_size);
  void        clear_scratch_buffer_blob();
  void          set_scratch_buffer_blob(BufferBlob* b) { _scratch_buffer_blob = b; }
  relocInfo*        scratch_locs_memory()       { return _scratch_locs_memory; }
  void          set_scratch_locs_memory(relocInfo* b)  { _scratch_locs_memory = b; }

  // emit to scratch blob, report resulting size
  uint              scratch_emit_size(const Node* n);
  void       set_in_scratch_emit_size(bool x)   {        _in_scratch_emit_size = x; }
  bool           in_scratch_emit_size() const   { return _in_scratch_emit_size;     }

  enum ScratchBufferBlob {
#if defined(PPC64)
    MAX_inst_size       = 2048,
#else
    MAX_inst_size       = 1024,
#endif
    MAX_locs_size       = 128, // number of relocInfo elements
    MAX_const_size      = 128,
    MAX_stubs_size      = 128
  };

  // Major entry point.  Given a Scope, compile the associated method.
  // For normal compilations, entry_bci is InvocationEntryBci.  For on stack
  // replacement, entry_bci indicates the bytecode for which to compile a
  // continuation.
  Compile(ciEnv* ci_env, C2Compiler* compiler, ciMethod* target,
          int entry_bci, bool subsume_loads, bool do_escape_analysis,
          bool eliminate_boxing, DirectiveSet* directive);

  // Second major entry point.  From the TypeFunc signature, generate code
  // to pass arguments from the Java calling convention to the C calling
  // convention.
  Compile(ciEnv* ci_env, const TypeFunc *(*gen)(),
          address stub_function, const char *stub_name,
          int is_fancy_jump, bool pass_tls,
          bool save_arg_registers, bool return_pc, DirectiveSet* directive);

  // From the TypeFunc signature, generate code to pass arguments
  // from Compiled calling convention to Interpreter's calling convention
  void Generate_Compiled_To_Interpreter_Graph(const TypeFunc *tf, address interpreter_entry);

  // From the TypeFunc signature, generate code to pass arguments
  // from Interpreter's calling convention to Compiler's calling convention
  void Generate_Interpreter_To_Compiled_Graph(const TypeFunc *tf);

  // Are we compiling a method?
  bool has_method() { return method() != NULL; }

  // Maybe print some information about this compile.
  void print_compile_messages();

  // Final graph reshaping, a post-pass after the regular optimizer is done.
  bool final_graph_reshaping();

  // returns true if adr is completely contained in the given alias category
  bool must_alias(const TypePtr* adr, int alias_idx);

  // returns true if adr overlaps with the given alias category
  bool can_alias(const TypePtr* adr, int alias_idx);

  // Driver for converting compiler's IR into machine code bits
  void Output();

  // Accessors for node bundling info.
  Bundle* node_bundling(const Node *n);
  bool valid_bundle_info(const Node *n);

  // Schedule and Bundle the instructions
  void ScheduleAndBundle();

  // Build OopMaps for each GC point
  void BuildOopMaps();

  // Append debug info for the node "local" at safepoint node "sfpt" to the
  // "array",   May also consult and add to "objs", which describes the
  // scalar-replaced objects.
  void FillLocArray( int idx, MachSafePointNode* sfpt,
                     Node *local, GrowableArray<ScopeValue*> *array,
                     GrowableArray<ScopeValue*> *objs );

  // If "objs" contains an ObjectValue whose id is "id", returns it, else NULL.
  static ObjectValue* sv_for_node_id(GrowableArray<ScopeValue*> *objs, int id);
  // Requres that "objs" does not contains an ObjectValue whose id matches
  // that of "sv.  Appends "sv".
  static void set_sv_for_object_node(GrowableArray<ScopeValue*> *objs,
                                     ObjectValue* sv );

  // Process an OopMap Element while emitting nodes
  void Process_OopMap_Node(MachNode *mach, int code_offset);

  // Initialize code buffer
  CodeBuffer* init_buffer(uint* blk_starts);

  // Write out basic block data to code buffer
  void fill_buffer(CodeBuffer* cb, uint* blk_starts);

  // Determine which variable sized branches can be shortened
  void shorten_branches(uint* blk_starts, int& code_size, int& reloc_size, int& stub_size);

  // Compute the size of first NumberOfLoopInstrToAlign instructions
  // at the head of a loop.
  void compute_loop_first_inst_sizes();

  // Compute the information for the exception tables
  void FillExceptionTables(uint cnt, uint *call_returns, uint *inct_starts, Label *blk_labels);

  // Stack slots that may be unused by the calling convention but must
  // otherwise be preserved.  On Intel this includes the return address.
  // On PowerPC it includes the 4 words holding the old TOC & LR glue.
  uint in_preserve_stack_slots();

  // "Top of Stack" slots that may be unused by the calling convention but must
  // otherwise be preserved.
  // On Intel these are not necessary and the value can be zero.
  // On Sparc this describes the words reserved for storing a register window
  // when an interrupt occurs.
  static uint out_preserve_stack_slots();

  // Number of outgoing stack slots killed above the out_preserve_stack_slots
  // for calls to C.  Supports the var-args backing area for register parms.
  uint varargs_C_out_slots_killed() const;

  // Number of Stack Slots consumed by a synchronization entry
  int sync_stack_slots() const;

  // Compute the name of old_SP.  See <arch>.ad for frame layout.
  OptoReg::Name compute_old_SP();

 private:
  // Phase control:
  void Init(int aliaslevel);                     // Prepare for a single compilation
  int  Inline_Warm();                            // Find more inlining work.
  void Finish_Warm();                            // Give up on further inlines.
  void Optimize();                               // Given a graph, optimize it
  void Code_Gen();                               // Generate code from a graph

  // Management of the AliasType table.
  void grow_alias_types();
  AliasCacheEntry* probe_alias_cache(const TypePtr* adr_type);
  const TypePtr *flatten_alias_type(const TypePtr* adr_type) const;
  AliasType* find_alias_type(const TypePtr* adr_type, bool no_create, ciField* field, bool uncached = false);

  void verify_top(Node*) const PRODUCT_RETURN;

  // Intrinsic setup.
  void           register_library_intrinsics();                            // initializer
  CallGenerator* make_vm_intrinsic(ciMethod* m, bool is_virtual);          // constructor
  int            intrinsic_insertion_index(ciMethod* m, bool is_virtual, bool& found);  // helper
  CallGenerator* find_intrinsic(ciMethod* m, bool is_virtual);             // query fn
  void           register_intrinsic(CallGenerator* cg);                    // update fn

#ifndef PRODUCT
  static juint  _intrinsic_hist_count[vmIntrinsics::ID_LIMIT];
  static jubyte _intrinsic_hist_flags[vmIntrinsics::ID_LIMIT];
#endif
  // Function calls made by the public function final_graph_reshaping.
  // No need to be made public as they are not called elsewhere.
  void final_graph_reshaping_impl( Node *n, Final_Reshape_Counts &frc);
  void final_graph_reshaping_main_switch(Node* n, Final_Reshape_Counts& frc, uint nop);
  void final_graph_reshaping_walk( Node_Stack &nstack, Node *root, Final_Reshape_Counts &frc );
  void eliminate_redundant_card_marks(Node* n);

 public:

  // Note:  Histogram array size is about 1 Kb.
  enum {                        // flag bits:
    _intrinsic_worked = 1,      // succeeded at least once
    _intrinsic_failed = 2,      // tried it but it failed
    _intrinsic_disabled = 4,    // was requested but disabled (e.g., -XX:-InlineUnsafeOps)
    _intrinsic_virtual = 8,     // was seen in the virtual form (rare)
    _intrinsic_both = 16        // was seen in the non-virtual form (usual)
  };
  // Update histogram.  Return boolean if this is a first-time occurrence.
  static bool gather_intrinsic_statistics(vmIntrinsics::ID id,
                                          bool is_virtual, int flags) PRODUCT_RETURN0;
  static void print_intrinsic_statistics() PRODUCT_RETURN;

  // Graph verification code
  // Walk the node list, verifying that there is a one-to-one
  // correspondence between Use-Def edges and Def-Use edges
  // The option no_dead_code enables stronger checks that the
  // graph is strongly connected from root in both directions.
  void verify_graph_edges(bool no_dead_code = false) PRODUCT_RETURN;

  // End-of-run dumps.
  static void print_statistics() PRODUCT_RETURN;

  // Dump formatted assembly
#if defined(SUPPORT_OPTO_ASSEMBLY)
  void dump_asm_on(outputStream* ost, int* pcs, uint pc_limit);
  void dump_asm(int* pcs = NULL, uint pc_limit = 0) { dump_asm_on(tty, pcs, pc_limit); }
#else
  void dump_asm_on(outputStream* ost, int* pcs, uint pc_limit) { return; }
  void dump_asm(int* pcs = NULL, uint pc_limit = 0) { return; }
#endif
  void dump_pc(int *pcs, int pc_limit, Node *n);

  // Verify ADLC assumptions during startup
  static void adlc_verification() PRODUCT_RETURN;

  // Definitions of pd methods
  static void pd_compiler2_init();

  // Static parse-time type checking logic for gen_subtype_check:
  enum { SSC_always_false, SSC_always_true, SSC_easy_test, SSC_full_test };
  int static_subtype_check(ciKlass* superk, ciKlass* subk);

  static Node* conv_I2X_index(PhaseGVN* phase, Node* offset, const TypeInt* sizetype,
                              // Optional control dependency (for example, on range check)
                              Node* ctrl = NULL);

  // Convert integer value to a narrowed long type dependent on ctrl (for example, a range check)
  static Node* constrained_convI2L(PhaseGVN* phase, Node* value, const TypeInt* itype, Node* ctrl);

  Node* optimize_acmp(PhaseGVN* phase, Node* a, Node* b);

  // Auxiliary method for randomized fuzzing/stressing
  static bool randomized_select(int count);

  // supporting clone_map
  CloneMap&     clone_map();
  void          set_clone_map(Dict* d);

  bool needs_clinit_barrier(ciField* ik,         ciMethod* accessing_method);
  bool needs_clinit_barrier(ciMethod* ik,        ciMethod* accessing_method);
  bool needs_clinit_barrier(ciInstanceKlass* ik, ciMethod* accessing_method);
};

#endif // SHARE_OPTO_COMPILE_HPP<|MERGE_RESOLUTION|>--- conflicted
+++ resolved
@@ -422,12 +422,9 @@
   bool                  _has_method_handle_invokes; // True if this method has MethodHandle invokes.
   RTMState              _rtm_state;             // State of Restricted Transactional Memory usage
   int                   _loop_opts_cnt;         // loop opts round
-<<<<<<< HEAD
+  bool                  _clinit_barrier_on_entry; // True if clinit barrier is needed on nmethod entry
   bool                  _has_flattened_accesses; // Any known flattened array accesses?
   bool                  _flattened_accesses_share_alias; // Initially all flattened array share a single slice
-=======
-  bool                  _clinit_barrier_on_entry; // True if clinit barrier is needed on nmethod entry
->>>>>>> 60f385e7
 
   // Compilation environment.
   Arena                 _comp_arena;            // Arena with lifetime equivalent to Compile
@@ -727,7 +724,8 @@
   bool          profile_rtm() const              { return _rtm_state == ProfileRTM; }
   uint              max_node_limit() const       { return (uint)_max_node_limit; }
   void          set_max_node_limit(uint n)       { _max_node_limit = n; }
-<<<<<<< HEAD
+  bool              clinit_barrier_on_entry()       { return _clinit_barrier_on_entry; }
+  void          set_clinit_barrier_on_entry(bool z) { _clinit_barrier_on_entry = z; }
   void          set_flattened_accesses()         { _has_flattened_accesses = true; }
   bool          flattened_accesses_share_alias() const { return _flattened_accesses_share_alias; }
   void          set_flattened_accesses_share_alias(bool z) { _flattened_accesses_share_alias = z; }
@@ -736,10 +734,6 @@
   bool              has_scalarized_args() const  { return _method != NULL && _method->has_scalarized_args(); }
   bool              needs_stack_repair()  const  { return _method != NULL && _method->get_Method()->c2_needs_stack_repair(); }
   int               sp_inc_offset()       const  { return _sp_inc_slot_offset_in_bytes; }
-=======
-  bool              clinit_barrier_on_entry()       { return _clinit_barrier_on_entry; }
-  void          set_clinit_barrier_on_entry(bool z) { _clinit_barrier_on_entry = z; }
->>>>>>> 60f385e7
 
   // check the CompilerOracle for special behaviours for this compile
   bool          method_has_option(const char * option) {
