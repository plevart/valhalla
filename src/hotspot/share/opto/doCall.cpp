--- conflicted
+++ resolved
@@ -708,13 +708,8 @@
         } else if (rt == T_INT || is_subword_type(rt)) {
           // Nothing.  These cases are handled in lambda form bytecode.
           assert(ct == T_INT || is_subword_type(ct), "must match: rt=%s, ct=%s", type2name(rt), type2name(ct));
-<<<<<<< HEAD
-        } else if (rt == T_OBJECT || rt == T_ARRAY || rt == T_VALUETYPE) {
-          assert(ct == T_OBJECT || ct == T_ARRAY || ct == T_VALUETYPE, "rt=%s, ct=%s", type2name(rt), type2name(ct));
-=======
         } else if (is_reference_type(rt)) {
           assert(is_reference_type(ct), "rt=%s, ct=%s", type2name(rt), type2name(ct));
->>>>>>> 72c2079f
           if (ctype->is_loaded()) {
             const TypeOopPtr* arg_type = TypeOopPtr::make_from_klass(rtype->as_klass());
             const Type*       sig_type = TypeOopPtr::make_from_klass(ctype->as_klass());
