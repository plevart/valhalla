--- conflicted
+++ resolved
@@ -296,7 +296,6 @@
       field_type = Type::BOTTOM;
     }
   }
-<<<<<<< HEAD
 
   if (field->is_flattenable() && !val->is_ValueType()) {
     inc_sp(1);
@@ -313,11 +312,8 @@
     }
     val->as_ValueType()->store_flattened(this, obj, obj, field->holder(), offset);
   } else {
-    access_store_at(control(), obj, adr, adr_type, val, field_type, bt, decorators);
-  }
-=======
-  access_store_at(obj, adr, adr_type, val, field_type, bt, decorators);
->>>>>>> 17773c31
+    access_store_at(obj, adr, adr_type, val, field_type, bt, decorators);
+  }
 
   if (is_field) {
     // Remember we wrote a volatile field.
