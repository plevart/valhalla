/*
 * Copyright (c) 2005, 2018, Oracle and/or its affiliates. All rights reserved.
 * DO NOT ALTER OR REMOVE COPYRIGHT NOTICES OR THIS FILE HEADER.
 *
 * This code is free software; you can redistribute it and/or modify it
 * under the terms of the GNU General Public License version 2 only, as
 * published by the Free Software Foundation.
 *
 * This code is distributed in the hope that it will be useful, but WITHOUT
 * ANY WARRANTY; without even the implied warranty of MERCHANTABILITY or
 * FITNESS FOR A PARTICULAR PURPOSE.  See the GNU General Public License
 * version 2 for more details (a copy is included in the LICENSE file that
 * accompanied this code).
 *
 * You should have received a copy of the GNU General Public License version
 * 2 along with this work; if not, write to the Free Software Foundation,
 * Inc., 51 Franklin St, Fifth Floor, Boston, MA 02110-1301 USA.
 *
 * Please contact Oracle, 500 Oracle Parkway, Redwood Shores, CA 94065 USA
 * or visit www.oracle.com if you need additional information or have any
 * questions.
 *
 */

#include "precompiled.hpp"
#include "compiler/compileLog.hpp"
#include "gc/shared/collectedHeap.inline.hpp"
#include "libadt/vectset.hpp"
#include "memory/universe.hpp"
#include "opto/addnode.hpp"
#include "opto/arraycopynode.hpp"
#include "opto/callnode.hpp"
#include "opto/castnode.hpp"
#include "opto/cfgnode.hpp"
#include "opto/compile.hpp"
#include "opto/convertnode.hpp"
#include "opto/graphKit.hpp"
#include "opto/locknode.hpp"
#include "opto/loopnode.hpp"
#include "opto/macro.hpp"
#include "opto/memnode.hpp"
#include "opto/narrowptrnode.hpp"
#include "opto/node.hpp"
#include "opto/opaquenode.hpp"
#include "opto/phaseX.hpp"
#include "opto/rootnode.hpp"
#include "opto/runtime.hpp"
#include "opto/subnode.hpp"
#include "opto/type.hpp"
#include "opto/valuetypenode.hpp"
#include "runtime/sharedRuntime.hpp"
#include "utilities/macros.hpp"
#if INCLUDE_G1GC
#include "gc/g1/g1ThreadLocalData.hpp"
#endif // INCLUDE_G1GC
#if INCLUDE_SHENANDOAHGC
#include "gc/shenandoah/c2/shenandoahBarrierSetC2.hpp"
#endif


//
// Replace any references to "oldref" in inputs to "use" with "newref".
// Returns the number of replacements made.
//
int PhaseMacroExpand::replace_input(Node *use, Node *oldref, Node *newref) {
  int nreplacements = 0;
  uint req = use->req();
  for (uint j = 0; j < use->len(); j++) {
    Node *uin = use->in(j);
    if (uin == oldref) {
      if (j < req)
        use->set_req(j, newref);
      else
        use->set_prec(j, newref);
      nreplacements++;
    } else if (j >= req && uin == NULL) {
      break;
    }
  }
  return nreplacements;
}

void PhaseMacroExpand::copy_call_debug_info(CallNode *oldcall, CallNode * newcall) {
  // Copy debug information and adjust JVMState information
  uint old_dbg_start = oldcall->tf()->domain_sig()->cnt();
  uint new_dbg_start = newcall->tf()->domain_sig()->cnt();
  int jvms_adj  = new_dbg_start - old_dbg_start;
  assert (new_dbg_start == newcall->req(), "argument count mismatch");

  // SafePointScalarObject node could be referenced several times in debug info.
  // Use Dict to record cloned nodes.
  Dict* sosn_map = new Dict(cmpkey,hashkey);
  for (uint i = old_dbg_start; i < oldcall->req(); i++) {
    Node* old_in = oldcall->in(i);
    // Clone old SafePointScalarObjectNodes, adjusting their field contents.
    if (old_in != NULL && old_in->is_SafePointScalarObject()) {
      SafePointScalarObjectNode* old_sosn = old_in->as_SafePointScalarObject();
      uint old_unique = C->unique();
      Node* new_in = old_sosn->clone(sosn_map);
      if (old_unique != C->unique()) { // New node?
        new_in->set_req(0, C->root()); // reset control edge
        new_in = transform_later(new_in); // Register new node.
      }
      old_in = new_in;
    }
    newcall->add_req(old_in);
  }

  // JVMS may be shared so clone it before we modify it
  newcall->set_jvms(oldcall->jvms() != NULL ? oldcall->jvms()->clone_deep(C) : NULL);
  for (JVMState *jvms = newcall->jvms(); jvms != NULL; jvms = jvms->caller()) {
    jvms->set_map(newcall);
    jvms->set_locoff(jvms->locoff()+jvms_adj);
    jvms->set_stkoff(jvms->stkoff()+jvms_adj);
    jvms->set_monoff(jvms->monoff()+jvms_adj);
    jvms->set_scloff(jvms->scloff()+jvms_adj);
    jvms->set_endoff(jvms->endoff()+jvms_adj);
  }
}

Node* PhaseMacroExpand::opt_bits_test(Node* ctrl, Node* region, int edge, Node* word, int mask, int bits, bool return_fast_path) {
  Node* cmp;
  if (mask != 0) {
    Node* and_node = transform_later(new AndXNode(word, MakeConX(mask)));
    cmp = transform_later(new CmpXNode(and_node, MakeConX(bits)));
  } else {
    cmp = word;
  }
  Node* bol = transform_later(new BoolNode(cmp, BoolTest::ne));
  IfNode* iff = new IfNode( ctrl, bol, PROB_MIN, COUNT_UNKNOWN );
  transform_later(iff);

  // Fast path taken.
  Node *fast_taken = transform_later(new IfFalseNode(iff));

  // Fast path not-taken, i.e. slow path
  Node *slow_taken = transform_later(new IfTrueNode(iff));

  if (return_fast_path) {
    region->init_req(edge, slow_taken); // Capture slow-control
    return fast_taken;
  } else {
    region->init_req(edge, fast_taken); // Capture fast-control
    return slow_taken;
  }
}

//--------------------copy_predefined_input_for_runtime_call--------------------
void PhaseMacroExpand::copy_predefined_input_for_runtime_call(Node * ctrl, CallNode* oldcall, CallNode* call) {
  // Set fixed predefined input arguments
  call->init_req( TypeFunc::Control, ctrl );
  call->init_req( TypeFunc::I_O    , oldcall->in( TypeFunc::I_O) );
  call->init_req( TypeFunc::Memory , oldcall->in( TypeFunc::Memory ) ); // ?????
  call->init_req( TypeFunc::ReturnAdr, oldcall->in( TypeFunc::ReturnAdr ) );
  call->init_req( TypeFunc::FramePtr, oldcall->in( TypeFunc::FramePtr ) );
}

//------------------------------make_slow_call---------------------------------
CallNode* PhaseMacroExpand::make_slow_call(CallNode *oldcall, const TypeFunc* slow_call_type,
                                           address slow_call, const char* leaf_name, Node* slow_path,
                                           Node* parm0, Node* parm1, Node* parm2) {

  // Slow-path call
 CallNode *call = leaf_name
   ? (CallNode*)new CallLeafNode      ( slow_call_type, slow_call, leaf_name, TypeRawPtr::BOTTOM )
   : (CallNode*)new CallStaticJavaNode( slow_call_type, slow_call, OptoRuntime::stub_name(slow_call), oldcall->jvms()->bci(), TypeRawPtr::BOTTOM );

  // Slow path call has no side-effects, uses few values
  copy_predefined_input_for_runtime_call(slow_path, oldcall, call );
  if (parm0 != NULL)  call->init_req(TypeFunc::Parms+0, parm0);
  if (parm1 != NULL)  call->init_req(TypeFunc::Parms+1, parm1);
  if (parm2 != NULL)  call->init_req(TypeFunc::Parms+2, parm2);
  copy_call_debug_info(oldcall, call);
  call->set_cnt(PROB_UNLIKELY_MAG(4));  // Same effect as RC_UNCOMMON.
  _igvn.replace_node(oldcall, call);
  transform_later(call);

  return call;
}

void PhaseMacroExpand::extract_call_projections(CallNode *call) {
  _fallthroughproj = NULL;
  _fallthroughcatchproj = NULL;
  _ioproj_fallthrough = NULL;
  _ioproj_catchall = NULL;
  _catchallcatchproj = NULL;
  _memproj_fallthrough = NULL;
  _memproj_catchall = NULL;
  _resproj = NULL;
  for (DUIterator_Fast imax, i = call->fast_outs(imax); i < imax; i++) {
    ProjNode *pn = call->fast_out(i)->as_Proj();
    switch (pn->_con) {
      case TypeFunc::Control:
      {
        // For Control (fallthrough) and I_O (catch_all_index) we have CatchProj -> Catch -> Proj
        _fallthroughproj = pn;
        DUIterator_Fast jmax, j = pn->fast_outs(jmax);
        const Node *cn = pn->fast_out(j);
        if (cn->is_Catch()) {
          ProjNode *cpn = NULL;
          for (DUIterator_Fast kmax, k = cn->fast_outs(kmax); k < kmax; k++) {
            cpn = cn->fast_out(k)->as_Proj();
            assert(cpn->is_CatchProj(), "must be a CatchProjNode");
            if (cpn->_con == CatchProjNode::fall_through_index)
              _fallthroughcatchproj = cpn;
            else {
              assert(cpn->_con == CatchProjNode::catch_all_index, "must be correct index.");
              _catchallcatchproj = cpn;
            }
          }
        }
        break;
      }
      case TypeFunc::I_O:
        if (pn->_is_io_use)
          _ioproj_catchall = pn;
        else
          _ioproj_fallthrough = pn;
        break;
      case TypeFunc::Memory:
        if (pn->_is_io_use)
          _memproj_catchall = pn;
        else
          _memproj_fallthrough = pn;
        break;
      case TypeFunc::Parms:
        _resproj = pn;
        break;
      default:
        assert(false, "unexpected projection from allocation node.");
    }
  }

}

void PhaseMacroExpand::eliminate_gc_barrier(Node* p2x) {
  BarrierSetC2 *bs = BarrierSet::barrier_set()->barrier_set_c2();
  bs->eliminate_gc_barrier(this, p2x);
}

// Search for a memory operation for the specified memory slice.
static Node *scan_mem_chain(Node *mem, int alias_idx, int offset, Node *start_mem, Node *alloc, PhaseGVN *phase) {
  Node *orig_mem = mem;
  Node *alloc_mem = alloc->in(TypeFunc::Memory);
  const TypeOopPtr *tinst = phase->C->get_adr_type(alias_idx)->isa_oopptr();
  while (true) {
    if (mem == alloc_mem || mem == start_mem ) {
      return mem;  // hit one of our sentinels
    } else if (mem->is_MergeMem()) {
      mem = mem->as_MergeMem()->memory_at(alias_idx);
    } else if (mem->is_Proj() && mem->as_Proj()->_con == TypeFunc::Memory) {
      Node *in = mem->in(0);
      // we can safely skip over safepoints, calls, locks and membars because we
      // already know that the object is safe to eliminate.
      if (in->is_Initialize() && in->as_Initialize()->allocation() == alloc) {
        return in;
      } else if (in->is_Call()) {
        CallNode *call = in->as_Call();
        if (call->may_modify(tinst, phase)) {
          assert(call->is_ArrayCopy(), "ArrayCopy is the only call node that doesn't make allocation escape");
          if (call->as_ArrayCopy()->modifies(offset, offset, phase, false)) {
            return in;
          }
        }
        mem = in->in(TypeFunc::Memory);
      } else if (in->is_MemBar()) {
        ArrayCopyNode* ac = NULL;
        if (ArrayCopyNode::may_modify(tinst, in->as_MemBar(), phase, ac)) {
          assert(ac != NULL && ac->is_clonebasic(), "Only basic clone is a non escaping clone");
          return ac;
        }
        mem = in->in(TypeFunc::Memory);
      } else {
        assert(false, "unexpected projection");
      }
    } else if (mem->is_Store()) {
      const TypePtr* atype = mem->as_Store()->adr_type();
      int adr_idx = phase->C->get_alias_index(atype);
      if (adr_idx == alias_idx) {
        assert(atype->isa_oopptr(), "address type must be oopptr");
        int adr_offset = atype->flattened_offset();
        uint adr_iid = atype->is_oopptr()->instance_id();
        // Array elements references have the same alias_idx
        // but different offset and different instance_id.
        if (adr_offset == offset && adr_iid == alloc->_idx)
          return mem;
      } else {
        assert(adr_idx == Compile::AliasIdxRaw, "address must match or be raw");
      }
      mem = mem->in(MemNode::Memory);
    } else if (mem->is_ClearArray()) {
      if (!ClearArrayNode::step_through(&mem, alloc->_idx, phase)) {
        // Can not bypass initialization of the instance
        // we are looking.
        debug_only(intptr_t offset;)
        assert(alloc == AllocateNode::Ideal_allocation(mem->in(3), phase, offset), "sanity");
        InitializeNode* init = alloc->as_Allocate()->initialization();
        // We are looking for stored value, return Initialize node
        // or memory edge from Allocate node.
        if (init != NULL)
          return init;
        else
          return alloc->in(TypeFunc::Memory); // It will produce zero value (see callers).
      }
      // Otherwise skip it (the call updated 'mem' value).
    } else if (mem->Opcode() == Op_SCMemProj) {
      mem = mem->in(0);
      Node* adr = NULL;
      if (mem->is_LoadStore()) {
        adr = mem->in(MemNode::Address);
      } else {
        assert(mem->Opcode() == Op_EncodeISOArray ||
               mem->Opcode() == Op_StrCompressedCopy, "sanity");
        adr = mem->in(3); // Destination array
      }
      const TypePtr* atype = adr->bottom_type()->is_ptr();
      int adr_idx = phase->C->get_alias_index(atype);
      if (adr_idx == alias_idx) {
        DEBUG_ONLY(mem->dump();)
        assert(false, "Object is not scalar replaceable if a LoadStore node accesses its field");
        return NULL;
      }
      mem = mem->in(MemNode::Memory);
    } else if (mem->Opcode() == Op_StrInflatedCopy) {
      Node* adr = mem->in(3); // Destination array
      const TypePtr* atype = adr->bottom_type()->is_ptr();
      int adr_idx = phase->C->get_alias_index(atype);
      if (adr_idx == alias_idx) {
        DEBUG_ONLY(mem->dump();)
        assert(false, "Object is not scalar replaceable if a StrInflatedCopy node accesses its field");
        return NULL;
      }
      mem = mem->in(MemNode::Memory);
    } else {
      return mem;
    }
    assert(mem != orig_mem, "dead memory loop");
  }
}

// Generate loads from source of the arraycopy for fields of
// destination needed at a deoptimization point
Node* PhaseMacroExpand::make_arraycopy_load(ArrayCopyNode* ac, intptr_t offset, Node* ctl, Node* mem, BasicType ft, const Type *ftype, AllocateNode *alloc) {
  BasicType bt = ft;
  const Type *type = ftype;
  if (ft == T_NARROWOOP) {
    bt = T_OBJECT;
    type = ftype->make_oopptr();
  }
  Node* res = NULL;
  if (ac->is_clonebasic()) {
    assert(ac->in(ArrayCopyNode::Src) != ac->in(ArrayCopyNode::Dest), "clone source equals destination");
    Node* base = ac->in(ArrayCopyNode::Src)->in(AddPNode::Base);
    Node* adr = _igvn.transform(new AddPNode(base, base, MakeConX(offset)));
    const TypePtr* adr_type = _igvn.type(base)->is_ptr()->add_offset(offset);
    res = LoadNode::make(_igvn, ctl, mem, adr, adr_type, type, bt, MemNode::unordered, LoadNode::UnknownControl);
  } else {
    if (ac->modifies(offset, offset, &_igvn, true)) {
      assert(ac->in(ArrayCopyNode::Dest) == alloc->result_cast(), "arraycopy destination should be allocation's result");
      uint shift = exact_log2(type2aelembytes(bt));
      Node* diff = _igvn.transform(new SubINode(ac->in(ArrayCopyNode::SrcPos), ac->in(ArrayCopyNode::DestPos)));
#ifdef _LP64
      diff = _igvn.transform(new ConvI2LNode(diff));
#endif
      diff = _igvn.transform(new LShiftXNode(diff, intcon(shift)));

      Node* off = _igvn.transform(new AddXNode(MakeConX(offset), diff));
      Node* base = ac->in(ArrayCopyNode::Src);
      Node* adr = _igvn.transform(new AddPNode(base, base, off));
<<<<<<< HEAD
      const TypePtr* adr_type = _igvn.type(base)->is_ptr();
      if (adr_type->isa_aryptr()) {
        // In the case of a flattened value type array, each field has its
        // own slice so we need to extract the field being accessed from
        // the address computation
        adr_type = adr_type->is_aryptr()->add_field_offset_and_offset(offset);
        adr = _igvn.transform(new CastPPNode(adr, adr_type));
      } else {
        adr_type = adr_type->add_offset(offset);
      }
      res = LoadNode::make(_igvn, ctl, mem, adr, adr_type, type, bt, MemNode::unordered, LoadNode::Pinned);
=======
      const TypePtr* adr_type = _igvn.type(base)->is_ptr()->add_offset(offset);
      if (ac->in(ArrayCopyNode::Src) == ac->in(ArrayCopyNode::Dest)) {
        // Don't emit a new load from src if src == dst but try to get the value from memory instead
        return value_from_mem(ac->in(TypeFunc::Memory), ctl, ft, ftype, adr_type->isa_oopptr(), alloc);
      }
      res = LoadNode::make(_igvn, ctl, mem, adr, adr_type, type, bt, MemNode::unordered, LoadNode::UnknownControl);
>>>>>>> ea0fbbca
    }
  }
  if (res != NULL) {
    res = _igvn.transform(res);
    if (ftype->isa_narrowoop()) {
      // PhaseMacroExpand::scalar_replacement adds DecodeN nodes
      assert(res->isa_DecodeN(), "should be narrow oop");
      res = _igvn.transform(new EncodePNode(res, ftype));
    }
    return res;
  }
  return NULL;
}

//
// Given a Memory Phi, compute a value Phi containing the values from stores
// on the input paths.
// Note: this function is recursive, its depth is limited by the "level" argument
// Returns the computed Phi, or NULL if it cannot compute it.
Node *PhaseMacroExpand::value_from_mem_phi(Node *mem, BasicType ft, const Type *phi_type, const TypeOopPtr *adr_t, AllocateNode *alloc, Node_Stack *value_phis, int level) {
  assert(mem->is_Phi(), "sanity");
  int alias_idx = C->get_alias_index(adr_t);
  int offset = adr_t->flattened_offset();
  int instance_id = adr_t->instance_id();

  // Check if an appropriate value phi already exists.
  Node* region = mem->in(0);
  for (DUIterator_Fast kmax, k = region->fast_outs(kmax); k < kmax; k++) {
    Node* phi = region->fast_out(k);
    if (phi->is_Phi() && phi != mem &&
        phi->as_Phi()->is_same_inst_field(phi_type, (int)mem->_idx, instance_id, alias_idx, offset)) {
      return phi;
    }
  }
  // Check if an appropriate new value phi already exists.
  Node* new_phi = value_phis->find(mem->_idx);
  if (new_phi != NULL)
    return new_phi;

  if (level <= 0) {
    return NULL; // Give up: phi tree too deep
  }
  Node *start_mem = C->start()->proj_out_or_null(TypeFunc::Memory);
  Node *alloc_mem = alloc->in(TypeFunc::Memory);

  uint length = mem->req();
  GrowableArray <Node *> values(length, length, NULL, false);

  // create a new Phi for the value
  PhiNode *phi = new PhiNode(mem->in(0), phi_type, NULL, mem->_idx, instance_id, alias_idx, offset);
  transform_later(phi);
  value_phis->push(phi, mem->_idx);

  for (uint j = 1; j < length; j++) {
    Node *in = mem->in(j);
    if (in == NULL || in->is_top()) {
      values.at_put(j, in);
    } else  {
      Node *val = scan_mem_chain(in, alias_idx, offset, start_mem, alloc, &_igvn);
      if (val == start_mem || val == alloc_mem) {
        // hit a sentinel, return appropriate 0 value
        Node* default_value = alloc->in(AllocateNode::DefaultValue);
        if (default_value != NULL) {
          values.at_put(j, default_value);
        } else {
          assert(alloc->in(AllocateNode::RawDefaultValue) == NULL, "default value may not be null");
          values.at_put(j, _igvn.zerocon(ft));
        }
        continue;
      }
      if (val->is_Initialize()) {
        val = val->as_Initialize()->find_captured_store(offset, type2aelembytes(ft), &_igvn);
      }
      if (val == NULL) {
        return NULL;  // can't find a value on this path
      }
      if (val == mem) {
        values.at_put(j, mem);
      } else if (val->is_Store()) {
        Node* n = val->in(MemNode::ValueIn);
        BarrierSetC2* bs = BarrierSet::barrier_set()->barrier_set_c2();
        n = bs->step_over_gc_barrier(n);
        values.at_put(j, n);
      } else if(val->is_Proj() && val->in(0) == alloc) {
        Node* default_value = alloc->in(AllocateNode::DefaultValue);
        if (default_value != NULL) {
          values.at_put(j, default_value);
        } else {
          assert(alloc->in(AllocateNode::RawDefaultValue) == NULL, "default value may not be null");
          values.at_put(j, _igvn.zerocon(ft));
        }
      } else if (val->is_Phi()) {
        val = value_from_mem_phi(val, ft, phi_type, adr_t, alloc, value_phis, level-1);
        if (val == NULL) {
          return NULL;
        }
        values.at_put(j, val);
      } else if (val->Opcode() == Op_SCMemProj) {
        assert(val->in(0)->is_LoadStore() ||
               val->in(0)->Opcode() == Op_EncodeISOArray ||
               val->in(0)->Opcode() == Op_StrCompressedCopy, "sanity");
        assert(false, "Object is not scalar replaceable if a LoadStore node accesses its field");
        return NULL;
      } else if (val->is_ArrayCopy()) {
        Node* res = make_arraycopy_load(val->as_ArrayCopy(), offset, val->in(0), val->in(TypeFunc::Memory), ft, phi_type, alloc);
        if (res == NULL) {
          return NULL;
        }
        values.at_put(j, res);
      } else {
#ifdef ASSERT
        val->dump();
        assert(false, "unknown node on this path");
#endif
        return NULL;  // unknown node on this path
      }
    }
  }
  // Set Phi's inputs
  for (uint j = 1; j < length; j++) {
    if (values.at(j) == mem) {
      phi->init_req(j, phi);
    } else {
      phi->init_req(j, values.at(j));
    }
  }
  return phi;
}

// Search the last value stored into the object's field.
Node *PhaseMacroExpand::value_from_mem(Node *sfpt_mem, Node *sfpt_ctl, BasicType ft, const Type *ftype, const TypeOopPtr *adr_t, AllocateNode *alloc) {
  assert(adr_t->is_known_instance_field(), "instance required");
  int instance_id = adr_t->instance_id();
  assert((uint)instance_id == alloc->_idx, "wrong allocation");

  int alias_idx = C->get_alias_index(adr_t);
  int offset = adr_t->flattened_offset();
  Node *start_mem = C->start()->proj_out_or_null(TypeFunc::Memory);
  Node *alloc_mem = alloc->in(TypeFunc::Memory);
  Arena *a = Thread::current()->resource_area();
  VectorSet visited(a);

  bool done = sfpt_mem == alloc_mem;
  Node *mem = sfpt_mem;
  while (!done) {
    if (visited.test_set(mem->_idx)) {
      return NULL;  // found a loop, give up
    }
    mem = scan_mem_chain(mem, alias_idx, offset, start_mem, alloc, &_igvn);
    if (mem == start_mem || mem == alloc_mem) {
      done = true;  // hit a sentinel, return appropriate 0 value
    } else if (mem->is_Initialize()) {
      mem = mem->as_Initialize()->find_captured_store(offset, type2aelembytes(ft), &_igvn);
      if (mem == NULL) {
        done = true; // Something went wrong.
      } else if (mem->is_Store()) {
        const TypePtr* atype = mem->as_Store()->adr_type();
        assert(C->get_alias_index(atype) == Compile::AliasIdxRaw, "store is correct memory slice");
        done = true;
      }
    } else if (mem->is_Store()) {
      const TypeOopPtr* atype = mem->as_Store()->adr_type()->isa_oopptr();
      assert(atype != NULL, "address type must be oopptr");
      assert(C->get_alias_index(atype) == alias_idx &&
             atype->is_known_instance_field() && atype->flattened_offset() == offset &&
             atype->instance_id() == instance_id, "store is correct memory slice");
      done = true;
    } else if (mem->is_Phi()) {
      // try to find a phi's unique input
      Node *unique_input = NULL;
      Node *top = C->top();
      for (uint i = 1; i < mem->req(); i++) {
        Node *n = scan_mem_chain(mem->in(i), alias_idx, offset, start_mem, alloc, &_igvn);
        if (n == NULL || n == top || n == mem) {
          continue;
        } else if (unique_input == NULL) {
          unique_input = n;
        } else if (unique_input != n) {
          unique_input = top;
          break;
        }
      }
      if (unique_input != NULL && unique_input != top) {
        mem = unique_input;
      } else {
        done = true;
      }
    } else if (mem->is_ArrayCopy()) {
      done = true;
    } else {
      assert(false, "unexpected node");
    }
  }
  if (mem != NULL) {
    if (mem == start_mem || mem == alloc_mem) {
      // hit a sentinel, return appropriate 0 value
      Node* default_value = alloc->in(AllocateNode::DefaultValue);
      if (default_value != NULL) {
        return default_value;
      }
      assert(alloc->in(AllocateNode::RawDefaultValue) == NULL, "default value may not be null");
      return _igvn.zerocon(ft);
    } else if (mem->is_Store()) {
      Node* n = mem->in(MemNode::ValueIn);
      BarrierSetC2* bs = BarrierSet::barrier_set()->barrier_set_c2();
      n = bs->step_over_gc_barrier(n);
      return n;
    } else if (mem->is_Phi()) {
      // attempt to produce a Phi reflecting the values on the input paths of the Phi
      Node_Stack value_phis(a, 8);
      Node * phi = value_from_mem_phi(mem, ft, ftype, adr_t, alloc, &value_phis, ValueSearchLimit);
      if (phi != NULL) {
        return phi;
      } else {
        // Kill all new Phis
        while(value_phis.is_nonempty()) {
          Node* n = value_phis.node();
          _igvn.replace_node(n, C->top());
          value_phis.pop();
        }
      }
    } else if (mem->is_ArrayCopy()) {
      Node* ctl = mem->in(0);
      Node* m = mem->in(TypeFunc::Memory);
      if (sfpt_ctl->is_Proj() && sfpt_ctl->as_Proj()->is_uncommon_trap_proj(Deoptimization::Reason_none)) {
        // pin the loads in the uncommon trap path
        ctl = sfpt_ctl;
        m = sfpt_mem;
      }
      return make_arraycopy_load(mem->as_ArrayCopy(), offset, ctl, m, ft, ftype, alloc);
    }
  }
  // Something went wrong.
  return NULL;
}

// Search the last value stored into the value type's fields.
Node* PhaseMacroExpand::value_type_from_mem(Node* mem, Node* ctl, ciValueKlass* vk, const TypeAryPtr* adr_type, int offset, AllocateNode* alloc) {
  // Subtract the offset of the first field to account for the missing oop header
  offset -= vk->first_field_offset();
  // Create a new ValueTypeNode and retrieve the field values from memory
  ValueTypeNode* vt = ValueTypeNode::make_uninitialized(_igvn, vk)->as_ValueType();
  for (int i = 0; i < vk->nof_declared_nonstatic_fields(); ++i) {
    ciType* field_type = vt->field_type(i);
    int field_offset = offset + vt->field_offset(i);
    // Each value type field has its own memory slice
    adr_type = adr_type->with_field_offset(field_offset);
    Node* value = NULL;
    if (vt->field_is_flattened(i)) {
      value = value_type_from_mem(mem, ctl, field_type->as_value_klass(), adr_type, field_offset, alloc);
    } else {
      const Type* ft = Type::get_const_type(field_type);
      BasicType bt = field_type->basic_type();
      if (UseCompressedOops && !is_java_primitive(bt)) {
        ft = ft->make_narrowoop();
        bt = T_NARROWOOP;
      }
      value = value_from_mem(mem, ctl, bt, ft, adr_type, alloc);
      if (value != NULL && ft->isa_narrowoop()) {
        assert(UseCompressedOops, "unexpected narrow oop");
        value = transform_later(new DecodeNNode(value, value->get_ptr_type()));
      }
    }
    if (value != NULL) {
      vt->set_field_value(i, value);
    } else {
      // We might have reached the TrackedInitializationLimit
      return NULL;
    }
  }
  return transform_later(vt);
}

// Check the possibility of scalar replacement.
bool PhaseMacroExpand::can_eliminate_allocation(AllocateNode *alloc, GrowableArray <SafePointNode *>& safepoints) {
  //  Scan the uses of the allocation to check for anything that would
  //  prevent us from eliminating it.
  NOT_PRODUCT( const char* fail_eliminate = NULL; )
  DEBUG_ONLY( Node* disq_node = NULL; )
  bool  can_eliminate = true;

  Node* res = alloc->result_cast();
  const TypeOopPtr* res_type = NULL;
  if (res == NULL) {
    // All users were eliminated.
  } else if (!res->is_CheckCastPP()) {
    NOT_PRODUCT(fail_eliminate = "Allocation does not have unique CheckCastPP";)
    can_eliminate = false;
  } else {
    res_type = _igvn.type(res)->isa_oopptr();
    if (res_type == NULL) {
      NOT_PRODUCT(fail_eliminate = "Neither instance or array allocation";)
      can_eliminate = false;
    } else if (res_type->isa_aryptr()) {
      int length = alloc->in(AllocateNode::ALength)->find_int_con(-1);
      if (length < 0) {
        NOT_PRODUCT(fail_eliminate = "Array's size is not constant";)
        can_eliminate = false;
      }
    }
  }

  if (can_eliminate && res != NULL) {
    for (DUIterator_Fast jmax, j = res->fast_outs(jmax);
                               j < jmax && can_eliminate; j++) {
      Node* use = res->fast_out(j);

      if (use->is_AddP()) {
        const TypePtr* addp_type = _igvn.type(use)->is_ptr();
        int offset = addp_type->offset();

        if (offset == Type::OffsetTop || offset == Type::OffsetBot) {
          NOT_PRODUCT(fail_eliminate = "Undefined field referrence";)
          can_eliminate = false;
          break;
        }
        for (DUIterator_Fast kmax, k = use->fast_outs(kmax);
                                   k < kmax && can_eliminate; k++) {
          Node* n = use->fast_out(k);
          if (!n->is_Store() && n->Opcode() != Op_CastP2X &&
              SHENANDOAHGC_ONLY((!UseShenandoahGC || !ShenandoahBarrierSetC2::is_shenandoah_wb_pre_call(n)) &&)
              !(n->is_ArrayCopy() &&
                n->as_ArrayCopy()->is_clonebasic() &&
                n->in(ArrayCopyNode::Dest) == use)) {
            DEBUG_ONLY(disq_node = n;)
            if (n->is_Load() || n->is_LoadStore()) {
              NOT_PRODUCT(fail_eliminate = "Field load";)
            } else {
              NOT_PRODUCT(fail_eliminate = "Not store field reference";)
            }
            can_eliminate = false;
          }
        }
      } else if (use->is_ArrayCopy() &&
                 (use->as_ArrayCopy()->is_arraycopy_validated() ||
                  use->as_ArrayCopy()->is_copyof_validated() ||
                  use->as_ArrayCopy()->is_copyofrange_validated()) &&
                 use->in(ArrayCopyNode::Dest) == res) {
        // ok to eliminate
      } else if (use->is_SafePoint()) {
        SafePointNode* sfpt = use->as_SafePoint();
        if (sfpt->is_Call() && sfpt->as_Call()->has_non_debug_use(res)) {
          // Object is passed as argument.
          DEBUG_ONLY(disq_node = use;)
          NOT_PRODUCT(fail_eliminate = "Object is passed as argument";)
          can_eliminate = false;
        }
        Node* sfptMem = sfpt->memory();
        if (sfptMem == NULL || sfptMem->is_top()) {
          DEBUG_ONLY(disq_node = use;)
          NOT_PRODUCT(fail_eliminate = "NULL or TOP memory";)
          can_eliminate = false;
        } else {
          safepoints.append_if_missing(sfpt);
        }
      } else if (use->is_ValueType() && use->isa_ValueType()->get_oop() == res) {
        // ok to eliminate
      } else if (use->is_Store()) {
        // store to mark work
      } else if (use->Opcode() != Op_CastP2X) { // CastP2X is used by card mark
        if (use->is_Phi()) {
          if (use->outcnt() == 1 && use->unique_out()->Opcode() == Op_Return) {
            NOT_PRODUCT(fail_eliminate = "Object is return value";)
          } else {
            NOT_PRODUCT(fail_eliminate = "Object is referenced by Phi";)
          }
          DEBUG_ONLY(disq_node = use;)
        } else {
          if (use->Opcode() == Op_Return) {
            NOT_PRODUCT(fail_eliminate = "Object is return value";)
          } else {
            NOT_PRODUCT(fail_eliminate = "Object is referenced by node";)
          }
          DEBUG_ONLY(disq_node = use;)
        }
        can_eliminate = false;
      } else {
        assert(use->Opcode() == Op_CastP2X, "should be");
        assert(!use->has_out_with(Op_OrL), "should have been removed because oop is never null");
      }
    }
  }

#ifndef PRODUCT
  if (PrintEliminateAllocations) {
    if (can_eliminate) {
      tty->print("Scalar ");
      if (res == NULL)
        alloc->dump();
      else
        res->dump();
    } else if (alloc->_is_scalar_replaceable) {
      tty->print("NotScalar (%s)", fail_eliminate);
      if (res == NULL)
        alloc->dump();
      else
        res->dump();
#ifdef ASSERT
      if (disq_node != NULL) {
          tty->print("  >>>> ");
          disq_node->dump();
      }
#endif /*ASSERT*/
    }
  }
#endif
  return can_eliminate;
}

// Do scalar replacement.
bool PhaseMacroExpand::scalar_replacement(AllocateNode *alloc, GrowableArray <SafePointNode *>& safepoints) {
  GrowableArray <SafePointNode *> safepoints_done;

  ciKlass* klass = NULL;
  ciInstanceKlass* iklass = NULL;
  int nfields = 0;
  int array_base = 0;
  int element_size = 0;
  BasicType basic_elem_type = T_ILLEGAL;
  ciType* elem_type = NULL;

  Node* res = alloc->result_cast();
  assert(res == NULL || res->is_CheckCastPP(), "unexpected AllocateNode result");
  const TypeOopPtr* res_type = NULL;
  if (res != NULL) { // Could be NULL when there are no users
    res_type = _igvn.type(res)->isa_oopptr();
  }

  if (res != NULL) {
    klass = res_type->klass();
    if (res_type->isa_instptr()) {
      // find the fields of the class which will be needed for safepoint debug information
      assert(klass->is_instance_klass(), "must be an instance klass.");
      iklass = klass->as_instance_klass();
      nfields = iklass->nof_nonstatic_fields();
    } else {
      // find the array's elements which will be needed for safepoint debug information
      nfields = alloc->in(AllocateNode::ALength)->find_int_con(-1);
      assert(klass->is_array_klass() && nfields >= 0, "must be an array klass.");
      elem_type = klass->as_array_klass()->element_type();
      basic_elem_type = elem_type->basic_type();
      if (elem_type->is_valuetype() && !klass->is_value_array_klass()) {
        assert(basic_elem_type == T_VALUETYPE, "unexpected element basic type");
        basic_elem_type = T_OBJECT;
      }
      array_base = arrayOopDesc::base_offset_in_bytes(basic_elem_type);
      element_size = type2aelembytes(basic_elem_type);
      if (klass->is_value_array_klass()) {
        // Flattened value type array
        element_size = klass->as_value_array_klass()->element_byte_size();
      }
    }
  }
  //
  // Process the safepoint uses
  //
  Unique_Node_List value_worklist;
  while (safepoints.length() > 0) {
    SafePointNode* sfpt = safepoints.pop();
    Node* mem = sfpt->memory();
    Node* ctl = sfpt->control();
    assert(sfpt->jvms() != NULL, "missed JVMS");
    // Fields of scalar objs are referenced only at the end
    // of regular debuginfo at the last (youngest) JVMS.
    // Record relative start index.
    uint first_ind = (sfpt->req() - sfpt->jvms()->scloff());
    SafePointScalarObjectNode* sobj = new SafePointScalarObjectNode(res_type,
#ifdef ASSERT
                                                 alloc,
#endif
                                                 first_ind, nfields);
    sobj->init_req(0, C->root());
    transform_later(sobj);

    // Scan object's fields adding an input to the safepoint for each field.
    for (int j = 0; j < nfields; j++) {
      intptr_t offset;
      ciField* field = NULL;
      if (iklass != NULL) {
        field = iklass->nonstatic_field_at(j);
        offset = field->offset();
        elem_type = field->type();
        basic_elem_type = field->layout_type();
        assert(!field->is_flattened(), "flattened value type fields should not have safepoint uses");
      } else {
        offset = array_base + j * (intptr_t)element_size;
      }

      const Type *field_type;
      // The next code is taken from Parse::do_get_xxx().
      if (basic_elem_type == T_OBJECT || basic_elem_type == T_ARRAY) {
        if (!elem_type->is_loaded()) {
          field_type = TypeInstPtr::BOTTOM;
        } else if (field != NULL && field->is_static_constant()) {
          // This can happen if the constant oop is non-perm.
          ciObject* con = field->constant_value().as_object();
          // Do not "join" in the previous type; it doesn't add value,
          // and may yield a vacuous result if the field is of interface type.
          field_type = TypeOopPtr::make_from_constant(con)->isa_oopptr();
          assert(field_type != NULL, "field singleton type must be consistent");
        } else {
          field_type = TypeOopPtr::make_from_klass(elem_type->as_klass());
        }
        if (UseCompressedOops) {
          field_type = field_type->make_narrowoop();
          basic_elem_type = T_NARROWOOP;
        }
      } else {
        field_type = Type::get_const_basic_type(basic_elem_type);
      }

      Node* field_val = NULL;
      const TypeOopPtr* field_addr_type = res_type->add_offset(offset)->isa_oopptr();
      if (klass->is_value_array_klass()) {
        ciValueKlass* vk = elem_type->as_value_klass();
        assert(vk->flatten_array(), "must be flattened");
        field_val = value_type_from_mem(mem, ctl, vk, field_addr_type->isa_aryptr(), 0, alloc);
      } else {
        field_val = value_from_mem(mem, ctl, basic_elem_type, field_type, field_addr_type, alloc);
      }
      if (field_val == NULL) {
        // We weren't able to find a value for this field,
        // give up on eliminating this allocation.

        // Remove any extra entries we added to the safepoint.
        uint last = sfpt->req() - 1;
        for (int k = 0;  k < j; k++) {
          sfpt->del_req(last--);
        }
        _igvn._worklist.push(sfpt);
        // rollback processed safepoints
        while (safepoints_done.length() > 0) {
          SafePointNode* sfpt_done = safepoints_done.pop();
          // remove any extra entries we added to the safepoint
          last = sfpt_done->req() - 1;
          for (int k = 0;  k < nfields; k++) {
            sfpt_done->del_req(last--);
          }
          JVMState *jvms = sfpt_done->jvms();
          jvms->set_endoff(sfpt_done->req());
          // Now make a pass over the debug information replacing any references
          // to SafePointScalarObjectNode with the allocated object.
          int start = jvms->debug_start();
          int end   = jvms->debug_end();
          for (int i = start; i < end; i++) {
            if (sfpt_done->in(i)->is_SafePointScalarObject()) {
              SafePointScalarObjectNode* scobj = sfpt_done->in(i)->as_SafePointScalarObject();
              if (scobj->first_index(jvms) == sfpt_done->req() &&
                  scobj->n_fields() == (uint)nfields) {
                assert(scobj->alloc() == alloc, "sanity");
                sfpt_done->set_req(i, res);
              }
            }
          }
          _igvn._worklist.push(sfpt_done);
        }
#ifndef PRODUCT
        if (PrintEliminateAllocations) {
          if (field != NULL) {
            tty->print("=== At SafePoint node %d can't find value of Field: ",
                       sfpt->_idx);
            field->print();
            int field_idx = C->get_alias_index(field_addr_type);
            tty->print(" (alias_idx=%d)", field_idx);
          } else { // Array's element
            tty->print("=== At SafePoint node %d can't find value of array element [%d]",
                       sfpt->_idx, j);
          }
          tty->print(", which prevents elimination of: ");
          if (res == NULL)
            alloc->dump();
          else
            res->dump();
        }
#endif
        return false;
      }
      if (UseCompressedOops && field_type->isa_narrowoop()) {
        // Enable "DecodeN(EncodeP(Allocate)) --> Allocate" transformation
        // to be able scalar replace the allocation.
        if (field_val->is_EncodeP()) {
          field_val = field_val->in(1);
        } else {
          field_val = transform_later(new DecodeNNode(field_val, field_val->get_ptr_type()));
        }
      } else if (field_val->is_ValueType()) {
        // Keep track of value types to scalarize them later
        value_worklist.push(field_val);
      }
      sfpt->add_req(field_val);
    }
    JVMState *jvms = sfpt->jvms();
    jvms->set_endoff(sfpt->req());
    // Now make a pass over the debug information replacing any references
    // to the allocated object with "sobj"
    int start = jvms->debug_start();
    int end   = jvms->debug_end();
    sfpt->replace_edges_in_range(res, sobj, start, end);
    _igvn._worklist.push(sfpt);
    safepoints_done.append_if_missing(sfpt); // keep it for rollback
  }
  // Scalarize value types that were added to the safepoint
  for (uint i = 0; i < value_worklist.size(); ++i) {
    Node* vt = value_worklist.at(i);
    vt->as_ValueType()->make_scalar_in_safepoints(&_igvn);
  }
  return true;
}

static void disconnect_projections(MultiNode* n, PhaseIterGVN& igvn) {
  Node* ctl_proj = n->proj_out_or_null(TypeFunc::Control);
  Node* mem_proj = n->proj_out_or_null(TypeFunc::Memory);
  if (ctl_proj != NULL) {
    igvn.replace_node(ctl_proj, n->in(0));
  }
  if (mem_proj != NULL) {
    igvn.replace_node(mem_proj, n->in(TypeFunc::Memory));
  }
}

// Process users of eliminated allocation.
void PhaseMacroExpand::process_users_of_allocation(CallNode *alloc) {
  Node* res = alloc->result_cast();
  if (res != NULL) {
    for (DUIterator_Last jmin, j = res->last_outs(jmin); j >= jmin; ) {
      Node *use = res->last_out(j);
      uint oc1 = res->outcnt();

      if (use->is_AddP()) {
        for (DUIterator_Last kmin, k = use->last_outs(kmin); k >= kmin; ) {
          Node *n = use->last_out(k);
          uint oc2 = use->outcnt();
          if (n->is_Store()) {
#ifdef ASSERT
            // Verify that there is no dependent MemBarVolatile nodes,
            // they should be removed during IGVN, see MemBarNode::Ideal().
            for (DUIterator_Fast pmax, p = n->fast_outs(pmax);
                                       p < pmax; p++) {
              Node* mb = n->fast_out(p);
              assert(mb->is_Initialize() || !mb->is_MemBar() ||
                     mb->req() <= MemBarNode::Precedent ||
                     mb->in(MemBarNode::Precedent) != n,
                     "MemBarVolatile should be eliminated for non-escaping object");
            }
#endif
            _igvn.replace_node(n, n->in(MemNode::Memory));
          } else if (n->is_ArrayCopy()) {
            // Disconnect ArrayCopy node
            ArrayCopyNode* ac = n->as_ArrayCopy();
            assert(ac->is_clonebasic(), "unexpected array copy kind");
            Node* membar_after = ac->proj_out(TypeFunc::Control)->unique_ctrl_out();
            disconnect_projections(ac, _igvn);
            assert(alloc->in(0)->is_Proj() && alloc->in(0)->in(0)->Opcode() == Op_MemBarCPUOrder, "mem barrier expected before allocation");
            Node* membar_before = alloc->in(0)->in(0);
            disconnect_projections(membar_before->as_MemBar(), _igvn);
            if (membar_after->is_MemBar()) {
              disconnect_projections(membar_after->as_MemBar(), _igvn);
            }
          } else {
            eliminate_gc_barrier(n);
          }
          k -= (oc2 - use->outcnt());
        }
        _igvn.remove_dead_node(use);
      } else if (use->is_ArrayCopy()) {
        // Disconnect ArrayCopy node
        ArrayCopyNode* ac = use->as_ArrayCopy();
        assert(ac->is_arraycopy_validated() ||
               ac->is_copyof_validated() ||
               ac->is_copyofrange_validated(), "unsupported");
        CallProjections* callprojs = ac->extract_projections(true);

        _igvn.replace_node(callprojs->fallthrough_ioproj, ac->in(TypeFunc::I_O));
        _igvn.replace_node(callprojs->fallthrough_memproj, ac->in(TypeFunc::Memory));
        _igvn.replace_node(callprojs->fallthrough_catchproj, ac->in(TypeFunc::Control));

        // Set control to top. IGVN will remove the remaining projections
        ac->set_req(0, top());
        ac->replace_edge(res, top());

        // Disconnect src right away: it can help find new
        // opportunities for allocation elimination
        Node* src = ac->in(ArrayCopyNode::Src);
        ac->replace_edge(src, top());
        // src can be top at this point if src and dest of the
        // arraycopy were the same
        if (src->outcnt() == 0 && !src->is_top()) {
          _igvn.remove_dead_node(src);
        }

        _igvn._worklist.push(ac);
      } else if (use->is_ValueType()) {
        assert(use->isa_ValueType()->get_oop() == res, "unexpected value type use");
         _igvn.rehash_node_delayed(use);
        use->isa_ValueType()->set_oop(_igvn.zerocon(T_VALUETYPE));
      } else if (use->is_Store()) {
        _igvn.replace_node(use, use->in(MemNode::Memory));
      } else {
        eliminate_gc_barrier(use);
      }
      j -= (oc1 - res->outcnt());
    }
    assert(res->outcnt() == 0, "all uses of allocated objects must be deleted");
    _igvn.remove_dead_node(res);
  }

  //
  // Process other users of allocation's projections
  //
  if (_resproj != NULL && _resproj->outcnt() != 0) {
    // First disconnect stores captured by Initialize node.
    // If Initialize node is eliminated first in the following code,
    // it will kill such stores and DUIterator_Last will assert.
    for (DUIterator_Fast jmax, j = _resproj->fast_outs(jmax);  j < jmax; j++) {
      Node *use = _resproj->fast_out(j);
      if (use->is_AddP()) {
        // raw memory addresses used only by the initialization
        _igvn.replace_node(use, C->top());
        --j; --jmax;
      }
    }
    for (DUIterator_Last jmin, j = _resproj->last_outs(jmin); j >= jmin; ) {
      Node *use = _resproj->last_out(j);
      uint oc1 = _resproj->outcnt();
      if (use->is_Initialize()) {
        // Eliminate Initialize node.
        InitializeNode *init = use->as_Initialize();
        assert(init->outcnt() <= 2, "only a control and memory projection expected");
        Node *ctrl_proj = init->proj_out_or_null(TypeFunc::Control);
        if (ctrl_proj != NULL) {
          _igvn.replace_node(ctrl_proj, init->in(TypeFunc::Control));
#ifdef ASSERT
          BarrierSetC2* bs = BarrierSet::barrier_set()->barrier_set_c2();
          Node* tmp = init->in(TypeFunc::Control);
          while (bs->is_gc_barrier_node(tmp)) {
            Node* tmp2 = bs->step_over_gc_barrier_ctrl(tmp);
            assert(tmp != tmp2, "Must make progress");
            tmp = tmp2;
          }
          assert(tmp == _fallthroughcatchproj, "allocation control projection");
#endif
        }
        Node *mem_proj = init->proj_out_or_null(TypeFunc::Memory);
        if (mem_proj != NULL) {
          Node *mem = init->in(TypeFunc::Memory);
#ifdef ASSERT
          if (mem->is_MergeMem()) {
            assert(mem->in(TypeFunc::Memory) == _memproj_fallthrough, "allocation memory projection");
          } else {
            assert(mem == _memproj_fallthrough, "allocation memory projection");
          }
#endif
          _igvn.replace_node(mem_proj, mem);
        }
      } else  {
        assert(false, "only Initialize or AddP expected");
      }
      j -= (oc1 - _resproj->outcnt());
    }
  }
  if (_fallthroughcatchproj != NULL) {
    _igvn.replace_node(_fallthroughcatchproj, alloc->in(TypeFunc::Control));
  }
  if (_memproj_fallthrough != NULL) {
    _igvn.replace_node(_memproj_fallthrough, alloc->in(TypeFunc::Memory));
  }
  if (_memproj_catchall != NULL) {
    _igvn.replace_node(_memproj_catchall, C->top());
  }
  if (_ioproj_fallthrough != NULL) {
    _igvn.replace_node(_ioproj_fallthrough, alloc->in(TypeFunc::I_O));
  }
  if (_ioproj_catchall != NULL) {
    _igvn.replace_node(_ioproj_catchall, C->top());
  }
  if (_catchallcatchproj != NULL) {
    _igvn.replace_node(_catchallcatchproj, C->top());
  }
}

bool PhaseMacroExpand::eliminate_allocate_node(AllocateNode *alloc) {
  // Don't do scalar replacement if the frame can be popped by JVMTI:
  // if reallocation fails during deoptimization we'll pop all
  // interpreter frames for this compiled frame and that won't play
  // nice with JVMTI popframe.
  if (!EliminateAllocations || JvmtiExport::can_pop_frame() || !alloc->_is_non_escaping) {
    return false;
  }
  Node* klass = alloc->in(AllocateNode::KlassNode);
  const TypeKlassPtr* tklass = _igvn.type(klass)->is_klassptr();
  Node* res = alloc->result_cast();
  // Eliminate boxing allocations which are not used
  // regardless scalar replacable status.
  bool boxing_alloc = C->eliminate_boxing() &&
                      tklass->klass()->is_instance_klass()  &&
                      tklass->klass()->as_instance_klass()->is_box_klass();
  if (!alloc->_is_scalar_replaceable && (!boxing_alloc || (res != NULL))) {
    return false;
  }

  extract_call_projections(alloc);

  GrowableArray <SafePointNode *> safepoints;
  if (!can_eliminate_allocation(alloc, safepoints)) {
    return false;
  }

  if (!alloc->_is_scalar_replaceable) {
    assert(res == NULL, "sanity");
    // We can only eliminate allocation if all debug info references
    // are already replaced with SafePointScalarObject because
    // we can't search for a fields value without instance_id.
    if (safepoints.length() > 0) {
      return false;
    }
  }

  if (!scalar_replacement(alloc, safepoints)) {
    return false;
  }

  CompileLog* log = C->log();
  if (log != NULL) {
    log->head("eliminate_allocation type='%d'",
              log->identify(tklass->klass()));
    JVMState* p = alloc->jvms();
    while (p != NULL) {
      log->elem("jvms bci='%d' method='%d'", p->bci(), log->identify(p->method()));
      p = p->caller();
    }
    log->tail("eliminate_allocation");
  }

  process_users_of_allocation(alloc);

#ifndef PRODUCT
  if (PrintEliminateAllocations) {
    if (alloc->is_AllocateArray())
      tty->print_cr("++++ Eliminated: %d AllocateArray", alloc->_idx);
    else
      tty->print_cr("++++ Eliminated: %d Allocate", alloc->_idx);
  }
#endif

  return true;
}

bool PhaseMacroExpand::eliminate_boxing_node(CallStaticJavaNode *boxing) {
  // EA should remove all uses of non-escaping boxing node.
  if (!C->eliminate_boxing() || boxing->proj_out_or_null(TypeFunc::Parms) != NULL) {
    return false;
  }

  assert(boxing->result_cast() == NULL, "unexpected boxing node result");

  extract_call_projections(boxing);

  const TypeTuple* r = boxing->tf()->range_sig();
  assert(r->cnt() > TypeFunc::Parms, "sanity");
  const TypeInstPtr* t = r->field_at(TypeFunc::Parms)->isa_instptr();
  assert(t != NULL, "sanity");

  CompileLog* log = C->log();
  if (log != NULL) {
    log->head("eliminate_boxing type='%d'",
              log->identify(t->klass()));
    JVMState* p = boxing->jvms();
    while (p != NULL) {
      log->elem("jvms bci='%d' method='%d'", p->bci(), log->identify(p->method()));
      p = p->caller();
    }
    log->tail("eliminate_boxing");
  }

  process_users_of_allocation(boxing);

#ifndef PRODUCT
  if (PrintEliminateAllocations) {
    tty->print("++++ Eliminated: %d ", boxing->_idx);
    boxing->method()->print_short_name(tty);
    tty->cr();
  }
#endif

  return true;
}

//---------------------------set_eden_pointers-------------------------
void PhaseMacroExpand::set_eden_pointers(Node* &eden_top_adr, Node* &eden_end_adr) {
  if (UseTLAB) {                // Private allocation: load from TLS
    Node* thread = transform_later(new ThreadLocalNode());
    int tlab_top_offset = in_bytes(JavaThread::tlab_top_offset());
    int tlab_end_offset = in_bytes(JavaThread::tlab_end_offset());
    eden_top_adr = basic_plus_adr(top()/*not oop*/, thread, tlab_top_offset);
    eden_end_adr = basic_plus_adr(top()/*not oop*/, thread, tlab_end_offset);
  } else {                      // Shared allocation: load from globals
    CollectedHeap* ch = Universe::heap();
    address top_adr = (address)ch->top_addr();
    address end_adr = (address)ch->end_addr();
    eden_top_adr = makecon(TypeRawPtr::make(top_adr));
    eden_end_adr = basic_plus_adr(eden_top_adr, end_adr - top_adr);
  }
}


Node* PhaseMacroExpand::make_load(Node* ctl, Node* mem, Node* base, int offset, const Type* value_type, BasicType bt) {
  Node* adr = basic_plus_adr(base, offset);
  const TypePtr* adr_type = adr->bottom_type()->is_ptr();
  Node* value = LoadNode::make(_igvn, ctl, mem, adr, adr_type, value_type, bt, MemNode::unordered);
  transform_later(value);
  return value;
}


Node* PhaseMacroExpand::make_store(Node* ctl, Node* mem, Node* base, int offset, Node* value, BasicType bt) {
  Node* adr = basic_plus_adr(base, offset);
  mem = StoreNode::make(_igvn, ctl, mem, adr, NULL, value, bt, MemNode::unordered);
  transform_later(mem);
  return mem;
}

//=============================================================================
//
//                              A L L O C A T I O N
//
// Allocation attempts to be fast in the case of frequent small objects.
// It breaks down like this:
//
// 1) Size in doublewords is computed.  This is a constant for objects and
// variable for most arrays.  Doubleword units are used to avoid size
// overflow of huge doubleword arrays.  We need doublewords in the end for
// rounding.
//
// 2) Size is checked for being 'too large'.  Too-large allocations will go
// the slow path into the VM.  The slow path can throw any required
// exceptions, and does all the special checks for very large arrays.  The
// size test can constant-fold away for objects.  For objects with
// finalizers it constant-folds the otherway: you always go slow with
// finalizers.
//
// 3) If NOT using TLABs, this is the contended loop-back point.
// Load-Locked the heap top.  If using TLABs normal-load the heap top.
//
// 4) Check that heap top + size*8 < max.  If we fail go the slow ` route.
// NOTE: "top+size*8" cannot wrap the 4Gig line!  Here's why: for largish
// "size*8" we always enter the VM, where "largish" is a constant picked small
// enough that there's always space between the eden max and 4Gig (old space is
// there so it's quite large) and large enough that the cost of entering the VM
// is dwarfed by the cost to initialize the space.
//
// 5) If NOT using TLABs, Store-Conditional the adjusted heap top back
// down.  If contended, repeat at step 3.  If using TLABs normal-store
// adjusted heap top back down; there is no contention.
//
// 6) If !ZeroTLAB then Bulk-clear the object/array.  Fill in klass & mark
// fields.
//
// 7) Merge with the slow-path; cast the raw memory pointer to the correct
// oop flavor.
//
//=============================================================================
// FastAllocateSizeLimit value is in DOUBLEWORDS.
// Allocations bigger than this always go the slow route.
// This value must be small enough that allocation attempts that need to
// trigger exceptions go the slow route.  Also, it must be small enough so
// that heap_top + size_in_bytes does not wrap around the 4Gig limit.
//=============================================================================j//
// %%% Here is an old comment from parseHelper.cpp; is it outdated?
// The allocator will coalesce int->oop copies away.  See comment in
// coalesce.cpp about how this works.  It depends critically on the exact
// code shape produced here, so if you are changing this code shape
// make sure the GC info for the heap-top is correct in and around the
// slow-path call.
//

void PhaseMacroExpand::expand_allocate_common(
            AllocateNode* alloc, // allocation node to be expanded
            Node* length,  // array length for an array allocation
            const TypeFunc* slow_call_type, // Type of slow call
            address slow_call_address  // Address of slow call
    )
{

  Node* ctrl = alloc->in(TypeFunc::Control);
  Node* mem  = alloc->in(TypeFunc::Memory);
  Node* i_o  = alloc->in(TypeFunc::I_O);
  Node* size_in_bytes     = alloc->in(AllocateNode::AllocSize);
  Node* klass_node        = alloc->in(AllocateNode::KlassNode);
  Node* initial_slow_test = alloc->in(AllocateNode::InitialTest);

  assert(ctrl != NULL, "must have control");
  // We need a Region and corresponding Phi's to merge the slow-path and fast-path results.
  // they will not be used if "always_slow" is set
  enum { slow_result_path = 1, fast_result_path = 2 };
  Node *result_region = NULL;
  Node *result_phi_rawmem = NULL;
  Node *result_phi_rawoop = NULL;
  Node *result_phi_i_o = NULL;

  // The initial slow comparison is a size check, the comparison
  // we want to do is a BoolTest::gt
  bool always_slow = false;
  int tv = _igvn.find_int_con(initial_slow_test, -1);
  if (tv >= 0) {
    always_slow = (tv == 1);
    initial_slow_test = NULL;
  } else {
    initial_slow_test = BoolNode::make_predicate(initial_slow_test, &_igvn);
  }

  if (C->env()->dtrace_alloc_probes() ||
      (!UseTLAB && !Universe::heap()->supports_inline_contig_alloc())) {
    // Force slow-path allocation
    always_slow = true;
    initial_slow_test = NULL;
  }

  Node *slow_region = NULL;
  Node *toobig_false = ctrl;

  assert (initial_slow_test == NULL || !always_slow, "arguments must be consistent");
  // generate the initial test if necessary
  if (initial_slow_test != NULL ) {
    if (slow_region == NULL) {
      slow_region = new RegionNode(1);
    }
    // Now make the initial failure test.  Usually a too-big test but
    // might be a TRUE for finalizers or a fancy class check for
    // newInstance0.
    IfNode* toobig_iff = new IfNode(ctrl, initial_slow_test, PROB_MIN, COUNT_UNKNOWN);
    transform_later(toobig_iff);
    // Plug the failing-too-big test into the slow-path region
    Node* toobig_true = new IfTrueNode(toobig_iff);
    transform_later(toobig_true);
    slow_region    ->add_req(toobig_true);
    toobig_false = new IfFalseNode(toobig_iff);
    transform_later(toobig_false);
  } else {         // No initial test, just fall into next case
    toobig_false = ctrl;
  }

  Node *slow_mem = mem;  // save the current memory state for slow path
  // generate the fast allocation code unless we know that the initial test will always go slow
  if (!always_slow) {
    // Fast path modifies only raw memory.
    if (mem->is_MergeMem()) {
      mem = mem->as_MergeMem()->memory_at(Compile::AliasIdxRaw);
    }

    // allocate the Region and Phi nodes for the result
    result_region = new RegionNode(3);
    result_phi_rawmem = new PhiNode(result_region, Type::MEMORY, TypeRawPtr::BOTTOM);
    result_phi_rawoop = new PhiNode(result_region, TypeRawPtr::BOTTOM);
    result_phi_i_o    = new PhiNode(result_region, Type::ABIO); // I/O is used for Prefetch

    // Grab regular I/O before optional prefetch may change it.
    // Slow-path does no I/O so just set it to the original I/O.
    result_phi_i_o->init_req(slow_result_path, i_o);

    Node* needgc_ctrl = NULL;
    // Name successful fast-path variables
    Node* fast_oop_ctrl;
    Node* fast_oop_rawmem;

    intx prefetch_lines = length != NULL ? AllocatePrefetchLines : AllocateInstancePrefetchLines;

    BarrierSetC2* bs = BarrierSet::barrier_set()->barrier_set_c2();
    Node* fast_oop = bs->obj_allocate(this, ctrl, mem, toobig_false, size_in_bytes, i_o, needgc_ctrl,
                                      fast_oop_ctrl, fast_oop_rawmem,
                                      prefetch_lines);

    if (slow_region != NULL) {
      slow_region->add_req(needgc_ctrl);
      // This completes all paths into the slow merge point
      transform_later(slow_region);
    } else {
      // Just fall from the need-GC path straight into the VM call.
      slow_region = needgc_ctrl;
    }

    InitializeNode* init = alloc->initialization();
    fast_oop_rawmem = initialize_object(alloc,
                                        fast_oop_ctrl, fast_oop_rawmem, fast_oop,
                                        klass_node, length, size_in_bytes);

    // If initialization is performed by an array copy, any required
    // MemBarStoreStore was already added. If the object does not
    // escape no need for a MemBarStoreStore. If the object does not
    // escape in its initializer and memory barrier (MemBarStoreStore or
    // stronger) is already added at exit of initializer, also no need
    // for a MemBarStoreStore. Otherwise we need a MemBarStoreStore
    // so that stores that initialize this object can't be reordered
    // with a subsequent store that makes this object accessible by
    // other threads.
    // Other threads include java threads and JVM internal threads
    // (for example concurrent GC threads). Current concurrent GC
    // implementation: CMS and G1 will not scan newly created object,
    // so it's safe to skip storestore barrier when allocation does
    // not escape.
    if (!alloc->does_not_escape_thread() &&
        !alloc->is_allocation_MemBar_redundant() &&
        (init == NULL || !init->is_complete_with_arraycopy())) {
      if (init == NULL || init->req() < InitializeNode::RawStores) {
        // No InitializeNode or no stores captured by zeroing
        // elimination. Simply add the MemBarStoreStore after object
        // initialization.
        MemBarNode* mb = MemBarNode::make(C, Op_MemBarStoreStore, Compile::AliasIdxBot);
        transform_later(mb);

        mb->init_req(TypeFunc::Memory, fast_oop_rawmem);
        mb->init_req(TypeFunc::Control, fast_oop_ctrl);
        fast_oop_ctrl = new ProjNode(mb,TypeFunc::Control);
        transform_later(fast_oop_ctrl);
        fast_oop_rawmem = new ProjNode(mb,TypeFunc::Memory);
        transform_later(fast_oop_rawmem);
      } else {
        // Add the MemBarStoreStore after the InitializeNode so that
        // all stores performing the initialization that were moved
        // before the InitializeNode happen before the storestore
        // barrier.

        Node* init_ctrl = init->proj_out_or_null(TypeFunc::Control);
        Node* init_mem = init->proj_out_or_null(TypeFunc::Memory);

        MemBarNode* mb = MemBarNode::make(C, Op_MemBarStoreStore, Compile::AliasIdxBot);
        transform_later(mb);

        Node* ctrl = new ProjNode(init,TypeFunc::Control);
        transform_later(ctrl);
        Node* mem = new ProjNode(init,TypeFunc::Memory);
        transform_later(mem);

        // The MemBarStoreStore depends on control and memory coming
        // from the InitializeNode
        mb->init_req(TypeFunc::Memory, mem);
        mb->init_req(TypeFunc::Control, ctrl);

        ctrl = new ProjNode(mb,TypeFunc::Control);
        transform_later(ctrl);
        mem = new ProjNode(mb,TypeFunc::Memory);
        transform_later(mem);

        // All nodes that depended on the InitializeNode for control
        // and memory must now depend on the MemBarNode that itself
        // depends on the InitializeNode
        if (init_ctrl != NULL) {
          _igvn.replace_node(init_ctrl, ctrl);
        }
        if (init_mem != NULL) {
          _igvn.replace_node(init_mem, mem);
        }
      }
    }

    if (C->env()->dtrace_extended_probes()) {
      // Slow-path call
      int size = TypeFunc::Parms + 2;
      CallLeafNode *call = new CallLeafNode(OptoRuntime::dtrace_object_alloc_Type(),
                                            CAST_FROM_FN_PTR(address, SharedRuntime::dtrace_object_alloc_base),
                                            "dtrace_object_alloc",
                                            TypeRawPtr::BOTTOM);

      // Get base of thread-local storage area
      Node* thread = new ThreadLocalNode();
      transform_later(thread);

      call->init_req(TypeFunc::Parms+0, thread);
      call->init_req(TypeFunc::Parms+1, fast_oop);
      call->init_req(TypeFunc::Control, fast_oop_ctrl);
      call->init_req(TypeFunc::I_O    , top()); // does no i/o
      call->init_req(TypeFunc::Memory , fast_oop_rawmem);
      call->init_req(TypeFunc::ReturnAdr, alloc->in(TypeFunc::ReturnAdr));
      call->init_req(TypeFunc::FramePtr, alloc->in(TypeFunc::FramePtr));
      transform_later(call);
      fast_oop_ctrl = new ProjNode(call,TypeFunc::Control);
      transform_later(fast_oop_ctrl);
      fast_oop_rawmem = new ProjNode(call,TypeFunc::Memory);
      transform_later(fast_oop_rawmem);
    }

    // Plug in the successful fast-path into the result merge point
    result_region    ->init_req(fast_result_path, fast_oop_ctrl);
    result_phi_rawoop->init_req(fast_result_path, fast_oop);
    result_phi_i_o   ->init_req(fast_result_path, i_o);
    result_phi_rawmem->init_req(fast_result_path, fast_oop_rawmem);
  } else {
    slow_region = ctrl;
    result_phi_i_o = i_o; // Rename it to use in the following code.
  }

  // Generate slow-path call
  CallNode *call = new CallStaticJavaNode(slow_call_type, slow_call_address,
                               OptoRuntime::stub_name(slow_call_address),
                               alloc->jvms()->bci(),
                               TypePtr::BOTTOM);
  call->init_req( TypeFunc::Control, slow_region );
  call->init_req( TypeFunc::I_O    , top() )     ;   // does no i/o
  call->init_req( TypeFunc::Memory , slow_mem ); // may gc ptrs
  call->init_req( TypeFunc::ReturnAdr, alloc->in(TypeFunc::ReturnAdr) );
  call->init_req( TypeFunc::FramePtr, alloc->in(TypeFunc::FramePtr) );

  call->init_req(TypeFunc::Parms+0, klass_node);
  if (length != NULL) {
    call->init_req(TypeFunc::Parms+1, length);
  }

  // Copy debug information and adjust JVMState information, then replace
  // allocate node with the call
  copy_call_debug_info((CallNode *) alloc,  call);
  if (!always_slow) {
    call->set_cnt(PROB_UNLIKELY_MAG(4));  // Same effect as RC_UNCOMMON.
  } else {
    // Hook i_o projection to avoid its elimination during allocation
    // replacement (when only a slow call is generated).
    call->set_req(TypeFunc::I_O, result_phi_i_o);
  }
  _igvn.replace_node(alloc, call);
  transform_later(call);

  // Identify the output projections from the allocate node and
  // adjust any references to them.
  // The control and io projections look like:
  //
  //        v---Proj(ctrl) <-----+   v---CatchProj(ctrl)
  //  Allocate                   Catch
  //        ^---Proj(io) <-------+   ^---CatchProj(io)
  //
  //  We are interested in the CatchProj nodes.
  //
  extract_call_projections(call);

  // An allocate node has separate memory projections for the uses on
  // the control and i_o paths. Replace the control memory projection with
  // result_phi_rawmem (unless we are only generating a slow call when
  // both memory projections are combined)
  if (!always_slow && _memproj_fallthrough != NULL) {
    for (DUIterator_Fast imax, i = _memproj_fallthrough->fast_outs(imax); i < imax; i++) {
      Node *use = _memproj_fallthrough->fast_out(i);
      _igvn.rehash_node_delayed(use);
      imax -= replace_input(use, _memproj_fallthrough, result_phi_rawmem);
      // back up iterator
      --i;
    }
  }
  // Now change uses of _memproj_catchall to use _memproj_fallthrough and delete
  // _memproj_catchall so we end up with a call that has only 1 memory projection.
  if (_memproj_catchall != NULL ) {
    if (_memproj_fallthrough == NULL) {
      _memproj_fallthrough = new ProjNode(call, TypeFunc::Memory);
      transform_later(_memproj_fallthrough);
    }
    for (DUIterator_Fast imax, i = _memproj_catchall->fast_outs(imax); i < imax; i++) {
      Node *use = _memproj_catchall->fast_out(i);
      _igvn.rehash_node_delayed(use);
      imax -= replace_input(use, _memproj_catchall, _memproj_fallthrough);
      // back up iterator
      --i;
    }
    assert(_memproj_catchall->outcnt() == 0, "all uses must be deleted");
    _igvn.remove_dead_node(_memproj_catchall);
  }

  // An allocate node has separate i_o projections for the uses on the control
  // and i_o paths. Always replace the control i_o projection with result i_o
  // otherwise incoming i_o become dead when only a slow call is generated
  // (it is different from memory projections where both projections are
  // combined in such case).
  if (_ioproj_fallthrough != NULL) {
    for (DUIterator_Fast imax, i = _ioproj_fallthrough->fast_outs(imax); i < imax; i++) {
      Node *use = _ioproj_fallthrough->fast_out(i);
      _igvn.rehash_node_delayed(use);
      imax -= replace_input(use, _ioproj_fallthrough, result_phi_i_o);
      // back up iterator
      --i;
    }
  }
  // Now change uses of _ioproj_catchall to use _ioproj_fallthrough and delete
  // _ioproj_catchall so we end up with a call that has only 1 i_o projection.
  if (_ioproj_catchall != NULL ) {
    if (_ioproj_fallthrough == NULL) {
      _ioproj_fallthrough = new ProjNode(call, TypeFunc::I_O);
      transform_later(_ioproj_fallthrough);
    }
    for (DUIterator_Fast imax, i = _ioproj_catchall->fast_outs(imax); i < imax; i++) {
      Node *use = _ioproj_catchall->fast_out(i);
      _igvn.rehash_node_delayed(use);
      imax -= replace_input(use, _ioproj_catchall, _ioproj_fallthrough);
      // back up iterator
      --i;
    }
    assert(_ioproj_catchall->outcnt() == 0, "all uses must be deleted");
    _igvn.remove_dead_node(_ioproj_catchall);
  }

  // if we generated only a slow call, we are done
  if (always_slow) {
    // Now we can unhook i_o.
    if (result_phi_i_o->outcnt() > 1) {
      call->set_req(TypeFunc::I_O, top());
    } else {
      assert(result_phi_i_o->unique_ctrl_out() == call, "");
      // Case of new array with negative size known during compilation.
      // AllocateArrayNode::Ideal() optimization disconnect unreachable
      // following code since call to runtime will throw exception.
      // As result there will be no users of i_o after the call.
      // Leave i_o attached to this call to avoid problems in preceding graph.
    }
    return;
  }

  if (_fallthroughcatchproj != NULL) {
    ctrl = _fallthroughcatchproj->clone();
    transform_later(ctrl);
    _igvn.replace_node(_fallthroughcatchproj, result_region);
  } else {
    ctrl = top();
  }
  Node *slow_result;
  if (_resproj == NULL) {
    // no uses of the allocation result
    slow_result = top();
  } else {
    slow_result = _resproj->clone();
    transform_later(slow_result);
    _igvn.replace_node(_resproj, result_phi_rawoop);
  }

  // Plug slow-path into result merge point
  result_region    ->init_req( slow_result_path, ctrl );
  result_phi_rawoop->init_req( slow_result_path, slow_result);
  result_phi_rawmem->init_req( slow_result_path, _memproj_fallthrough );
  transform_later(result_region);
  transform_later(result_phi_rawoop);
  transform_later(result_phi_rawmem);
  transform_later(result_phi_i_o);
  // This completes all paths into the result merge point
}


// Helper for PhaseMacroExpand::expand_allocate_common.
// Initializes the newly-allocated storage.
Node* PhaseMacroExpand::initialize_object(AllocateNode* alloc,
                                          Node* control, Node* rawmem, Node* object,
                                          Node* klass_node, Node* length,
                                          Node* size_in_bytes) {
  InitializeNode* init = alloc->initialization();
  // Store the klass & mark bits
<<<<<<< HEAD
  Node* mark_node = alloc->make_ideal_mark(&_igvn, object, control, rawmem, klass_node);
  if (!mark_node->is_Con()) {
    transform_later(mark_node);
  }
  rawmem = make_store(control, rawmem, object, oopDesc::mark_offset_in_bytes(), mark_node, TypeX_X->basic_type());

  BasicType bt = T_METADATA;
  Node* metadata = klass_node;
  Node* properties = alloc->in(AllocateNode::StorageProperties);
  if (properties != NULL) {
    // Encode array storage properties into klass pointer
    assert(EnableValhalla, "array storage properties not supported");
    if (UseCompressedClassPointers) {
      // Compress the klass pointer before inserting the storage properties value
      metadata = transform_later(new EncodePKlassNode(metadata, metadata->bottom_type()->make_narrowklass()));
      metadata = transform_later(new CastN2INode(metadata));
      metadata = transform_later(new OrINode(metadata, transform_later(new ConvL2INode(properties))));
      bt = T_INT;
    } else {
      metadata = transform_later(new CastP2XNode(NULL, metadata));
      metadata = transform_later(new OrXNode(metadata, properties));
      bt = T_LONG;
    }
=======
  Node* mark_node = NULL;
  // For now only enable fast locking for non-array types
  if (UseBiasedLocking && (length == NULL)) {
    mark_node = make_load(control, rawmem, klass_node, in_bytes(Klass::prototype_header_offset()), TypeRawPtr::BOTTOM, T_ADDRESS);
  } else {
    mark_node = makecon(TypeRawPtr::make((address)markWord::prototype().value()));
>>>>>>> ea0fbbca
  }
  rawmem = make_store(control, rawmem, object, oopDesc::klass_offset_in_bytes(), metadata, bt);

  int header_size = alloc->minimum_header_size();  // conservatively small

  // Array length
  if (length != NULL) {         // Arrays need length field
    rawmem = make_store(control, rawmem, object, arrayOopDesc::length_offset_in_bytes(), length, T_INT);
    // conservatively small header size:
    header_size = arrayOopDesc::base_offset_in_bytes(T_BYTE);
    ciKlass* k = _igvn.type(klass_node)->is_klassptr()->klass();
    if (k->is_array_klass())    // we know the exact header size in most cases:
      header_size = Klass::layout_helper_header_size(k->layout_helper());
  }

  // Clear the object body, if necessary.
  if (init == NULL) {
    // The init has somehow disappeared; be cautious and clear everything.
    //
    // This can happen if a node is allocated but an uncommon trap occurs
    // immediately.  In this case, the Initialize gets associated with the
    // trap, and may be placed in a different (outer) loop, if the Allocate
    // is in a loop.  If (this is rare) the inner loop gets unrolled, then
    // there can be two Allocates to one Initialize.  The answer in all these
    // edge cases is safety first.  It is always safe to clear immediately
    // within an Allocate, and then (maybe or maybe not) clear some more later.
    if (!(UseTLAB && ZeroTLAB)) {
      rawmem = ClearArrayNode::clear_memory(control, rawmem, object,
                                            alloc->in(AllocateNode::DefaultValue),
                                            alloc->in(AllocateNode::RawDefaultValue),
                                            header_size, size_in_bytes,
                                            &_igvn);
    }
  } else {
    if (!init->is_complete()) {
      // Try to win by zeroing only what the init does not store.
      // We can also try to do some peephole optimizations,
      // such as combining some adjacent subword stores.
      rawmem = init->complete_stores(control, rawmem, object,
                                     header_size, size_in_bytes, &_igvn);
    }
    // We have no more use for this link, since the AllocateNode goes away:
    init->set_req(InitializeNode::RawAddress, top());
    // (If we keep the link, it just confuses the register allocator,
    // who thinks he sees a real use of the address by the membar.)
  }

  return rawmem;
}

// Generate prefetch instructions for next allocations.
Node* PhaseMacroExpand::prefetch_allocation(Node* i_o, Node*& needgc_false,
                                        Node*& contended_phi_rawmem,
                                        Node* old_eden_top, Node* new_eden_top,
                                        intx lines) {
   enum { fall_in_path = 1, pf_path = 2 };
   if( UseTLAB && AllocatePrefetchStyle == 2 ) {
      // Generate prefetch allocation with watermark check.
      // As an allocation hits the watermark, we will prefetch starting
      // at a "distance" away from watermark.

      Node *pf_region = new RegionNode(3);
      Node *pf_phi_rawmem = new PhiNode( pf_region, Type::MEMORY,
                                                TypeRawPtr::BOTTOM );
      // I/O is used for Prefetch
      Node *pf_phi_abio = new PhiNode( pf_region, Type::ABIO );

      Node *thread = new ThreadLocalNode();
      transform_later(thread);

      Node *eden_pf_adr = new AddPNode( top()/*not oop*/, thread,
                   _igvn.MakeConX(in_bytes(JavaThread::tlab_pf_top_offset())) );
      transform_later(eden_pf_adr);

      Node *old_pf_wm = new LoadPNode(needgc_false,
                                   contended_phi_rawmem, eden_pf_adr,
                                   TypeRawPtr::BOTTOM, TypeRawPtr::BOTTOM,
                                   MemNode::unordered);
      transform_later(old_pf_wm);

      // check against new_eden_top
      Node *need_pf_cmp = new CmpPNode( new_eden_top, old_pf_wm );
      transform_later(need_pf_cmp);
      Node *need_pf_bol = new BoolNode( need_pf_cmp, BoolTest::ge );
      transform_later(need_pf_bol);
      IfNode *need_pf_iff = new IfNode( needgc_false, need_pf_bol,
                                       PROB_UNLIKELY_MAG(4), COUNT_UNKNOWN );
      transform_later(need_pf_iff);

      // true node, add prefetchdistance
      Node *need_pf_true = new IfTrueNode( need_pf_iff );
      transform_later(need_pf_true);

      Node *need_pf_false = new IfFalseNode( need_pf_iff );
      transform_later(need_pf_false);

      Node *new_pf_wmt = new AddPNode( top(), old_pf_wm,
                                    _igvn.MakeConX(AllocatePrefetchDistance) );
      transform_later(new_pf_wmt );
      new_pf_wmt->set_req(0, need_pf_true);

      Node *store_new_wmt = new StorePNode(need_pf_true,
                                       contended_phi_rawmem, eden_pf_adr,
                                       TypeRawPtr::BOTTOM, new_pf_wmt,
                                       MemNode::unordered);
      transform_later(store_new_wmt);

      // adding prefetches
      pf_phi_abio->init_req( fall_in_path, i_o );

      Node *prefetch_adr;
      Node *prefetch;
      uint step_size = AllocatePrefetchStepSize;
      uint distance = 0;

      for ( intx i = 0; i < lines; i++ ) {
        prefetch_adr = new AddPNode( old_pf_wm, new_pf_wmt,
                                            _igvn.MakeConX(distance) );
        transform_later(prefetch_adr);
        prefetch = new PrefetchAllocationNode( i_o, prefetch_adr );
        transform_later(prefetch);
        distance += step_size;
        i_o = prefetch;
      }
      pf_phi_abio->set_req( pf_path, i_o );

      pf_region->init_req( fall_in_path, need_pf_false );
      pf_region->init_req( pf_path, need_pf_true );

      pf_phi_rawmem->init_req( fall_in_path, contended_phi_rawmem );
      pf_phi_rawmem->init_req( pf_path, store_new_wmt );

      transform_later(pf_region);
      transform_later(pf_phi_rawmem);
      transform_later(pf_phi_abio);

      needgc_false = pf_region;
      contended_phi_rawmem = pf_phi_rawmem;
      i_o = pf_phi_abio;
   } else if( UseTLAB && AllocatePrefetchStyle == 3 ) {
      // Insert a prefetch instruction for each allocation.
      // This code is used to generate 1 prefetch instruction per cache line.

      // Generate several prefetch instructions.
      uint step_size = AllocatePrefetchStepSize;
      uint distance = AllocatePrefetchDistance;

      // Next cache address.
      Node *cache_adr = new AddPNode(old_eden_top, old_eden_top,
                                     _igvn.MakeConX(step_size + distance));
      transform_later(cache_adr);
      cache_adr = new CastP2XNode(needgc_false, cache_adr);
      transform_later(cache_adr);
      // Address is aligned to execute prefetch to the beginning of cache line size
      // (it is important when BIS instruction is used on SPARC as prefetch).
      Node* mask = _igvn.MakeConX(~(intptr_t)(step_size-1));
      cache_adr = new AndXNode(cache_adr, mask);
      transform_later(cache_adr);
      cache_adr = new CastX2PNode(cache_adr);
      transform_later(cache_adr);

      // Prefetch
      Node *prefetch = new PrefetchAllocationNode( contended_phi_rawmem, cache_adr );
      prefetch->set_req(0, needgc_false);
      transform_later(prefetch);
      contended_phi_rawmem = prefetch;
      Node *prefetch_adr;
      distance = step_size;
      for ( intx i = 1; i < lines; i++ ) {
        prefetch_adr = new AddPNode( cache_adr, cache_adr,
                                            _igvn.MakeConX(distance) );
        transform_later(prefetch_adr);
        prefetch = new PrefetchAllocationNode( contended_phi_rawmem, prefetch_adr );
        transform_later(prefetch);
        distance += step_size;
        contended_phi_rawmem = prefetch;
      }
   } else if( AllocatePrefetchStyle > 0 ) {
      // Insert a prefetch for each allocation only on the fast-path
      Node *prefetch_adr;
      Node *prefetch;
      // Generate several prefetch instructions.
      uint step_size = AllocatePrefetchStepSize;
      uint distance = AllocatePrefetchDistance;
      for ( intx i = 0; i < lines; i++ ) {
        prefetch_adr = new AddPNode( old_eden_top, new_eden_top,
                                            _igvn.MakeConX(distance) );
        transform_later(prefetch_adr);
        prefetch = new PrefetchAllocationNode( i_o, prefetch_adr );
        // Do not let it float too high, since if eden_top == eden_end,
        // both might be null.
        if( i == 0 ) { // Set control for first prefetch, next follows it
          prefetch->init_req(0, needgc_false);
        }
        transform_later(prefetch);
        distance += step_size;
        i_o = prefetch;
      }
   }
   return i_o;
}


void PhaseMacroExpand::expand_allocate(AllocateNode *alloc) {
  expand_allocate_common(alloc, NULL,
                         OptoRuntime::new_instance_Type(),
                         OptoRuntime::new_instance_Java());
}

void PhaseMacroExpand::expand_allocate_array(AllocateArrayNode *alloc) {
  Node* length = alloc->in(AllocateNode::ALength);
  InitializeNode* init = alloc->initialization();
  Node* klass_node = alloc->in(AllocateNode::KlassNode);
  ciKlass* k = _igvn.type(klass_node)->is_klassptr()->klass();
  address slow_call_address;  // Address of slow call
  if (init != NULL && init->is_complete_with_arraycopy() &&
      k->is_type_array_klass()) {
    // Don't zero type array during slow allocation in VM since
    // it will be initialized later by arraycopy in compiled code.
    slow_call_address = OptoRuntime::new_array_nozero_Java();
  } else {
    slow_call_address = OptoRuntime::new_array_Java();
  }
  expand_allocate_common(alloc, length,
                         OptoRuntime::new_array_Type(),
                         slow_call_address);
}

//-------------------mark_eliminated_box----------------------------------
//
// During EA obj may point to several objects but after few ideal graph
// transformations (CCP) it may point to only one non escaping object
// (but still using phi), corresponding locks and unlocks will be marked
// for elimination. Later obj could be replaced with a new node (new phi)
// and which does not have escape information. And later after some graph
// reshape other locks and unlocks (which were not marked for elimination
// before) are connected to this new obj (phi) but they still will not be
// marked for elimination since new obj has no escape information.
// Mark all associated (same box and obj) lock and unlock nodes for
// elimination if some of them marked already.
void PhaseMacroExpand::mark_eliminated_box(Node* oldbox, Node* obj) {
  if (oldbox->as_BoxLock()->is_eliminated())
    return; // This BoxLock node was processed already.

  // New implementation (EliminateNestedLocks) has separate BoxLock
  // node for each locked region so mark all associated locks/unlocks as
  // eliminated even if different objects are referenced in one locked region
  // (for example, OSR compilation of nested loop inside locked scope).
  if (EliminateNestedLocks ||
      oldbox->as_BoxLock()->is_simple_lock_region(NULL, obj)) {
    // Box is used only in one lock region. Mark this box as eliminated.
    _igvn.hash_delete(oldbox);
    oldbox->as_BoxLock()->set_eliminated(); // This changes box's hash value
     _igvn.hash_insert(oldbox);

    for (uint i = 0; i < oldbox->outcnt(); i++) {
      Node* u = oldbox->raw_out(i);
      if (u->is_AbstractLock() && !u->as_AbstractLock()->is_non_esc_obj()) {
        AbstractLockNode* alock = u->as_AbstractLock();
        // Check lock's box since box could be referenced by Lock's debug info.
        if (alock->box_node() == oldbox) {
          // Mark eliminated all related locks and unlocks.
#ifdef ASSERT
          alock->log_lock_optimization(C, "eliminate_lock_set_non_esc4");
#endif
          alock->set_non_esc_obj();
        }
      }
    }
    return;
  }

  // Create new "eliminated" BoxLock node and use it in monitor debug info
  // instead of oldbox for the same object.
  BoxLockNode* newbox = oldbox->clone()->as_BoxLock();

  // Note: BoxLock node is marked eliminated only here and it is used
  // to indicate that all associated lock and unlock nodes are marked
  // for elimination.
  newbox->set_eliminated();
  transform_later(newbox);

  // Replace old box node with new box for all users of the same object.
  for (uint i = 0; i < oldbox->outcnt();) {
    bool next_edge = true;

    Node* u = oldbox->raw_out(i);
    if (u->is_AbstractLock()) {
      AbstractLockNode* alock = u->as_AbstractLock();
      if (alock->box_node() == oldbox && alock->obj_node()->eqv_uncast(obj)) {
        // Replace Box and mark eliminated all related locks and unlocks.
#ifdef ASSERT
        alock->log_lock_optimization(C, "eliminate_lock_set_non_esc5");
#endif
        alock->set_non_esc_obj();
        _igvn.rehash_node_delayed(alock);
        alock->set_box_node(newbox);
        next_edge = false;
      }
    }
    if (u->is_FastLock() && u->as_FastLock()->obj_node()->eqv_uncast(obj)) {
      FastLockNode* flock = u->as_FastLock();
      assert(flock->box_node() == oldbox, "sanity");
      _igvn.rehash_node_delayed(flock);
      flock->set_box_node(newbox);
      next_edge = false;
    }

    // Replace old box in monitor debug info.
    if (u->is_SafePoint() && u->as_SafePoint()->jvms()) {
      SafePointNode* sfn = u->as_SafePoint();
      JVMState* youngest_jvms = sfn->jvms();
      int max_depth = youngest_jvms->depth();
      for (int depth = 1; depth <= max_depth; depth++) {
        JVMState* jvms = youngest_jvms->of_depth(depth);
        int num_mon  = jvms->nof_monitors();
        // Loop over monitors
        for (int idx = 0; idx < num_mon; idx++) {
          Node* obj_node = sfn->monitor_obj(jvms, idx);
          Node* box_node = sfn->monitor_box(jvms, idx);
          if (box_node == oldbox && obj_node->eqv_uncast(obj)) {
            int j = jvms->monitor_box_offset(idx);
            _igvn.replace_input_of(u, j, newbox);
            next_edge = false;
          }
        }
      }
    }
    if (next_edge) i++;
  }
}

//-----------------------mark_eliminated_locking_nodes-----------------------
void PhaseMacroExpand::mark_eliminated_locking_nodes(AbstractLockNode *alock) {
  if (EliminateNestedLocks) {
    if (alock->is_nested()) {
       assert(alock->box_node()->as_BoxLock()->is_eliminated(), "sanity");
       return;
    } else if (!alock->is_non_esc_obj()) { // Not eliminated or coarsened
      // Only Lock node has JVMState needed here.
      // Not that preceding claim is documented anywhere else.
      if (alock->jvms() != NULL) {
        if (alock->as_Lock()->is_nested_lock_region()) {
          // Mark eliminated related nested locks and unlocks.
          Node* obj = alock->obj_node();
          BoxLockNode* box_node = alock->box_node()->as_BoxLock();
          assert(!box_node->is_eliminated(), "should not be marked yet");
          // Note: BoxLock node is marked eliminated only here
          // and it is used to indicate that all associated lock
          // and unlock nodes are marked for elimination.
          box_node->set_eliminated(); // Box's hash is always NO_HASH here
          for (uint i = 0; i < box_node->outcnt(); i++) {
            Node* u = box_node->raw_out(i);
            if (u->is_AbstractLock()) {
              alock = u->as_AbstractLock();
              if (alock->box_node() == box_node) {
                // Verify that this Box is referenced only by related locks.
                assert(alock->obj_node()->eqv_uncast(obj), "");
                // Mark all related locks and unlocks.
#ifdef ASSERT
                alock->log_lock_optimization(C, "eliminate_lock_set_nested");
#endif
                alock->set_nested();
              }
            }
          }
        } else {
#ifdef ASSERT
          alock->log_lock_optimization(C, "eliminate_lock_NOT_nested_lock_region");
          if (C->log() != NULL)
            alock->as_Lock()->is_nested_lock_region(C); // rerun for debugging output
#endif
        }
      }
      return;
    }
    // Process locks for non escaping object
    assert(alock->is_non_esc_obj(), "");
  } // EliminateNestedLocks

  if (alock->is_non_esc_obj()) { // Lock is used for non escaping object
    // Look for all locks of this object and mark them and
    // corresponding BoxLock nodes as eliminated.
    Node* obj = alock->obj_node();
    for (uint j = 0; j < obj->outcnt(); j++) {
      Node* o = obj->raw_out(j);
      if (o->is_AbstractLock() &&
          o->as_AbstractLock()->obj_node()->eqv_uncast(obj)) {
        alock = o->as_AbstractLock();
        Node* box = alock->box_node();
        // Replace old box node with new eliminated box for all users
        // of the same object and mark related locks as eliminated.
        mark_eliminated_box(box, obj);
      }
    }
  }
}

// we have determined that this lock/unlock can be eliminated, we simply
// eliminate the node without expanding it.
//
// Note:  The membar's associated with the lock/unlock are currently not
//        eliminated.  This should be investigated as a future enhancement.
//
bool PhaseMacroExpand::eliminate_locking_node(AbstractLockNode *alock) {

  if (!alock->is_eliminated()) {
    return false;
  }
#ifdef ASSERT
  const Type* obj_type = _igvn.type(alock->obj_node());
  assert(!obj_type->isa_valuetype() && !obj_type->is_valuetypeptr(), "Eliminating lock on value type");
  if (!alock->is_coarsened()) {
    // Check that new "eliminated" BoxLock node is created.
    BoxLockNode* oldbox = alock->box_node()->as_BoxLock();
    assert(oldbox->is_eliminated(), "should be done already");
  }
#endif

  alock->log_lock_optimization(C, "eliminate_lock");

#ifndef PRODUCT
  if (PrintEliminateLocks) {
    if (alock->is_Lock()) {
      tty->print_cr("++++ Eliminated: %d Lock", alock->_idx);
    } else {
      tty->print_cr("++++ Eliminated: %d Unlock", alock->_idx);
    }
  }
#endif

  Node* mem  = alock->in(TypeFunc::Memory);
  Node* ctrl = alock->in(TypeFunc::Control);
  guarantee(ctrl != NULL, "missing control projection, cannot replace_node() with NULL");

  extract_call_projections(alock);
  // There are 2 projections from the lock.  The lock node will
  // be deleted when its last use is subsumed below.
  assert(alock->outcnt() == 2 &&
         _fallthroughproj != NULL &&
         _memproj_fallthrough != NULL,
         "Unexpected projections from Lock/Unlock");

  Node* fallthroughproj = _fallthroughproj;
  Node* memproj_fallthrough = _memproj_fallthrough;

  // The memory projection from a lock/unlock is RawMem
  // The input to a Lock is merged memory, so extract its RawMem input
  // (unless the MergeMem has been optimized away.)
  if (alock->is_Lock()) {
    // Seach for MemBarAcquireLock node and delete it also.
    MemBarNode* membar = fallthroughproj->unique_ctrl_out()->as_MemBar();
    assert(membar != NULL && membar->Opcode() == Op_MemBarAcquireLock, "");
    Node* ctrlproj = membar->proj_out(TypeFunc::Control);
    Node* memproj = membar->proj_out(TypeFunc::Memory);
    _igvn.replace_node(ctrlproj, fallthroughproj);
    _igvn.replace_node(memproj, memproj_fallthrough);

    // Delete FastLock node also if this Lock node is unique user
    // (a loop peeling may clone a Lock node).
    Node* flock = alock->as_Lock()->fastlock_node();
    if (flock->outcnt() == 1) {
      assert(flock->unique_out() == alock, "sanity");
      _igvn.replace_node(flock, top());
    }
  }

  // Seach for MemBarReleaseLock node and delete it also.
  if (alock->is_Unlock() && ctrl->is_Proj() && ctrl->in(0)->is_MemBar()) {
    MemBarNode* membar = ctrl->in(0)->as_MemBar();
    assert(membar->Opcode() == Op_MemBarReleaseLock &&
           mem->is_Proj() && membar == mem->in(0), "");
    _igvn.replace_node(fallthroughproj, ctrl);
    _igvn.replace_node(memproj_fallthrough, mem);
    fallthroughproj = ctrl;
    memproj_fallthrough = mem;
    ctrl = membar->in(TypeFunc::Control);
    mem  = membar->in(TypeFunc::Memory);
  }

  _igvn.replace_node(fallthroughproj, ctrl);
  _igvn.replace_node(memproj_fallthrough, mem);
  return true;
}


//------------------------------expand_lock_node----------------------
void PhaseMacroExpand::expand_lock_node(LockNode *lock) {

  Node* ctrl = lock->in(TypeFunc::Control);
  Node* mem = lock->in(TypeFunc::Memory);
  Node* obj = lock->obj_node();
  Node* box = lock->box_node();
  Node* flock = lock->fastlock_node();

  assert(!box->as_BoxLock()->is_eliminated(), "sanity");

  // Make the merge point
  Node *region;
  Node *mem_phi;
  Node *slow_path;

  if (UseOptoBiasInlining) {
    /*
     *  See the full description in MacroAssembler::biased_locking_enter().
     *
     *  if( (mark_word & biased_lock_mask) == biased_lock_pattern ) {
     *    // The object is biased.
     *    proto_node = klass->prototype_header;
     *    o_node = thread | proto_node;
     *    x_node = o_node ^ mark_word;
     *    if( (x_node & ~age_mask) == 0 ) { // Biased to the current thread ?
     *      // Done.
     *    } else {
     *      if( (x_node & biased_lock_mask) != 0 ) {
     *        // The klass's prototype header is no longer biased.
     *        cas(&mark_word, mark_word, proto_node)
     *        goto cas_lock;
     *      } else {
     *        // The klass's prototype header is still biased.
     *        if( (x_node & epoch_mask) != 0 ) { // Expired epoch?
     *          old = mark_word;
     *          new = o_node;
     *        } else {
     *          // Different thread or anonymous biased.
     *          old = mark_word & (epoch_mask | age_mask | biased_lock_mask);
     *          new = thread | old;
     *        }
     *        // Try to rebias.
     *        if( cas(&mark_word, old, new) == 0 ) {
     *          // Done.
     *        } else {
     *          goto slow_path; // Failed.
     *        }
     *      }
     *    }
     *  } else {
     *    // The object is not biased.
     *    cas_lock:
     *    if( FastLock(obj) == 0 ) {
     *      // Done.
     *    } else {
     *      slow_path:
     *      OptoRuntime::complete_monitor_locking_Java(obj);
     *    }
     *  }
     */

    region  = new RegionNode(5);
    // create a Phi for the memory state
    mem_phi = new PhiNode( region, Type::MEMORY, TypeRawPtr::BOTTOM);

    Node* fast_lock_region  = new RegionNode(3);
    Node* fast_lock_mem_phi = new PhiNode( fast_lock_region, Type::MEMORY, TypeRawPtr::BOTTOM);

    // First, check mark word for the biased lock pattern.
    Node* mark_node = make_load(ctrl, mem, obj, oopDesc::mark_offset_in_bytes(), TypeX_X, TypeX_X->basic_type());

    // Get fast path - mark word has the biased lock pattern.
    ctrl = opt_bits_test(ctrl, fast_lock_region, 1, mark_node,
                         markWord::biased_lock_mask_in_place,
                         markWord::biased_lock_pattern, true);
    // fast_lock_region->in(1) is set to slow path.
    fast_lock_mem_phi->init_req(1, mem);

    // Now check that the lock is biased to the current thread and has
    // the same epoch and bias as Klass::_prototype_header.

    // Special-case a fresh allocation to avoid building nodes:
    Node* klass_node = AllocateNode::Ideal_klass(obj, &_igvn);
    if (klass_node == NULL) {
      Node* k_adr = basic_plus_adr(obj, oopDesc::klass_offset_in_bytes());
      klass_node = transform_later(LoadKlassNode::make(_igvn, NULL, mem, k_adr, _igvn.type(k_adr)->is_ptr()));
#ifdef _LP64
      if (UseCompressedClassPointers && klass_node->is_DecodeNKlass()) {
        assert(klass_node->in(1)->Opcode() == Op_LoadNKlass, "sanity");
        klass_node->in(1)->init_req(0, ctrl);
      } else
#endif
      klass_node->init_req(0, ctrl);
    }
    Node *proto_node = make_load(ctrl, mem, klass_node, in_bytes(Klass::prototype_header_offset()), TypeX_X, TypeX_X->basic_type());

    Node* thread = transform_later(new ThreadLocalNode());
    Node* cast_thread = transform_later(new CastP2XNode(ctrl, thread));
    Node* o_node = transform_later(new OrXNode(cast_thread, proto_node));
    Node* x_node = transform_later(new XorXNode(o_node, mark_node));

    // Get slow path - mark word does NOT match the value.
    STATIC_ASSERT(markWord::age_mask_in_place <= INT_MAX);
    Node* not_biased_ctrl =  opt_bits_test(ctrl, region, 3, x_node,
                                      (~(int)markWord::age_mask_in_place), 0);
    // region->in(3) is set to fast path - the object is biased to the current thread.
    mem_phi->init_req(3, mem);


    // Mark word does NOT match the value (thread | Klass::_prototype_header).


    // First, check biased pattern.
    // Get fast path - _prototype_header has the same biased lock pattern.
    ctrl =  opt_bits_test(not_biased_ctrl, fast_lock_region, 2, x_node,
                          markWord::biased_lock_mask_in_place, 0, true);

    not_biased_ctrl = fast_lock_region->in(2); // Slow path
    // fast_lock_region->in(2) - the prototype header is no longer biased
    // and we have to revoke the bias on this object.
    // We are going to try to reset the mark of this object to the prototype
    // value and fall through to the CAS-based locking scheme.
    Node* adr = basic_plus_adr(obj, oopDesc::mark_offset_in_bytes());
    Node* cas = new StoreXConditionalNode(not_biased_ctrl, mem, adr,
                                          proto_node, mark_node);
    transform_later(cas);
    Node* proj = transform_later(new SCMemProjNode(cas));
    fast_lock_mem_phi->init_req(2, proj);


    // Second, check epoch bits.
    Node* rebiased_region  = new RegionNode(3);
    Node* old_phi = new PhiNode( rebiased_region, TypeX_X);
    Node* new_phi = new PhiNode( rebiased_region, TypeX_X);

    // Get slow path - mark word does NOT match epoch bits.
    Node* epoch_ctrl =  opt_bits_test(ctrl, rebiased_region, 1, x_node,
                                      markWord::epoch_mask_in_place, 0);
    // The epoch of the current bias is not valid, attempt to rebias the object
    // toward the current thread.
    rebiased_region->init_req(2, epoch_ctrl);
    old_phi->init_req(2, mark_node);
    new_phi->init_req(2, o_node);

    // rebiased_region->in(1) is set to fast path.
    // The epoch of the current bias is still valid but we know
    // nothing about the owner; it might be set or it might be clear.
    Node* cmask   = MakeConX(markWord::biased_lock_mask_in_place |
                             markWord::age_mask_in_place |
                             markWord::epoch_mask_in_place);
    Node* old = transform_later(new AndXNode(mark_node, cmask));
    cast_thread = transform_later(new CastP2XNode(ctrl, thread));
    Node* new_mark = transform_later(new OrXNode(cast_thread, old));
    old_phi->init_req(1, old);
    new_phi->init_req(1, new_mark);

    transform_later(rebiased_region);
    transform_later(old_phi);
    transform_later(new_phi);

    // Try to acquire the bias of the object using an atomic operation.
    // If this fails we will go in to the runtime to revoke the object's bias.
    cas = new StoreXConditionalNode(rebiased_region, mem, adr, new_phi, old_phi);
    transform_later(cas);
    proj = transform_later(new SCMemProjNode(cas));

    // Get slow path - Failed to CAS.
    not_biased_ctrl = opt_bits_test(rebiased_region, region, 4, cas, 0, 0);
    mem_phi->init_req(4, proj);
    // region->in(4) is set to fast path - the object is rebiased to the current thread.

    // Failed to CAS.
    slow_path  = new RegionNode(3);
    Node *slow_mem = new PhiNode( slow_path, Type::MEMORY, TypeRawPtr::BOTTOM);

    slow_path->init_req(1, not_biased_ctrl); // Capture slow-control
    slow_mem->init_req(1, proj);

    // Call CAS-based locking scheme (FastLock node).

    transform_later(fast_lock_region);
    transform_later(fast_lock_mem_phi);

    // Get slow path - FastLock failed to lock the object.
    ctrl = opt_bits_test(fast_lock_region, region, 2, flock, 0, 0);
    mem_phi->init_req(2, fast_lock_mem_phi);
    // region->in(2) is set to fast path - the object is locked to the current thread.

    slow_path->init_req(2, ctrl); // Capture slow-control
    slow_mem->init_req(2, fast_lock_mem_phi);

    transform_later(slow_path);
    transform_later(slow_mem);
    // Reset lock's memory edge.
    lock->set_req(TypeFunc::Memory, slow_mem);

  } else {
    region  = new RegionNode(3);
    // create a Phi for the memory state
    mem_phi = new PhiNode( region, Type::MEMORY, TypeRawPtr::BOTTOM);

    // Optimize test; set region slot 2
    slow_path = opt_bits_test(ctrl, region, 2, flock, 0, 0);
    mem_phi->init_req(2, mem);
  }

  const TypeOopPtr* objptr = _igvn.type(obj)->make_oopptr();
  if (objptr->can_be_value_type()) {
    // Deoptimize and re-execute if a value
    assert(EnableValhalla, "should only be used if value types are enabled");
    Node* mark = make_load(slow_path, mem, obj, oopDesc::mark_offset_in_bytes(), TypeX_X, TypeX_X->basic_type());
    Node* value_mask = _igvn.MakeConX(markOopDesc::always_locked_pattern);
    Node* is_value = _igvn.transform(new AndXNode(mark, value_mask));
    Node* cmp = _igvn.transform(new CmpXNode(is_value, value_mask));
    Node* bol = _igvn.transform(new BoolNode(cmp, BoolTest::eq));
    Node* unc_ctrl = generate_slow_guard(&slow_path, bol, NULL);

    int trap_request = Deoptimization::make_trap_request(Deoptimization::Reason_class_check, Deoptimization::Action_none);
    address call_addr = SharedRuntime::uncommon_trap_blob()->entry_point();
    const TypePtr* no_memory_effects = NULL;
    JVMState* jvms = lock->jvms();
    CallNode* unc = new CallStaticJavaNode(OptoRuntime::uncommon_trap_Type(), call_addr, "uncommon_trap",
                                           jvms->bci(), no_memory_effects);

    unc->init_req(TypeFunc::Control, unc_ctrl);
    unc->init_req(TypeFunc::I_O, lock->i_o());
    unc->init_req(TypeFunc::Memory, mem); // may gc ptrs
    unc->init_req(TypeFunc::FramePtr,  lock->in(TypeFunc::FramePtr));
    unc->init_req(TypeFunc::ReturnAdr, lock->in(TypeFunc::ReturnAdr));
    unc->init_req(TypeFunc::Parms+0, _igvn.intcon(trap_request));
    unc->set_cnt(PROB_UNLIKELY_MAG(4));
    copy_call_debug_info(lock, unc);

    assert(unc->peek_monitor_box() == box, "wrong monitor");
    assert(unc->peek_monitor_obj() == obj, "wrong monitor");

    // pop monitor and push obj back on stack: we trap before the monitorenter
    unc->pop_monitor();
    unc->grow_stack(unc->jvms(), 1);
    unc->set_stack(unc->jvms(), unc->jvms()->stk_size()-1, obj);

    _igvn.register_new_node_with_optimizer(unc);

    Node* ctrl = _igvn.transform(new ProjNode(unc, TypeFunc::Control));
    Node* halt = _igvn.transform(new HaltNode(ctrl, lock->in(TypeFunc::FramePtr)));
    C->root()->add_req(halt);
  }

  // Make slow path call
  CallNode *call = make_slow_call((CallNode *) lock, OptoRuntime::complete_monitor_enter_Type(),
                                  OptoRuntime::complete_monitor_locking_Java(), NULL, slow_path,
                                  obj, box, NULL);

  extract_call_projections(call);

  // Slow path can only throw asynchronous exceptions, which are always
  // de-opted.  So the compiler thinks the slow-call can never throw an
  // exception.  If it DOES throw an exception we would need the debug
  // info removed first (since if it throws there is no monitor).
  assert ( _ioproj_fallthrough == NULL && _ioproj_catchall == NULL &&
           _memproj_catchall == NULL && _catchallcatchproj == NULL, "Unexpected projection from Lock");

  // Capture slow path
  // disconnect fall-through projection from call and create a new one
  // hook up users of fall-through projection to region
  Node *slow_ctrl = _fallthroughproj->clone();
  transform_later(slow_ctrl);
  _igvn.hash_delete(_fallthroughproj);
  _fallthroughproj->disconnect_inputs(NULL, C);
  region->init_req(1, slow_ctrl);
  // region inputs are now complete
  transform_later(region);
  _igvn.replace_node(_fallthroughproj, region);

  Node *memproj = transform_later(new ProjNode(call, TypeFunc::Memory));
  mem_phi->init_req(1, memproj );
  transform_later(mem_phi);
  _igvn.replace_node(_memproj_fallthrough, mem_phi);
}

//------------------------------expand_unlock_node----------------------
void PhaseMacroExpand::expand_unlock_node(UnlockNode *unlock) {

  Node* ctrl = unlock->in(TypeFunc::Control);
  Node* mem = unlock->in(TypeFunc::Memory);
  Node* obj = unlock->obj_node();
  Node* box = unlock->box_node();

  assert(!box->as_BoxLock()->is_eliminated(), "sanity");

  // No need for a null check on unlock

  // Make the merge point
  Node *region;
  Node *mem_phi;

  if (UseOptoBiasInlining) {
    // Check for biased locking unlock case, which is a no-op.
    // See the full description in MacroAssembler::biased_locking_exit().
    region  = new RegionNode(4);
    // create a Phi for the memory state
    mem_phi = new PhiNode( region, Type::MEMORY, TypeRawPtr::BOTTOM);
    mem_phi->init_req(3, mem);

    Node* mark_node = make_load(ctrl, mem, obj, oopDesc::mark_offset_in_bytes(), TypeX_X, TypeX_X->basic_type());
    ctrl = opt_bits_test(ctrl, region, 3, mark_node,
                         markWord::biased_lock_mask_in_place,
                         markWord::biased_lock_pattern);
  } else {
    region  = new RegionNode(3);
    // create a Phi for the memory state
    mem_phi = new PhiNode( region, Type::MEMORY, TypeRawPtr::BOTTOM);
  }

  FastUnlockNode *funlock = new FastUnlockNode( ctrl, obj, box );
  funlock = transform_later( funlock )->as_FastUnlock();
  // Optimize test; set region slot 2
  Node *slow_path = opt_bits_test(ctrl, region, 2, funlock, 0, 0);
  Node *thread = transform_later(new ThreadLocalNode());

  CallNode *call = make_slow_call((CallNode *) unlock, OptoRuntime::complete_monitor_exit_Type(),
                                  CAST_FROM_FN_PTR(address, SharedRuntime::complete_monitor_unlocking_C),
                                  "complete_monitor_unlocking_C", slow_path, obj, box, thread);

  extract_call_projections(call);

  assert ( _ioproj_fallthrough == NULL && _ioproj_catchall == NULL &&
           _memproj_catchall == NULL && _catchallcatchproj == NULL, "Unexpected projection from Lock");

  // No exceptions for unlocking
  // Capture slow path
  // disconnect fall-through projection from call and create a new one
  // hook up users of fall-through projection to region
  Node *slow_ctrl = _fallthroughproj->clone();
  transform_later(slow_ctrl);
  _igvn.hash_delete(_fallthroughproj);
  _fallthroughproj->disconnect_inputs(NULL, C);
  region->init_req(1, slow_ctrl);
  // region inputs are now complete
  transform_later(region);
  _igvn.replace_node(_fallthroughproj, region);

  Node *memproj = transform_later(new ProjNode(call, TypeFunc::Memory) );
  mem_phi->init_req(1, memproj );
  mem_phi->init_req(2, mem);
  transform_later(mem_phi);
  _igvn.replace_node(_memproj_fallthrough, mem_phi);
}

// A value type might be returned from the call but we don't know its
// type. Either we get a buffered value (and nothing needs to be done)
// or one of the values being returned is the klass of the value type
// and we need to allocate a value type instance of that type and
// initialize it with other values being returned. In that case, we
// first try a fast path allocation and initialize the value with the
// value klass's pack handler or we fall back to a runtime call.
void PhaseMacroExpand::expand_mh_intrinsic_return(CallStaticJavaNode* call) {
  assert(call->method()->is_method_handle_intrinsic(), "must be a method handle intrinsic call");
  Node* ret = call->proj_out_or_null(TypeFunc::Parms);
  if (ret == NULL) {
    return;
  }
  const TypeFunc* tf = call->_tf;
  const TypeTuple* domain = OptoRuntime::store_value_type_fields_Type()->domain_cc();
  const TypeFunc* new_tf = TypeFunc::make(tf->domain_sig(), tf->domain_cc(), tf->range_sig(), domain);
  call->_tf = new_tf;
  // Make sure the change of type is applied before projections are processed by igvn
  _igvn.set_type(call, call->Value(&_igvn));
  _igvn.set_type(ret, ret->Value(&_igvn));

  // Before any new projection is added:
  CallProjections* projs = call->extract_projections(true, true);

  Node* ctl = new Node(1);
  Node* mem = new Node(1);
  Node* io = new Node(1);
  Node* ex_ctl = new Node(1);
  Node* ex_mem = new Node(1);
  Node* ex_io = new Node(1);
  Node* res = new Node(1);

  Node* cast = transform_later(new CastP2XNode(ctl, res));
  Node* mask = MakeConX(0x1);
  Node* masked = transform_later(new AndXNode(cast, mask));
  Node* cmp = transform_later(new CmpXNode(masked, mask));
  Node* bol = transform_later(new BoolNode(cmp, BoolTest::eq));
  IfNode* allocation_iff = new IfNode(ctl, bol, PROB_MAX, COUNT_UNKNOWN);
  transform_later(allocation_iff);
  Node* allocation_ctl = transform_later(new IfTrueNode(allocation_iff));
  Node* no_allocation_ctl = transform_later(new IfFalseNode(allocation_iff));

  Node* no_allocation_res = transform_later(new CheckCastPPNode(no_allocation_ctl, res, TypeInstPtr::BOTTOM));

  Node* mask2 = MakeConX(-2);
  Node* masked2 = transform_later(new AndXNode(cast, mask2));
  Node* rawklassptr = transform_later(new CastX2PNode(masked2));
  Node* klass_node = transform_later(new CheckCastPPNode(allocation_ctl, rawklassptr, TypeKlassPtr::OBJECT_OR_NULL));

  Node* slowpath_bol = NULL;
  Node* top_adr = NULL;
  Node* old_top = NULL;
  Node* new_top = NULL;
  if (UseTLAB) {
    Node* end_adr = NULL;
    set_eden_pointers(top_adr, end_adr);
    Node* end = make_load(ctl, mem, end_adr, 0, TypeRawPtr::BOTTOM, T_ADDRESS);
    old_top = new LoadPNode(ctl, mem, top_adr, TypeRawPtr::BOTTOM, TypeRawPtr::BOTTOM, MemNode::unordered);
    transform_later(old_top);
    Node* layout_val = make_load(NULL, mem, klass_node, in_bytes(Klass::layout_helper_offset()), TypeInt::INT, T_INT);
    Node* size_in_bytes = ConvI2X(layout_val);
    new_top = new AddPNode(top(), old_top, size_in_bytes);
    transform_later(new_top);
    Node* slowpath_cmp = new CmpPNode(new_top, end);
    transform_later(slowpath_cmp);
    slowpath_bol = new BoolNode(slowpath_cmp, BoolTest::ge);
    transform_later(slowpath_bol);
  } else {
    slowpath_bol = intcon(1);
    top_adr = top();
    old_top = top();
    new_top = top();
  }
  IfNode* slowpath_iff = new IfNode(allocation_ctl, slowpath_bol, PROB_UNLIKELY_MAG(4), COUNT_UNKNOWN);
  transform_later(slowpath_iff);

  Node* slowpath_true = new IfTrueNode(slowpath_iff);
  transform_later(slowpath_true);

  CallStaticJavaNode* slow_call = new CallStaticJavaNode(OptoRuntime::store_value_type_fields_Type(),
                                                         StubRoutines::store_value_type_fields_to_buf(),
                                                         "store_value_type_fields",
                                                         call->jvms()->bci(),
                                                         TypePtr::BOTTOM);
  slow_call->init_req(TypeFunc::Control, slowpath_true);
  slow_call->init_req(TypeFunc::Memory, mem);
  slow_call->init_req(TypeFunc::I_O, io);
  slow_call->init_req(TypeFunc::FramePtr, call->in(TypeFunc::FramePtr));
  slow_call->init_req(TypeFunc::ReturnAdr, call->in(TypeFunc::ReturnAdr));
  slow_call->init_req(TypeFunc::Parms, res);

  Node* slow_ctl = transform_later(new ProjNode(slow_call, TypeFunc::Control));
  Node* slow_mem = transform_later(new ProjNode(slow_call, TypeFunc::Memory));
  Node* slow_io = transform_later(new ProjNode(slow_call, TypeFunc::I_O));
  Node* slow_res = transform_later(new ProjNode(slow_call, TypeFunc::Parms));
  Node* slow_catc = transform_later(new CatchNode(slow_ctl, slow_io, 2));
  Node* slow_norm = transform_later(new CatchProjNode(slow_catc, CatchProjNode::fall_through_index, CatchProjNode::no_handler_bci));
  Node* slow_excp = transform_later(new CatchProjNode(slow_catc, CatchProjNode::catch_all_index,    CatchProjNode::no_handler_bci));

  Node* ex_r = new RegionNode(3);
  Node* ex_mem_phi = new PhiNode(ex_r, Type::MEMORY, TypePtr::BOTTOM);
  Node* ex_io_phi = new PhiNode(ex_r, Type::ABIO);
  ex_r->init_req(1, slow_excp);
  ex_mem_phi->init_req(1, slow_mem);
  ex_io_phi->init_req(1, slow_io);
  ex_r->init_req(2, ex_ctl);
  ex_mem_phi->init_req(2, ex_mem);
  ex_io_phi->init_req(2, ex_io);

  transform_later(ex_r);
  transform_later(ex_mem_phi);
  transform_later(ex_io_phi);

  Node* slowpath_false = new IfFalseNode(slowpath_iff);
  transform_later(slowpath_false);
  Node* rawmem = new StorePNode(slowpath_false, mem, top_adr, TypeRawPtr::BOTTOM, new_top, MemNode::unordered);
  transform_later(rawmem);
  Node* mark_node = makecon(TypeRawPtr::make((address)markOopDesc::always_locked_prototype()));
  rawmem = make_store(slowpath_false, rawmem, old_top, oopDesc::mark_offset_in_bytes(), mark_node, T_ADDRESS);
  rawmem = make_store(slowpath_false, rawmem, old_top, oopDesc::klass_offset_in_bytes(), klass_node, T_METADATA);
  if (UseCompressedClassPointers) {
    rawmem = make_store(slowpath_false, rawmem, old_top, oopDesc::klass_gap_offset_in_bytes(), intcon(0), T_INT);
  }
  Node* fixed_block  = make_load(slowpath_false, rawmem, klass_node, in_bytes(InstanceKlass::adr_valueklass_fixed_block_offset()), TypeRawPtr::BOTTOM, T_ADDRESS);
  Node* pack_handler = make_load(slowpath_false, rawmem, fixed_block, in_bytes(ValueKlass::pack_handler_offset()), TypeRawPtr::BOTTOM, T_ADDRESS);

  CallLeafNoFPNode* handler_call = new CallLeafNoFPNode(OptoRuntime::pack_value_type_Type(),
                                                        NULL,
                                                        "pack handler",
                                                        TypeRawPtr::BOTTOM);
  handler_call->init_req(TypeFunc::Control, slowpath_false);
  handler_call->init_req(TypeFunc::Memory, rawmem);
  handler_call->init_req(TypeFunc::I_O, top());
  handler_call->init_req(TypeFunc::FramePtr, call->in(TypeFunc::FramePtr));
  handler_call->init_req(TypeFunc::ReturnAdr, top());
  handler_call->init_req(TypeFunc::Parms, pack_handler);
  handler_call->init_req(TypeFunc::Parms+1, old_top);

  // We don't know how many values are returned. This assumes the
  // worst case, that all available registers are used.
  for (uint i = TypeFunc::Parms+1; i < domain->cnt(); i++) {
    if (domain->field_at(i) == Type::HALF) {
      slow_call->init_req(i, top());
      handler_call->init_req(i+1, top());
      continue;
    }
    Node* proj = transform_later(new ProjNode(call, i));
    slow_call->init_req(i, proj);
    handler_call->init_req(i+1, proj);
  }

  // We can safepoint at that new call
  copy_call_debug_info(call, slow_call);
  transform_later(slow_call);
  transform_later(handler_call);

  Node* handler_ctl = transform_later(new ProjNode(handler_call, TypeFunc::Control));
  rawmem = transform_later(new ProjNode(handler_call, TypeFunc::Memory));
  Node* slowpath_false_res = transform_later(new ProjNode(handler_call, TypeFunc::Parms));

  MergeMemNode* slowpath_false_mem = MergeMemNode::make(mem);
  slowpath_false_mem->set_memory_at(Compile::AliasIdxRaw, rawmem);
  transform_later(slowpath_false_mem);

  Node* r = new RegionNode(4);
  Node* mem_phi = new PhiNode(r, Type::MEMORY, TypePtr::BOTTOM);
  Node* io_phi = new PhiNode(r, Type::ABIO);
  Node* res_phi = new PhiNode(r, TypeInstPtr::BOTTOM);

  r->init_req(1, no_allocation_ctl);
  mem_phi->init_req(1, mem);
  io_phi->init_req(1, io);
  res_phi->init_req(1, no_allocation_res);
  r->init_req(2, slow_norm);
  mem_phi->init_req(2, slow_mem);
  io_phi->init_req(2, slow_io);
  res_phi->init_req(2, slow_res);
  r->init_req(3, handler_ctl);
  mem_phi->init_req(3, slowpath_false_mem);
  io_phi->init_req(3, io);
  res_phi->init_req(3, slowpath_false_res);

  transform_later(r);
  transform_later(mem_phi);
  transform_later(io_phi);
  transform_later(res_phi);

  assert(projs->nb_resproj == 1, "unexpected number of results");
  _igvn.replace_in_uses(projs->fallthrough_catchproj, r);
  _igvn.replace_in_uses(projs->fallthrough_memproj, mem_phi);
  _igvn.replace_in_uses(projs->fallthrough_ioproj, io_phi);
  _igvn.replace_in_uses(projs->resproj[0], res_phi);
  _igvn.replace_in_uses(projs->catchall_catchproj, ex_r);
  _igvn.replace_in_uses(projs->catchall_memproj, ex_mem_phi);
  _igvn.replace_in_uses(projs->catchall_ioproj, ex_io_phi);

  _igvn.replace_node(ctl, projs->fallthrough_catchproj);
  _igvn.replace_node(mem, projs->fallthrough_memproj);
  _igvn.replace_node(io, projs->fallthrough_ioproj);
  _igvn.replace_node(res, projs->resproj[0]);
  _igvn.replace_node(ex_ctl, projs->catchall_catchproj);
  _igvn.replace_node(ex_mem, projs->catchall_memproj);
  _igvn.replace_node(ex_io, projs->catchall_ioproj);
 }

//---------------------------eliminate_macro_nodes----------------------
// Eliminate scalar replaced allocations and associated locks.
void PhaseMacroExpand::eliminate_macro_nodes() {
  if (C->macro_count() == 0)
    return;

  // First, attempt to eliminate locks
  int cnt = C->macro_count();
  for (int i=0; i < cnt; i++) {
    Node *n = C->macro_node(i);
    if (n->is_AbstractLock()) { // Lock and Unlock nodes
      // Before elimination mark all associated (same box and obj)
      // lock and unlock nodes.
      mark_eliminated_locking_nodes(n->as_AbstractLock());
    }
  }
  bool progress = true;
  while (progress) {
    progress = false;
    for (int i = C->macro_count(); i > 0; i--) {
      Node * n = C->macro_node(i-1);
      bool success = false;
      debug_only(int old_macro_count = C->macro_count(););
      if (n->is_AbstractLock()) {
        success = eliminate_locking_node(n->as_AbstractLock());
      }
      assert(success == (C->macro_count() < old_macro_count), "elimination reduces macro count");
      progress = progress || success;
    }
  }
  // Next, attempt to eliminate allocations
  _has_locks = false;
  progress = true;
  while (progress) {
    progress = false;
    for (int i = C->macro_count(); i > 0; i--) {
      Node * n = C->macro_node(i-1);
      bool success = false;
      debug_only(int old_macro_count = C->macro_count(););
      switch (n->class_id()) {
      case Node::Class_Allocate:
      case Node::Class_AllocateArray:
        success = eliminate_allocate_node(n->as_Allocate());
        break;
      case Node::Class_CallStaticJava: {
        CallStaticJavaNode* call = n->as_CallStaticJava();
        if (!call->method()->is_method_handle_intrinsic()) {
          success = eliminate_boxing_node(n->as_CallStaticJava());
        }
        break;
      }
      case Node::Class_Lock:
      case Node::Class_Unlock:
        assert(!n->as_AbstractLock()->is_eliminated(), "sanity");
        _has_locks = true;
        break;
      case Node::Class_ArrayCopy:
        break;
      case Node::Class_OuterStripMinedLoop:
        break;
      default:
        assert(n->Opcode() == Op_LoopLimit ||
               n->Opcode() == Op_Opaque1   ||
               n->Opcode() == Op_Opaque2   ||
               n->Opcode() == Op_Opaque3   ||
               BarrierSet::barrier_set()->barrier_set_c2()->is_gc_barrier_node(n),
               "unknown node type in macro list");
      }
      assert(success == (C->macro_count() < old_macro_count), "elimination reduces macro count");
      progress = progress || success;
    }
  }
}

//------------------------------expand_macro_nodes----------------------
//  Returns true if a failure occurred.
bool PhaseMacroExpand::expand_macro_nodes() {
  // Last attempt to eliminate macro nodes.
  eliminate_macro_nodes();

  // Make sure expansion will not cause node limit to be exceeded.
  // Worst case is a macro node gets expanded into about 200 nodes.
  // Allow 50% more for optimization.
  if (C->check_node_count(C->macro_count() * 300, "out of nodes before macro expansion" ) )
    return true;

  // Eliminate Opaque and LoopLimit nodes. Do it after all loop optimizations.
  bool progress = true;
  while (progress) {
    progress = false;
    for (int i = C->macro_count(); i > 0; i--) {
      Node * n = C->macro_node(i-1);
      bool success = false;
      debug_only(int old_macro_count = C->macro_count(););
      if (n->Opcode() == Op_LoopLimit) {
        // Remove it from macro list and put on IGVN worklist to optimize.
        C->remove_macro_node(n);
        _igvn._worklist.push(n);
        success = true;
      } else if (n->Opcode() == Op_CallStaticJava) {
        CallStaticJavaNode* call = n->as_CallStaticJava();
        if (!call->method()->is_method_handle_intrinsic()) {
          // Remove it from macro list and put on IGVN worklist to optimize.
          C->remove_macro_node(n);
          _igvn._worklist.push(n);
          success = true;
        }
      } else if (n->Opcode() == Op_Opaque1 || n->Opcode() == Op_Opaque2) {
        _igvn.replace_node(n, n->in(1));
        success = true;
#if INCLUDE_RTM_OPT
      } else if ((n->Opcode() == Op_Opaque3) && ((Opaque3Node*)n)->rtm_opt()) {
        assert(C->profile_rtm(), "should be used only in rtm deoptimization code");
        assert((n->outcnt() == 1) && n->unique_out()->is_Cmp(), "");
        Node* cmp = n->unique_out();
#ifdef ASSERT
        // Validate graph.
        assert((cmp->outcnt() == 1) && cmp->unique_out()->is_Bool(), "");
        BoolNode* bol = cmp->unique_out()->as_Bool();
        assert((bol->outcnt() == 1) && bol->unique_out()->is_If() &&
               (bol->_test._test == BoolTest::ne), "");
        IfNode* ifn = bol->unique_out()->as_If();
        assert((ifn->outcnt() == 2) &&
               ifn->proj_out(1)->is_uncommon_trap_proj(Deoptimization::Reason_rtm_state_change) != NULL, "");
#endif
        Node* repl = n->in(1);
        if (!_has_locks) {
          // Remove RTM state check if there are no locks in the code.
          // Replace input to compare the same value.
          repl = (cmp->in(1) == n) ? cmp->in(2) : cmp->in(1);
        }
        _igvn.replace_node(n, repl);
        success = true;
#endif
      } else if (n->Opcode() == Op_OuterStripMinedLoop) {
        n->as_OuterStripMinedLoop()->adjust_strip_mined_loop(&_igvn);
        C->remove_macro_node(n);
        success = true;
      }
      assert(success == (C->macro_count() < old_macro_count), "elimination reduces macro count");
      progress = progress || success;
    }
  }

  // expand arraycopy "macro" nodes first
  // For ReduceBulkZeroing, we must first process all arraycopy nodes
  // before the allocate nodes are expanded.
  int macro_idx = C->macro_count() - 1;
  while (macro_idx >= 0) {
    Node * n = C->macro_node(macro_idx);
    assert(n->is_macro(), "only macro nodes expected here");
    if (_igvn.type(n) == Type::TOP || (n->in(0) != NULL && n->in(0)->is_top())) {
      // node is unreachable, so don't try to expand it
      C->remove_macro_node(n);
    } else if (n->is_ArrayCopy()){
      int macro_count = C->macro_count();
      expand_arraycopy_node(n->as_ArrayCopy());
      assert(C->macro_count() < macro_count, "must have deleted a node from macro list");
    }
    if (C->failing())  return true;
    macro_idx --;
  }

  // expand "macro" nodes
  // nodes are removed from the macro list as they are processed
  while (C->macro_count() > 0) {
    int macro_count = C->macro_count();
    Node * n = C->macro_node(macro_count-1);
    assert(n->is_macro(), "only macro nodes expected here");
    if (_igvn.type(n) == Type::TOP || (n->in(0) != NULL && n->in(0)->is_top())) {
      // node is unreachable, so don't try to expand it
      C->remove_macro_node(n);
      continue;
    }
    switch (n->class_id()) {
    case Node::Class_Allocate:
      expand_allocate(n->as_Allocate());
      break;
    case Node::Class_AllocateArray:
      expand_allocate_array(n->as_AllocateArray());
      break;
    case Node::Class_Lock:
      expand_lock_node(n->as_Lock());
      break;
    case Node::Class_Unlock:
      expand_unlock_node(n->as_Unlock());
      break;
    case Node::Class_CallStaticJava:
      expand_mh_intrinsic_return(n->as_CallStaticJava());
      C->remove_macro_node(n);
      break;
    default:
      assert(false, "unknown node type in macro list");
    }
    assert(C->macro_count() < macro_count, "must have deleted a node from macro list");
    if (C->failing())  return true;
  }

  _igvn.set_delay_transform(false);
  _igvn.optimize();
  if (C->failing())  return true;
  return false;
}<|MERGE_RESOLUTION|>--- conflicted
+++ resolved
@@ -367,7 +367,6 @@
       Node* off = _igvn.transform(new AddXNode(MakeConX(offset), diff));
       Node* base = ac->in(ArrayCopyNode::Src);
       Node* adr = _igvn.transform(new AddPNode(base, base, off));
-<<<<<<< HEAD
       const TypePtr* adr_type = _igvn.type(base)->is_ptr();
       if (adr_type->isa_aryptr()) {
         // In the case of a flattened value type array, each field has its
@@ -378,15 +377,11 @@
       } else {
         adr_type = adr_type->add_offset(offset);
       }
-      res = LoadNode::make(_igvn, ctl, mem, adr, adr_type, type, bt, MemNode::unordered, LoadNode::Pinned);
-=======
-      const TypePtr* adr_type = _igvn.type(base)->is_ptr()->add_offset(offset);
       if (ac->in(ArrayCopyNode::Src) == ac->in(ArrayCopyNode::Dest)) {
         // Don't emit a new load from src if src == dst but try to get the value from memory instead
         return value_from_mem(ac->in(TypeFunc::Memory), ctl, ft, ftype, adr_type->isa_oopptr(), alloc);
       }
       res = LoadNode::make(_igvn, ctl, mem, adr, adr_type, type, bt, MemNode::unordered, LoadNode::UnknownControl);
->>>>>>> ea0fbbca
     }
   }
   if (res != NULL) {
@@ -1734,7 +1729,6 @@
                                           Node* size_in_bytes) {
   InitializeNode* init = alloc->initialization();
   // Store the klass & mark bits
-<<<<<<< HEAD
   Node* mark_node = alloc->make_ideal_mark(&_igvn, object, control, rawmem, klass_node);
   if (!mark_node->is_Con()) {
     transform_later(mark_node);
@@ -1758,14 +1752,6 @@
       metadata = transform_later(new OrXNode(metadata, properties));
       bt = T_LONG;
     }
-=======
-  Node* mark_node = NULL;
-  // For now only enable fast locking for non-array types
-  if (UseBiasedLocking && (length == NULL)) {
-    mark_node = make_load(control, rawmem, klass_node, in_bytes(Klass::prototype_header_offset()), TypeRawPtr::BOTTOM, T_ADDRESS);
-  } else {
-    mark_node = makecon(TypeRawPtr::make((address)markWord::prototype().value()));
->>>>>>> ea0fbbca
   }
   rawmem = make_store(control, rawmem, object, oopDesc::klass_offset_in_bytes(), metadata, bt);
 
@@ -2464,7 +2450,7 @@
     // Deoptimize and re-execute if a value
     assert(EnableValhalla, "should only be used if value types are enabled");
     Node* mark = make_load(slow_path, mem, obj, oopDesc::mark_offset_in_bytes(), TypeX_X, TypeX_X->basic_type());
-    Node* value_mask = _igvn.MakeConX(markOopDesc::always_locked_pattern);
+    Node* value_mask = _igvn.MakeConX(markWord::always_locked_pattern);
     Node* is_value = _igvn.transform(new AndXNode(mark, value_mask));
     Node* cmp = _igvn.transform(new CmpXNode(is_value, value_mask));
     Node* bol = _igvn.transform(new BoolNode(cmp, BoolTest::eq));
@@ -2719,7 +2705,7 @@
   transform_later(slowpath_false);
   Node* rawmem = new StorePNode(slowpath_false, mem, top_adr, TypeRawPtr::BOTTOM, new_top, MemNode::unordered);
   transform_later(rawmem);
-  Node* mark_node = makecon(TypeRawPtr::make((address)markOopDesc::always_locked_prototype()));
+  Node* mark_node = makecon(TypeRawPtr::make((address)markWord::always_locked_prototype().value()));
   rawmem = make_store(slowpath_false, rawmem, old_top, oopDesc::mark_offset_in_bytes(), mark_node, T_ADDRESS);
   rawmem = make_store(slowpath_false, rawmem, old_top, oopDesc::klass_offset_in_bytes(), klass_node, T_METADATA);
   if (UseCompressedClassPointers) {
