--- conflicted
+++ resolved
@@ -326,7 +326,6 @@
       const TypeInt* dest_pos_t = _igvn.type(dest_pos)->is_int();
 
       Node* adr = NULL;
-<<<<<<< HEAD
       Node* base = ac->in(ArrayCopyNode::Src);
       const TypePtr* adr_type = _igvn.type(base)->is_ptr();
       assert(adr_type->isa_aryptr(), "only arrays here");
@@ -335,27 +334,16 @@
         adr = _igvn.transform(new AddPNode(base, base, MakeConX(off)));
         adr_type = _igvn.type(adr)->is_ptr();
         assert(adr_type == _igvn.type(base)->is_aryptr()->add_field_offset_and_offset(off), "incorrect address type");
-=======
-      const TypePtr* adr_type = NULL;
-      if (src_pos_t->is_con() && dest_pos_t->is_con()) {
-        intptr_t off = ((src_pos_t->get_con() - dest_pos_t->get_con()) << shift) + offset;
-        Node* base = ac->in(ArrayCopyNode::Src);
-        adr = _igvn.transform(new AddPNode(base, base, MakeConX(off)));
-        adr_type = _igvn.type(base)->is_ptr()->add_offset(off);
->>>>>>> 72c2079f
         if (ac->in(ArrayCopyNode::Src) == ac->in(ArrayCopyNode::Dest)) {
           // Don't emit a new load from src if src == dst but try to get the value from memory instead
           return value_from_mem(ac->in(TypeFunc::Memory), ctl, ft, ftype, adr_type->isa_oopptr(), alloc);
         }
       } else {
-<<<<<<< HEAD
         if (ac->in(ArrayCopyNode::Src) == ac->in(ArrayCopyNode::Dest)) {
           // Non constant offset in the array: we can't statically
           // determine the value
           return NULL;
         }
-=======
->>>>>>> 72c2079f
         Node* diff = _igvn.transform(new SubINode(ac->in(ArrayCopyNode::SrcPos), ac->in(ArrayCopyNode::DestPos)));
 #ifdef _LP64
         diff = _igvn.transform(new ConvI2LNode(diff));
@@ -363,23 +351,12 @@
         diff = _igvn.transform(new LShiftXNode(diff, intcon(shift)));
 
         Node* off = _igvn.transform(new AddXNode(MakeConX(offset), diff));
-<<<<<<< HEAD
         adr = _igvn.transform(new AddPNode(base, base, off));
         // In the case of a flattened value type array, each field has its
         // own slice so we need to extract the field being accessed from
         // the address computation
         adr_type = adr_type->is_aryptr()->add_field_offset_and_offset(offset)->add_offset(Type::OffsetBot);
         adr = _igvn.transform(new CastPPNode(adr, adr_type));
-=======
-        Node* base = ac->in(ArrayCopyNode::Src);
-        adr = _igvn.transform(new AddPNode(base, base, off));
-        adr_type = _igvn.type(base)->is_ptr()->add_offset(Type::OffsetBot);
-        if (ac->in(ArrayCopyNode::Src) == ac->in(ArrayCopyNode::Dest)) {
-          // Non constant offset in the array: we can't statically
-          // determine the value
-          return NULL;
-        }
->>>>>>> 72c2079f
       }
       res = LoadNode::make(_igvn, ctl, mem, adr, adr_type, type, bt, MemNode::unordered, LoadNode::UnknownControl);
     }
@@ -959,7 +936,10 @@
 #endif
         return false;
       }
-      if (UseCompressedOops && field_type->isa_narrowoop()) {
+      if (field_val->is_ValueType()) {
+        // Keep track of value types to scalarize them later
+        value_worklist.push(field_val);
+      } else if (UseCompressedOops && field_type->isa_narrowoop()) {
         // Enable "DecodeN(EncodeP(Allocate)) --> Allocate" transformation
         // to be able scalar replace the allocation.
         if (field_val->is_EncodeP()) {
@@ -967,9 +947,6 @@
         } else {
           field_val = transform_later(new DecodeNNode(field_val, field_val->get_ptr_type()));
         }
-      } else if (field_val->is_ValueType()) {
-        // Keep track of value types to scalarize them later
-        value_worklist.push(field_val);
       }
       sfpt->add_req(field_val);
     }
@@ -1729,8 +1706,7 @@
                                           Node* size_in_bytes) {
   InitializeNode* init = alloc->initialization();
   // Store the klass & mark bits
-<<<<<<< HEAD
-  Node* mark_node = alloc->make_ideal_mark(&_igvn, object, control, rawmem, klass_node);
+  Node* mark_node = alloc->make_ideal_mark(&_igvn, object, control, rawmem);
   if (!mark_node->is_Con()) {
     transform_later(mark_node);
   }
@@ -1755,13 +1731,6 @@
     }
   }
   rawmem = make_store(control, rawmem, object, oopDesc::klass_offset_in_bytes(), metadata, bt);
-=======
-  Node* mark_node = alloc->make_ideal_mark(&_igvn, object, control, rawmem);
-  if (!mark_node->is_Con()) {
-    transform_later(mark_node);
-  }
-  rawmem = make_store(control, rawmem, object, oopDesc::mark_offset_in_bytes(), mark_node, TypeX_X->basic_type());
->>>>>>> 72c2079f
 
   int header_size = alloc->minimum_header_size();  // conservatively small
 
@@ -3003,19 +2972,10 @@
     case Node::Class_AllocateArray:
       expand_allocate_array(n->as_AllocateArray());
       break;
-<<<<<<< HEAD
-    case Node::Class_Lock:
-      expand_lock_node(n->as_Lock());
-      break;
-    case Node::Class_Unlock:
-      expand_unlock_node(n->as_Unlock());
-      break;
     case Node::Class_CallStaticJava:
       expand_mh_intrinsic_return(n->as_CallStaticJava());
       C->remove_macro_node(n);
       break;
-=======
->>>>>>> 72c2079f
     default:
       assert(false, "unknown node type in macro list");
     }
