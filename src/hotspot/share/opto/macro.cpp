/*
 * Copyright (c) 2005, 2019, Oracle and/or its affiliates. All rights reserved.
 * DO NOT ALTER OR REMOVE COPYRIGHT NOTICES OR THIS FILE HEADER.
 *
 * This code is free software; you can redistribute it and/or modify it
 * under the terms of the GNU General Public License version 2 only, as
 * published by the Free Software Foundation.
 *
 * This code is distributed in the hope that it will be useful, but WITHOUT
 * ANY WARRANTY; without even the implied warranty of MERCHANTABILITY or
 * FITNESS FOR A PARTICULAR PURPOSE.  See the GNU General Public License
 * version 2 for more details (a copy is included in the LICENSE file that
 * accompanied this code).
 *
 * You should have received a copy of the GNU General Public License version
 * 2 along with this work; if not, write to the Free Software Foundation,
 * Inc., 51 Franklin St, Fifth Floor, Boston, MA 02110-1301 USA.
 *
 * Please contact Oracle, 500 Oracle Parkway, Redwood Shores, CA 94065 USA
 * or visit www.oracle.com if you need additional information or have any
 * questions.
 *
 */

#include "precompiled.hpp"
#include "compiler/compileLog.hpp"
#include "gc/shared/collectedHeap.inline.hpp"
#include "libadt/vectset.hpp"
#include "memory/universe.hpp"
#include "opto/addnode.hpp"
#include "opto/arraycopynode.hpp"
#include "opto/callnode.hpp"
#include "opto/castnode.hpp"
#include "opto/cfgnode.hpp"
#include "opto/compile.hpp"
#include "opto/convertnode.hpp"
#include "opto/graphKit.hpp"
#include "opto/intrinsicnode.hpp"
#include "opto/locknode.hpp"
#include "opto/loopnode.hpp"
#include "opto/macro.hpp"
#include "opto/memnode.hpp"
#include "opto/narrowptrnode.hpp"
#include "opto/node.hpp"
#include "opto/opaquenode.hpp"
#include "opto/phaseX.hpp"
#include "opto/rootnode.hpp"
#include "opto/runtime.hpp"
#include "opto/subnode.hpp"
#include "opto/subtypenode.hpp"
#include "opto/type.hpp"
#include "opto/valuetypenode.hpp"
#include "runtime/sharedRuntime.hpp"
#include "utilities/macros.hpp"
#include "utilities/powerOfTwo.hpp"
#if INCLUDE_G1GC
#include "gc/g1/g1ThreadLocalData.hpp"
#endif // INCLUDE_G1GC
#if INCLUDE_SHENANDOAHGC
#include "gc/shenandoah/c2/shenandoahBarrierSetC2.hpp"
#endif


//
// Replace any references to "oldref" in inputs to "use" with "newref".
// Returns the number of replacements made.
//
int PhaseMacroExpand::replace_input(Node *use, Node *oldref, Node *newref) {
  int nreplacements = 0;
  uint req = use->req();
  for (uint j = 0; j < use->len(); j++) {
    Node *uin = use->in(j);
    if (uin == oldref) {
      if (j < req)
        use->set_req(j, newref);
      else
        use->set_prec(j, newref);
      nreplacements++;
    } else if (j >= req && uin == NULL) {
      break;
    }
  }
  return nreplacements;
}

Node* PhaseMacroExpand::opt_bits_test(Node* ctrl, Node* region, int edge, Node* word, int mask, int bits, bool return_fast_path) {
  Node* cmp;
  if (mask != 0) {
    Node* and_node = transform_later(new AndXNode(word, MakeConX(mask)));
    cmp = transform_later(new CmpXNode(and_node, MakeConX(bits)));
  } else {
    cmp = word;
  }
  Node* bol = transform_later(new BoolNode(cmp, BoolTest::ne));
  IfNode* iff = new IfNode( ctrl, bol, PROB_MIN, COUNT_UNKNOWN );
  transform_later(iff);

  // Fast path taken.
  Node *fast_taken = transform_later(new IfFalseNode(iff));

  // Fast path not-taken, i.e. slow path
  Node *slow_taken = transform_later(new IfTrueNode(iff));

  if (return_fast_path) {
    region->init_req(edge, slow_taken); // Capture slow-control
    return fast_taken;
  } else {
    region->init_req(edge, fast_taken); // Capture fast-control
    return slow_taken;
  }
}

//--------------------copy_predefined_input_for_runtime_call--------------------
void PhaseMacroExpand::copy_predefined_input_for_runtime_call(Node * ctrl, CallNode* oldcall, CallNode* call) {
  // Set fixed predefined input arguments
  call->init_req( TypeFunc::Control, ctrl );
  call->init_req( TypeFunc::I_O    , oldcall->in( TypeFunc::I_O) );
  call->init_req( TypeFunc::Memory , oldcall->in( TypeFunc::Memory ) ); // ?????
  call->init_req( TypeFunc::ReturnAdr, oldcall->in( TypeFunc::ReturnAdr ) );
  call->init_req( TypeFunc::FramePtr, oldcall->in( TypeFunc::FramePtr ) );
}

//------------------------------make_slow_call---------------------------------
CallNode* PhaseMacroExpand::make_slow_call(CallNode *oldcall, const TypeFunc* slow_call_type,
                                           address slow_call, const char* leaf_name, Node* slow_path,
                                           Node* parm0, Node* parm1, Node* parm2) {

  // Slow-path call
 CallNode *call = leaf_name
   ? (CallNode*)new CallLeafNode      ( slow_call_type, slow_call, leaf_name, TypeRawPtr::BOTTOM )
   : (CallNode*)new CallStaticJavaNode( slow_call_type, slow_call, OptoRuntime::stub_name(slow_call), oldcall->jvms()->bci(), TypeRawPtr::BOTTOM );

  // Slow path call has no side-effects, uses few values
  copy_predefined_input_for_runtime_call(slow_path, oldcall, call );
  if (parm0 != NULL)  call->init_req(TypeFunc::Parms+0, parm0);
  if (parm1 != NULL)  call->init_req(TypeFunc::Parms+1, parm1);
  if (parm2 != NULL)  call->init_req(TypeFunc::Parms+2, parm2);
  call->copy_call_debug_info(&_igvn, oldcall);
  call->set_cnt(PROB_UNLIKELY_MAG(4));  // Same effect as RC_UNCOMMON.
  _igvn.replace_node(oldcall, call);
  transform_later(call);

  return call;
}

void PhaseMacroExpand::extract_call_projections(CallNode *call) {
  _fallthroughproj = NULL;
  _fallthroughcatchproj = NULL;
  _ioproj_fallthrough = NULL;
  _ioproj_catchall = NULL;
  _catchallcatchproj = NULL;
  _memproj_fallthrough = NULL;
  _memproj_catchall = NULL;
  _resproj = NULL;
  for (DUIterator_Fast imax, i = call->fast_outs(imax); i < imax; i++) {
    ProjNode *pn = call->fast_out(i)->as_Proj();
    switch (pn->_con) {
      case TypeFunc::Control:
      {
        // For Control (fallthrough) and I_O (catch_all_index) we have CatchProj -> Catch -> Proj
        _fallthroughproj = pn;
        DUIterator_Fast jmax, j = pn->fast_outs(jmax);
        const Node *cn = pn->fast_out(j);
        if (cn->is_Catch()) {
          ProjNode *cpn = NULL;
          for (DUIterator_Fast kmax, k = cn->fast_outs(kmax); k < kmax; k++) {
            cpn = cn->fast_out(k)->as_Proj();
            assert(cpn->is_CatchProj(), "must be a CatchProjNode");
            if (cpn->_con == CatchProjNode::fall_through_index)
              _fallthroughcatchproj = cpn;
            else {
              assert(cpn->_con == CatchProjNode::catch_all_index, "must be correct index.");
              _catchallcatchproj = cpn;
            }
          }
        }
        break;
      }
      case TypeFunc::I_O:
        if (pn->_is_io_use)
          _ioproj_catchall = pn;
        else
          _ioproj_fallthrough = pn;
        break;
      case TypeFunc::Memory:
        if (pn->_is_io_use)
          _memproj_catchall = pn;
        else
          _memproj_fallthrough = pn;
        break;
      case TypeFunc::Parms:
        _resproj = pn;
        break;
      default:
        assert(false, "unexpected projection from allocation node.");
    }
  }

}

void PhaseMacroExpand::eliminate_gc_barrier(Node* p2x) {
  BarrierSetC2 *bs = BarrierSet::barrier_set()->barrier_set_c2();
  bs->eliminate_gc_barrier(this, p2x);
}

// Search for a memory operation for the specified memory slice.
static Node *scan_mem_chain(Node *mem, int alias_idx, int offset, Node *start_mem, Node *alloc, PhaseGVN *phase) {
  Node *orig_mem = mem;
  Node *alloc_mem = alloc->in(TypeFunc::Memory);
  const TypeOopPtr *tinst = phase->C->get_adr_type(alias_idx)->isa_oopptr();
  while (true) {
    if (mem == alloc_mem || mem == start_mem ) {
      return mem;  // hit one of our sentinels
    } else if (mem->is_MergeMem()) {
      mem = mem->as_MergeMem()->memory_at(alias_idx);
    } else if (mem->is_Proj() && mem->as_Proj()->_con == TypeFunc::Memory) {
      Node *in = mem->in(0);
      // we can safely skip over safepoints, calls, locks and membars because we
      // already know that the object is safe to eliminate.
      if (in->is_Initialize() && in->as_Initialize()->allocation() == alloc) {
        return in;
      } else if (in->is_Call()) {
        CallNode *call = in->as_Call();
        if (call->may_modify(tinst, phase)) {
          assert(call->is_ArrayCopy(), "ArrayCopy is the only call node that doesn't make allocation escape");
          if (call->as_ArrayCopy()->modifies(offset, offset, phase, false)) {
            return in;
          }
        }
        mem = in->in(TypeFunc::Memory);
      } else if (in->is_MemBar()) {
        ArrayCopyNode* ac = NULL;
        if (ArrayCopyNode::may_modify(tinst, in->as_MemBar(), phase, ac)) {
          assert(ac != NULL && ac->is_clonebasic(), "Only basic clone is a non escaping clone");
          return ac;
        }
        mem = in->in(TypeFunc::Memory);
      } else {
        assert(false, "unexpected projection");
      }
    } else if (mem->is_Store()) {
      const TypePtr* atype = mem->as_Store()->adr_type();
      int adr_idx = phase->C->get_alias_index(atype);
      if (adr_idx == alias_idx) {
        assert(atype->isa_oopptr(), "address type must be oopptr");
        int adr_offset = atype->flattened_offset();
        uint adr_iid = atype->is_oopptr()->instance_id();
        // Array elements references have the same alias_idx
        // but different offset and different instance_id.
        if (adr_offset == offset && adr_iid == alloc->_idx)
          return mem;
      } else {
        assert(adr_idx == Compile::AliasIdxRaw, "address must match or be raw");
      }
      mem = mem->in(MemNode::Memory);
    } else if (mem->is_ClearArray()) {
      if (!ClearArrayNode::step_through(&mem, alloc->_idx, phase)) {
        // Can not bypass initialization of the instance
        // we are looking.
        debug_only(intptr_t offset;)
        assert(alloc == AllocateNode::Ideal_allocation(mem->in(3), phase, offset), "sanity");
        InitializeNode* init = alloc->as_Allocate()->initialization();
        // We are looking for stored value, return Initialize node
        // or memory edge from Allocate node.
        if (init != NULL)
          return init;
        else
          return alloc->in(TypeFunc::Memory); // It will produce zero value (see callers).
      }
      // Otherwise skip it (the call updated 'mem' value).
    } else if (mem->Opcode() == Op_SCMemProj) {
      mem = mem->in(0);
      Node* adr = NULL;
      if (mem->is_LoadStore()) {
        adr = mem->in(MemNode::Address);
      } else {
        assert(mem->Opcode() == Op_EncodeISOArray ||
               mem->Opcode() == Op_StrCompressedCopy, "sanity");
        adr = mem->in(3); // Destination array
      }
      const TypePtr* atype = adr->bottom_type()->is_ptr();
      int adr_idx = phase->C->get_alias_index(atype);
      if (adr_idx == alias_idx) {
        DEBUG_ONLY(mem->dump();)
        assert(false, "Object is not scalar replaceable if a LoadStore node accesses its field");
        return NULL;
      }
      mem = mem->in(MemNode::Memory);
    } else if (mem->Opcode() == Op_StrInflatedCopy) {
      Node* adr = mem->in(3); // Destination array
      const TypePtr* atype = adr->bottom_type()->is_ptr();
      int adr_idx = phase->C->get_alias_index(atype);
      if (adr_idx == alias_idx) {
        DEBUG_ONLY(mem->dump();)
        assert(false, "Object is not scalar replaceable if a StrInflatedCopy node accesses its field");
        return NULL;
      }
      mem = mem->in(MemNode::Memory);
    } else {
      return mem;
    }
    assert(mem != orig_mem, "dead memory loop");
  }
}

// Generate loads from source of the arraycopy for fields of
// destination needed at a deoptimization point
Node* PhaseMacroExpand::make_arraycopy_load(ArrayCopyNode* ac, intptr_t offset, Node* ctl, Node* mem, BasicType ft, const Type *ftype, AllocateNode *alloc) {
  BasicType bt = ft;
  const Type *type = ftype;
  if (ft == T_NARROWOOP) {
    bt = T_OBJECT;
    type = ftype->make_oopptr();
  }
  Node* res = NULL;
  if (ac->is_clonebasic()) {
    assert(ac->in(ArrayCopyNode::Src) != ac->in(ArrayCopyNode::Dest), "clone source equals destination");
    Node* base = ac->in(ArrayCopyNode::Src);
    Node* adr = _igvn.transform(new AddPNode(base, base, MakeConX(offset)));
    const TypePtr* adr_type = _igvn.type(base)->is_ptr()->add_offset(offset);
    res = LoadNode::make(_igvn, ctl, mem, adr, adr_type, type, bt, MemNode::unordered, LoadNode::UnknownControl);
  } else {
    if (ac->modifies(offset, offset, &_igvn, true)) {
      assert(ac->in(ArrayCopyNode::Dest) == alloc->result_cast(), "arraycopy destination should be allocation's result");
      uint shift = exact_log2(type2aelembytes(bt));
      Node* src_pos = ac->in(ArrayCopyNode::SrcPos);
      Node* dest_pos = ac->in(ArrayCopyNode::DestPos);
      const TypeInt* src_pos_t = _igvn.type(src_pos)->is_int();
      const TypeInt* dest_pos_t = _igvn.type(dest_pos)->is_int();

      Node* adr = NULL;
      Node* base = ac->in(ArrayCopyNode::Src);
      const TypePtr* adr_type = _igvn.type(base)->is_ptr();
      assert(adr_type->isa_aryptr(), "only arrays here");
      if (src_pos_t->is_con() && dest_pos_t->is_con()) {
        intptr_t off = ((src_pos_t->get_con() - dest_pos_t->get_con()) << shift) + offset;
        adr = _igvn.transform(new AddPNode(base, base, MakeConX(off)));
        adr_type = _igvn.type(adr)->is_ptr();
        assert(adr_type == _igvn.type(base)->is_aryptr()->add_field_offset_and_offset(off), "incorrect address type");
        if (ac->in(ArrayCopyNode::Src) == ac->in(ArrayCopyNode::Dest)) {
          // Don't emit a new load from src if src == dst but try to get the value from memory instead
          return value_from_mem(ac->in(TypeFunc::Memory), ctl, ft, ftype, adr_type->isa_oopptr(), alloc);
        }
      } else {
        if (ac->in(ArrayCopyNode::Src) == ac->in(ArrayCopyNode::Dest)) {
          // Non constant offset in the array: we can't statically
          // determine the value
          return NULL;
        }
        Node* diff = _igvn.transform(new SubINode(ac->in(ArrayCopyNode::SrcPos), ac->in(ArrayCopyNode::DestPos)));
#ifdef _LP64
        diff = _igvn.transform(new ConvI2LNode(diff));
#endif
        diff = _igvn.transform(new LShiftXNode(diff, intcon(shift)));

        Node* off = _igvn.transform(new AddXNode(MakeConX(offset), diff));
        adr = _igvn.transform(new AddPNode(base, base, off));
        // In the case of a flattened value type array, each field has its
        // own slice so we need to extract the field being accessed from
        // the address computation
        adr_type = adr_type->is_aryptr()->add_field_offset_and_offset(offset)->add_offset(Type::OffsetBot);
        adr = _igvn.transform(new CastPPNode(adr, adr_type));
      }
      res = LoadNode::make(_igvn, ctl, mem, adr, adr_type, type, bt, MemNode::unordered, LoadNode::UnknownControl);
    }
  }
  if (res != NULL) {
    res = _igvn.transform(res);
    if (ftype->isa_narrowoop()) {
      // PhaseMacroExpand::scalar_replacement adds DecodeN nodes
      assert(res->isa_DecodeN(), "should be narrow oop");
      res = _igvn.transform(new EncodePNode(res, ftype));
    }
    return res;
  }
  return NULL;
}

//
// Given a Memory Phi, compute a value Phi containing the values from stores
// on the input paths.
// Note: this function is recursive, its depth is limited by the "level" argument
// Returns the computed Phi, or NULL if it cannot compute it.
Node *PhaseMacroExpand::value_from_mem_phi(Node *mem, BasicType ft, const Type *phi_type, const TypeOopPtr *adr_t, AllocateNode *alloc, Node_Stack *value_phis, int level) {
  assert(mem->is_Phi(), "sanity");
  int alias_idx = C->get_alias_index(adr_t);
  int offset = adr_t->flattened_offset();
  int instance_id = adr_t->instance_id();

  // Check if an appropriate value phi already exists.
  Node* region = mem->in(0);
  for (DUIterator_Fast kmax, k = region->fast_outs(kmax); k < kmax; k++) {
    Node* phi = region->fast_out(k);
    if (phi->is_Phi() && phi != mem &&
        phi->as_Phi()->is_same_inst_field(phi_type, (int)mem->_idx, instance_id, alias_idx, offset)) {
      return phi;
    }
  }
  // Check if an appropriate new value phi already exists.
  Node* new_phi = value_phis->find(mem->_idx);
  if (new_phi != NULL)
    return new_phi;

  if (level <= 0) {
    return NULL; // Give up: phi tree too deep
  }
  Node *start_mem = C->start()->proj_out_or_null(TypeFunc::Memory);
  Node *alloc_mem = alloc->in(TypeFunc::Memory);

  uint length = mem->req();
  GrowableArray <Node *> values(length, length, NULL, false);

  // create a new Phi for the value
  PhiNode *phi = new PhiNode(mem->in(0), phi_type, NULL, mem->_idx, instance_id, alias_idx, offset);
  transform_later(phi);
  value_phis->push(phi, mem->_idx);

  for (uint j = 1; j < length; j++) {
    Node *in = mem->in(j);
    if (in == NULL || in->is_top()) {
      values.at_put(j, in);
    } else  {
      Node *val = scan_mem_chain(in, alias_idx, offset, start_mem, alloc, &_igvn);
      if (val == start_mem || val == alloc_mem) {
        // hit a sentinel, return appropriate 0 value
        Node* default_value = alloc->in(AllocateNode::DefaultValue);
        if (default_value != NULL) {
          values.at_put(j, default_value);
        } else {
          assert(alloc->in(AllocateNode::RawDefaultValue) == NULL, "default value may not be null");
          values.at_put(j, _igvn.zerocon(ft));
        }
        continue;
      }
      if (val->is_Initialize()) {
        val = val->as_Initialize()->find_captured_store(offset, type2aelembytes(ft), &_igvn);
      }
      if (val == NULL) {
        return NULL;  // can't find a value on this path
      }
      if (val == mem) {
        values.at_put(j, mem);
      } else if (val->is_Store()) {
        Node* n = val->in(MemNode::ValueIn);
        BarrierSetC2* bs = BarrierSet::barrier_set()->barrier_set_c2();
        n = bs->step_over_gc_barrier(n);
        values.at_put(j, n);
      } else if(val->is_Proj() && val->in(0) == alloc) {
        Node* default_value = alloc->in(AllocateNode::DefaultValue);
        if (default_value != NULL) {
          values.at_put(j, default_value);
        } else {
          assert(alloc->in(AllocateNode::RawDefaultValue) == NULL, "default value may not be null");
          values.at_put(j, _igvn.zerocon(ft));
        }
      } else if (val->is_Phi()) {
        val = value_from_mem_phi(val, ft, phi_type, adr_t, alloc, value_phis, level-1);
        if (val == NULL) {
          return NULL;
        }
        values.at_put(j, val);
      } else if (val->Opcode() == Op_SCMemProj) {
        assert(val->in(0)->is_LoadStore() ||
               val->in(0)->Opcode() == Op_EncodeISOArray ||
               val->in(0)->Opcode() == Op_StrCompressedCopy, "sanity");
        assert(false, "Object is not scalar replaceable if a LoadStore node accesses its field");
        return NULL;
      } else if (val->is_ArrayCopy()) {
        Node* res = make_arraycopy_load(val->as_ArrayCopy(), offset, val->in(0), val->in(TypeFunc::Memory), ft, phi_type, alloc);
        if (res == NULL) {
          return NULL;
        }
        values.at_put(j, res);
      } else {
#ifdef ASSERT
        val->dump();
        assert(false, "unknown node on this path");
#endif
        return NULL;  // unknown node on this path
      }
    }
  }
  // Set Phi's inputs
  for (uint j = 1; j < length; j++) {
    if (values.at(j) == mem) {
      phi->init_req(j, phi);
    } else {
      phi->init_req(j, values.at(j));
    }
  }
  return phi;
}

// Search the last value stored into the object's field.
Node *PhaseMacroExpand::value_from_mem(Node *sfpt_mem, Node *sfpt_ctl, BasicType ft, const Type *ftype, const TypeOopPtr *adr_t, AllocateNode *alloc) {
  assert(adr_t->is_known_instance_field(), "instance required");
  int instance_id = adr_t->instance_id();
  assert((uint)instance_id == alloc->_idx, "wrong allocation");

  int alias_idx = C->get_alias_index(adr_t);
  int offset = adr_t->flattened_offset();
  Node *start_mem = C->start()->proj_out_or_null(TypeFunc::Memory);
  Node *alloc_mem = alloc->in(TypeFunc::Memory);
  Arena *a = Thread::current()->resource_area();
  VectorSet visited(a);

  bool done = sfpt_mem == alloc_mem;
  Node *mem = sfpt_mem;
  while (!done) {
    if (visited.test_set(mem->_idx)) {
      return NULL;  // found a loop, give up
    }
    mem = scan_mem_chain(mem, alias_idx, offset, start_mem, alloc, &_igvn);
    if (mem == start_mem || mem == alloc_mem) {
      done = true;  // hit a sentinel, return appropriate 0 value
    } else if (mem->is_Initialize()) {
      mem = mem->as_Initialize()->find_captured_store(offset, type2aelembytes(ft), &_igvn);
      if (mem == NULL) {
        done = true; // Something went wrong.
      } else if (mem->is_Store()) {
        const TypePtr* atype = mem->as_Store()->adr_type();
        assert(C->get_alias_index(atype) == Compile::AliasIdxRaw, "store is correct memory slice");
        done = true;
      }
    } else if (mem->is_Store()) {
      const TypeOopPtr* atype = mem->as_Store()->adr_type()->isa_oopptr();
      assert(atype != NULL, "address type must be oopptr");
      assert(C->get_alias_index(atype) == alias_idx &&
             atype->is_known_instance_field() && atype->flattened_offset() == offset &&
             atype->instance_id() == instance_id, "store is correct memory slice");
      done = true;
    } else if (mem->is_Phi()) {
      // try to find a phi's unique input
      Node *unique_input = NULL;
      Node *top = C->top();
      for (uint i = 1; i < mem->req(); i++) {
        Node *n = scan_mem_chain(mem->in(i), alias_idx, offset, start_mem, alloc, &_igvn);
        if (n == NULL || n == top || n == mem) {
          continue;
        } else if (unique_input == NULL) {
          unique_input = n;
        } else if (unique_input != n) {
          unique_input = top;
          break;
        }
      }
      if (unique_input != NULL && unique_input != top) {
        mem = unique_input;
      } else {
        done = true;
      }
    } else if (mem->is_ArrayCopy()) {
      done = true;
    } else {
      assert(false, "unexpected node");
    }
  }
  if (mem != NULL) {
    if (mem == start_mem || mem == alloc_mem) {
      // hit a sentinel, return appropriate 0 value
      Node* default_value = alloc->in(AllocateNode::DefaultValue);
      if (default_value != NULL) {
        return default_value;
      }
      assert(alloc->in(AllocateNode::RawDefaultValue) == NULL, "default value may not be null");
      return _igvn.zerocon(ft);
    } else if (mem->is_Store()) {
      Node* n = mem->in(MemNode::ValueIn);
      BarrierSetC2* bs = BarrierSet::barrier_set()->barrier_set_c2();
      n = bs->step_over_gc_barrier(n);
      return n;
    } else if (mem->is_Phi()) {
      // attempt to produce a Phi reflecting the values on the input paths of the Phi
      Node_Stack value_phis(a, 8);
      Node * phi = value_from_mem_phi(mem, ft, ftype, adr_t, alloc, &value_phis, ValueSearchLimit);
      if (phi != NULL) {
        return phi;
      } else {
        // Kill all new Phis
        while(value_phis.is_nonempty()) {
          Node* n = value_phis.node();
          _igvn.replace_node(n, C->top());
          value_phis.pop();
        }
      }
    } else if (mem->is_ArrayCopy()) {
      Node* ctl = mem->in(0);
      Node* m = mem->in(TypeFunc::Memory);
      if (sfpt_ctl->is_Proj() && sfpt_ctl->as_Proj()->is_uncommon_trap_proj(Deoptimization::Reason_none)) {
        // pin the loads in the uncommon trap path
        ctl = sfpt_ctl;
        m = sfpt_mem;
      }
      return make_arraycopy_load(mem->as_ArrayCopy(), offset, ctl, m, ft, ftype, alloc);
    }
  }
  // Something went wrong.
  return NULL;
}

// Search the last value stored into the value type's fields.
Node* PhaseMacroExpand::value_type_from_mem(Node* mem, Node* ctl, ciValueKlass* vk, const TypeAryPtr* adr_type, int offset, AllocateNode* alloc) {
  // Subtract the offset of the first field to account for the missing oop header
  offset -= vk->first_field_offset();
  // Create a new ValueTypeNode and retrieve the field values from memory
  ValueTypeNode* vt = ValueTypeNode::make_uninitialized(_igvn, vk)->as_ValueType();
  for (int i = 0; i < vk->nof_declared_nonstatic_fields(); ++i) {
    ciType* field_type = vt->field_type(i);
    int field_offset = offset + vt->field_offset(i);
    // Each value type field has its own memory slice
    adr_type = adr_type->with_field_offset(field_offset);
    Node* value = NULL;
    if (vt->field_is_flattened(i)) {
      value = value_type_from_mem(mem, ctl, field_type->as_value_klass(), adr_type, field_offset, alloc);
    } else {
      const Type* ft = Type::get_const_type(field_type);
      BasicType bt = field_type->basic_type();
      if (UseCompressedOops && !is_java_primitive(bt)) {
        ft = ft->make_narrowoop();
        bt = T_NARROWOOP;
      }
      value = value_from_mem(mem, ctl, bt, ft, adr_type, alloc);
      if (value != NULL && ft->isa_narrowoop()) {
        assert(UseCompressedOops, "unexpected narrow oop");
        value = transform_later(new DecodeNNode(value, value->get_ptr_type()));
      }
    }
    if (value != NULL) {
      vt->set_field_value(i, value);
    } else {
      // We might have reached the TrackedInitializationLimit
      return NULL;
    }
  }
  return transform_later(vt);
}

// Check the possibility of scalar replacement.
bool PhaseMacroExpand::can_eliminate_allocation(AllocateNode *alloc, GrowableArray <SafePointNode *>& safepoints) {
  //  Scan the uses of the allocation to check for anything that would
  //  prevent us from eliminating it.
  NOT_PRODUCT( const char* fail_eliminate = NULL; )
  DEBUG_ONLY( Node* disq_node = NULL; )
  bool  can_eliminate = true;

  Node* res = alloc->result_cast();
  const TypeOopPtr* res_type = NULL;
  if (res == NULL) {
    // All users were eliminated.
  } else if (!res->is_CheckCastPP()) {
    NOT_PRODUCT(fail_eliminate = "Allocation does not have unique CheckCastPP";)
    can_eliminate = false;
  } else {
    res_type = _igvn.type(res)->isa_oopptr();
    if (res_type == NULL) {
      NOT_PRODUCT(fail_eliminate = "Neither instance or array allocation";)
      can_eliminate = false;
    } else if (res_type->isa_aryptr()) {
      int length = alloc->in(AllocateNode::ALength)->find_int_con(-1);
      if (length < 0) {
        NOT_PRODUCT(fail_eliminate = "Array's size is not constant";)
        can_eliminate = false;
      }
    }
  }

  if (can_eliminate && res != NULL) {
    for (DUIterator_Fast jmax, j = res->fast_outs(jmax);
                               j < jmax && can_eliminate; j++) {
      Node* use = res->fast_out(j);

      if (use->is_AddP()) {
        const TypePtr* addp_type = _igvn.type(use)->is_ptr();
        int offset = addp_type->offset();

        if (offset == Type::OffsetTop || offset == Type::OffsetBot) {
          NOT_PRODUCT(fail_eliminate = "Undefined field referrence";)
          can_eliminate = false;
          break;
        }
        for (DUIterator_Fast kmax, k = use->fast_outs(kmax);
                                   k < kmax && can_eliminate; k++) {
          Node* n = use->fast_out(k);
          if (!n->is_Store() && n->Opcode() != Op_CastP2X
              SHENANDOAHGC_ONLY(&& (!UseShenandoahGC || !ShenandoahBarrierSetC2::is_shenandoah_wb_pre_call(n))) ) {
            DEBUG_ONLY(disq_node = n;)
            if (n->is_Load() || n->is_LoadStore()) {
              NOT_PRODUCT(fail_eliminate = "Field load";)
            } else {
              NOT_PRODUCT(fail_eliminate = "Not store field reference";)
            }
            can_eliminate = false;
          }
        }
      } else if (use->is_ArrayCopy() &&
                 (use->as_ArrayCopy()->is_clonebasic() ||
                  use->as_ArrayCopy()->is_arraycopy_validated() ||
                  use->as_ArrayCopy()->is_copyof_validated() ||
                  use->as_ArrayCopy()->is_copyofrange_validated()) &&
                 use->in(ArrayCopyNode::Dest) == res) {
        // ok to eliminate
      } else if (use->is_SafePoint()) {
        SafePointNode* sfpt = use->as_SafePoint();
        if (sfpt->is_Call() && sfpt->as_Call()->has_non_debug_use(res)) {
          // Object is passed as argument.
          DEBUG_ONLY(disq_node = use;)
          NOT_PRODUCT(fail_eliminate = "Object is passed as argument";)
          can_eliminate = false;
        }
        Node* sfptMem = sfpt->memory();
        if (sfptMem == NULL || sfptMem->is_top()) {
          DEBUG_ONLY(disq_node = use;)
          NOT_PRODUCT(fail_eliminate = "NULL or TOP memory";)
          can_eliminate = false;
        } else {
          safepoints.append_if_missing(sfpt);
        }
      } else if (use->is_ValueType() && use->isa_ValueType()->get_oop() == res) {
        // ok to eliminate
      } else if (use->Opcode() == Op_StoreX && use->in(MemNode::Address) == res) {
        // store to mark work
      } else if (use->Opcode() != Op_CastP2X) { // CastP2X is used by card mark
        if (use->is_Phi()) {
          if (use->outcnt() == 1 && use->unique_out()->Opcode() == Op_Return) {
            NOT_PRODUCT(fail_eliminate = "Object is return value";)
          } else {
            NOT_PRODUCT(fail_eliminate = "Object is referenced by Phi";)
          }
          DEBUG_ONLY(disq_node = use;)
        } else {
          if (use->Opcode() == Op_Return) {
            NOT_PRODUCT(fail_eliminate = "Object is return value";)
          } else {
            NOT_PRODUCT(fail_eliminate = "Object is referenced by node";)
          }
          DEBUG_ONLY(disq_node = use;)
        }
        can_eliminate = false;
      } else {
        assert(use->Opcode() == Op_CastP2X, "should be");
        assert(!use->has_out_with(Op_OrL), "should have been removed because oop is never null");
      }
    }
  }

#ifndef PRODUCT
  if (PrintEliminateAllocations) {
    if (can_eliminate) {
      tty->print("Scalar ");
      if (res == NULL)
        alloc->dump();
      else
        res->dump();
    } else if (alloc->_is_scalar_replaceable) {
      tty->print("NotScalar (%s)", fail_eliminate);
      if (res == NULL)
        alloc->dump();
      else
        res->dump();
#ifdef ASSERT
      if (disq_node != NULL) {
          tty->print("  >>>> ");
          disq_node->dump();
      }
#endif /*ASSERT*/
    }
  }
#endif
  return can_eliminate;
}

// Do scalar replacement.
bool PhaseMacroExpand::scalar_replacement(AllocateNode *alloc, GrowableArray <SafePointNode *>& safepoints) {
  GrowableArray <SafePointNode *> safepoints_done;

  ciKlass* klass = NULL;
  ciInstanceKlass* iklass = NULL;
  int nfields = 0;
  int array_base = 0;
  int element_size = 0;
  BasicType basic_elem_type = T_ILLEGAL;
  ciType* elem_type = NULL;

  Node* res = alloc->result_cast();
  assert(res == NULL || res->is_CheckCastPP(), "unexpected AllocateNode result");
  const TypeOopPtr* res_type = NULL;
  if (res != NULL) { // Could be NULL when there are no users
    res_type = _igvn.type(res)->isa_oopptr();
  }

  if (res != NULL) {
    klass = res_type->klass();
    if (res_type->isa_instptr()) {
      // find the fields of the class which will be needed for safepoint debug information
      assert(klass->is_instance_klass(), "must be an instance klass.");
      iklass = klass->as_instance_klass();
      nfields = iklass->nof_nonstatic_fields();
    } else {
      // find the array's elements which will be needed for safepoint debug information
      nfields = alloc->in(AllocateNode::ALength)->find_int_con(-1);
      assert(klass->is_array_klass() && nfields >= 0, "must be an array klass.");
      elem_type = klass->as_array_klass()->element_type();
      basic_elem_type = elem_type->basic_type();
      if (elem_type->is_valuetype() && !klass->is_value_array_klass()) {
        assert(basic_elem_type == T_VALUETYPE, "unexpected element basic type");
        basic_elem_type = T_OBJECT;
      }
      array_base = arrayOopDesc::base_offset_in_bytes(basic_elem_type);
      element_size = type2aelembytes(basic_elem_type);
      if (klass->is_value_array_klass()) {
        // Flattened value type array
        element_size = klass->as_value_array_klass()->element_byte_size();
      }
    }
  }
  //
  // Process the safepoint uses
  //
  Unique_Node_List value_worklist;
  while (safepoints.length() > 0) {
    SafePointNode* sfpt = safepoints.pop();
    Node* mem = sfpt->memory();
    Node* ctl = sfpt->control();
    assert(sfpt->jvms() != NULL, "missed JVMS");
    // Fields of scalar objs are referenced only at the end
    // of regular debuginfo at the last (youngest) JVMS.
    // Record relative start index.
    uint first_ind = (sfpt->req() - sfpt->jvms()->scloff());
    SafePointScalarObjectNode* sobj = new SafePointScalarObjectNode(res_type,
#ifdef ASSERT
                                                 alloc,
#endif
                                                 first_ind, nfields);
    sobj->init_req(0, C->root());
    transform_later(sobj);

    // Scan object's fields adding an input to the safepoint for each field.
    for (int j = 0; j < nfields; j++) {
      intptr_t offset;
      ciField* field = NULL;
      if (iklass != NULL) {
        field = iklass->nonstatic_field_at(j);
        offset = field->offset();
        elem_type = field->type();
        basic_elem_type = field->layout_type();
        assert(!field->is_flattened(), "flattened value type fields should not have safepoint uses");
      } else {
        offset = array_base + j * (intptr_t)element_size;
      }

      const Type *field_type;
      // The next code is taken from Parse::do_get_xxx().
      if (is_reference_type(basic_elem_type)) {
        if (!elem_type->is_loaded()) {
          field_type = TypeInstPtr::BOTTOM;
        } else if (field != NULL && field->is_static_constant()) {
          // This can happen if the constant oop is non-perm.
          ciObject* con = field->constant_value().as_object();
          // Do not "join" in the previous type; it doesn't add value,
          // and may yield a vacuous result if the field is of interface type.
          field_type = TypeOopPtr::make_from_constant(con)->isa_oopptr();
          assert(field_type != NULL, "field singleton type must be consistent");
        } else {
          field_type = TypeOopPtr::make_from_klass(elem_type->as_klass());
        }
        if (UseCompressedOops) {
          field_type = field_type->make_narrowoop();
          basic_elem_type = T_NARROWOOP;
        }
      } else {
        field_type = Type::get_const_basic_type(basic_elem_type);
      }

      Node* field_val = NULL;
      const TypeOopPtr* field_addr_type = res_type->add_offset(offset)->isa_oopptr();
      if (klass->is_value_array_klass()) {
        ciValueKlass* vk = elem_type->as_value_klass();
        assert(vk->flatten_array(), "must be flattened");
        field_val = value_type_from_mem(mem, ctl, vk, field_addr_type->isa_aryptr(), 0, alloc);
      } else {
        field_val = value_from_mem(mem, ctl, basic_elem_type, field_type, field_addr_type, alloc);
      }
      if (field_val == NULL) {
        // We weren't able to find a value for this field,
        // give up on eliminating this allocation.

        // Remove any extra entries we added to the safepoint.
        uint last = sfpt->req() - 1;
        for (int k = 0;  k < j; k++) {
          sfpt->del_req(last--);
        }
        _igvn._worklist.push(sfpt);
        // rollback processed safepoints
        while (safepoints_done.length() > 0) {
          SafePointNode* sfpt_done = safepoints_done.pop();
          // remove any extra entries we added to the safepoint
          last = sfpt_done->req() - 1;
          for (int k = 0;  k < nfields; k++) {
            sfpt_done->del_req(last--);
          }
          JVMState *jvms = sfpt_done->jvms();
          jvms->set_endoff(sfpt_done->req());
          // Now make a pass over the debug information replacing any references
          // to SafePointScalarObjectNode with the allocated object.
          int start = jvms->debug_start();
          int end   = jvms->debug_end();
          for (int i = start; i < end; i++) {
            if (sfpt_done->in(i)->is_SafePointScalarObject()) {
              SafePointScalarObjectNode* scobj = sfpt_done->in(i)->as_SafePointScalarObject();
              if (scobj->first_index(jvms) == sfpt_done->req() &&
                  scobj->n_fields() == (uint)nfields) {
                assert(scobj->alloc() == alloc, "sanity");
                sfpt_done->set_req(i, res);
              }
            }
          }
          _igvn._worklist.push(sfpt_done);
        }
#ifndef PRODUCT
        if (PrintEliminateAllocations) {
          if (field != NULL) {
            tty->print("=== At SafePoint node %d can't find value of Field: ",
                       sfpt->_idx);
            field->print();
            int field_idx = C->get_alias_index(field_addr_type);
            tty->print(" (alias_idx=%d)", field_idx);
          } else { // Array's element
            tty->print("=== At SafePoint node %d can't find value of array element [%d]",
                       sfpt->_idx, j);
          }
          tty->print(", which prevents elimination of: ");
          if (res == NULL)
            alloc->dump();
          else
            res->dump();
        }
#endif
        return false;
      }
      if (field_val->is_ValueType()) {
        // Keep track of value types to scalarize them later
        value_worklist.push(field_val);
      } else if (UseCompressedOops && field_type->isa_narrowoop()) {
        // Enable "DecodeN(EncodeP(Allocate)) --> Allocate" transformation
        // to be able scalar replace the allocation.
        if (field_val->is_EncodeP()) {
          field_val = field_val->in(1);
        } else {
          field_val = transform_later(new DecodeNNode(field_val, field_val->get_ptr_type()));
        }
      }
      sfpt->add_req(field_val);
    }
    JVMState *jvms = sfpt->jvms();
    jvms->set_endoff(sfpt->req());
    // Now make a pass over the debug information replacing any references
    // to the allocated object with "sobj"
    int start = jvms->debug_start();
    int end   = jvms->debug_end();
    sfpt->replace_edges_in_range(res, sobj, start, end);
    _igvn._worklist.push(sfpt);
    safepoints_done.append_if_missing(sfpt); // keep it for rollback
  }
  // Scalarize value types that were added to the safepoint
  for (uint i = 0; i < value_worklist.size(); ++i) {
    Node* vt = value_worklist.at(i);
    vt->as_ValueType()->make_scalar_in_safepoints(&_igvn);
  }
  return true;
}

static void disconnect_projections(MultiNode* n, PhaseIterGVN& igvn) {
  Node* ctl_proj = n->proj_out_or_null(TypeFunc::Control);
  Node* mem_proj = n->proj_out_or_null(TypeFunc::Memory);
  if (ctl_proj != NULL) {
    igvn.replace_node(ctl_proj, n->in(0));
  }
  if (mem_proj != NULL) {
    igvn.replace_node(mem_proj, n->in(TypeFunc::Memory));
  }
}

// Process users of eliminated allocation.
void PhaseMacroExpand::process_users_of_allocation(CallNode *alloc) {
  Node* res = alloc->result_cast();
  if (res != NULL) {
    for (DUIterator_Last jmin, j = res->last_outs(jmin); j >= jmin; ) {
      Node *use = res->last_out(j);
      uint oc1 = res->outcnt();

      if (use->is_AddP()) {
        for (DUIterator_Last kmin, k = use->last_outs(kmin); k >= kmin; ) {
          Node *n = use->last_out(k);
          uint oc2 = use->outcnt();
          if (n->is_Store()) {
#ifdef ASSERT
            // Verify that there is no dependent MemBarVolatile nodes,
            // they should be removed during IGVN, see MemBarNode::Ideal().
            for (DUIterator_Fast pmax, p = n->fast_outs(pmax);
                                       p < pmax; p++) {
              Node* mb = n->fast_out(p);
              assert(mb->is_Initialize() || !mb->is_MemBar() ||
                     mb->req() <= MemBarNode::Precedent ||
                     mb->in(MemBarNode::Precedent) != n,
                     "MemBarVolatile should be eliminated for non-escaping object");
            }
#endif
            _igvn.replace_node(n, n->in(MemNode::Memory));
          } else {
            eliminate_gc_barrier(n);
          }
          k -= (oc2 - use->outcnt());
        }
        _igvn.remove_dead_node(use);
      } else if (use->is_ArrayCopy()) {
        // Disconnect ArrayCopy node
        ArrayCopyNode* ac = use->as_ArrayCopy();
        if (ac->is_clonebasic()) {
          Node* membar_after = ac->proj_out(TypeFunc::Control)->unique_ctrl_out();
          disconnect_projections(ac, _igvn);
          assert(alloc->in(0)->is_Proj() && alloc->in(0)->in(0)->Opcode() == Op_MemBarCPUOrder, "mem barrier expected before allocation");
          Node* membar_before = alloc->in(0)->in(0);
          disconnect_projections(membar_before->as_MemBar(), _igvn);
          if (membar_after->is_MemBar()) {
            disconnect_projections(membar_after->as_MemBar(), _igvn);
          }
        } else {
          assert(ac->is_arraycopy_validated() ||
                 ac->is_copyof_validated() ||
                 ac->is_copyofrange_validated(), "unsupported");
<<<<<<< HEAD
          CallProjections* callprojs = ac->extract_projections(true);

          _igvn.replace_node(callprojs->fallthrough_ioproj, ac->in(TypeFunc::I_O));
          _igvn.replace_node(callprojs->fallthrough_memproj, ac->in(TypeFunc::Memory));
          _igvn.replace_node(callprojs->fallthrough_catchproj, ac->in(TypeFunc::Control));
=======
          CallProjections callprojs;
          ac->extract_projections(&callprojs, true);

          _igvn.replace_node(callprojs.fallthrough_ioproj, ac->in(TypeFunc::I_O));
          _igvn.replace_node(callprojs.fallthrough_memproj, ac->in(TypeFunc::Memory));
          _igvn.replace_node(callprojs.fallthrough_catchproj, ac->in(TypeFunc::Control));
>>>>>>> 82dfec76

          // Set control to top. IGVN will remove the remaining projections
          ac->set_req(0, top());
          ac->replace_edge(res, top());

          // Disconnect src right away: it can help find new
          // opportunities for allocation elimination
          Node* src = ac->in(ArrayCopyNode::Src);
          ac->replace_edge(src, top());
          // src can be top at this point if src and dest of the
          // arraycopy were the same
          if (src->outcnt() == 0 && !src->is_top()) {
            _igvn.remove_dead_node(src);
          }
        }
        _igvn._worklist.push(ac);
      } else if (use->is_ValueType()) {
        assert(use->isa_ValueType()->get_oop() == res, "unexpected value type use");
         _igvn.rehash_node_delayed(use);
        use->isa_ValueType()->set_oop(_igvn.zerocon(T_VALUETYPE));
      } else if (use->is_Store()) {
        _igvn.replace_node(use, use->in(MemNode::Memory));
      } else {
        eliminate_gc_barrier(use);
      }
      j -= (oc1 - res->outcnt());
    }
    assert(res->outcnt() == 0, "all uses of allocated objects must be deleted");
    _igvn.remove_dead_node(res);
  }

  //
  // Process other users of allocation's projections
  //
  if (_resproj != NULL && _resproj->outcnt() != 0) {
    // First disconnect stores captured by Initialize node.
    // If Initialize node is eliminated first in the following code,
    // it will kill such stores and DUIterator_Last will assert.
    for (DUIterator_Fast jmax, j = _resproj->fast_outs(jmax);  j < jmax; j++) {
      Node *use = _resproj->fast_out(j);
      if (use->is_AddP()) {
        // raw memory addresses used only by the initialization
        _igvn.replace_node(use, C->top());
        --j; --jmax;
      }
    }
    for (DUIterator_Last jmin, j = _resproj->last_outs(jmin); j >= jmin; ) {
      Node *use = _resproj->last_out(j);
      uint oc1 = _resproj->outcnt();
      if (use->is_Initialize()) {
        // Eliminate Initialize node.
        InitializeNode *init = use->as_Initialize();
        assert(init->outcnt() <= 2, "only a control and memory projection expected");
        Node *ctrl_proj = init->proj_out_or_null(TypeFunc::Control);
        if (ctrl_proj != NULL) {
          _igvn.replace_node(ctrl_proj, init->in(TypeFunc::Control));
#ifdef ASSERT
          Node* tmp = init->in(TypeFunc::Control);
          assert(tmp == _fallthroughcatchproj, "allocation control projection");
#endif
        }
        Node *mem_proj = init->proj_out_or_null(TypeFunc::Memory);
        if (mem_proj != NULL) {
          Node *mem = init->in(TypeFunc::Memory);
#ifdef ASSERT
          if (mem->is_MergeMem()) {
            assert(mem->in(TypeFunc::Memory) == _memproj_fallthrough, "allocation memory projection");
          } else {
            assert(mem == _memproj_fallthrough, "allocation memory projection");
          }
#endif
          _igvn.replace_node(mem_proj, mem);
        }
      } else  {
        assert(false, "only Initialize or AddP expected");
      }
      j -= (oc1 - _resproj->outcnt());
    }
  }
  if (_fallthroughcatchproj != NULL) {
    _igvn.replace_node(_fallthroughcatchproj, alloc->in(TypeFunc::Control));
  }
  if (_memproj_fallthrough != NULL) {
    _igvn.replace_node(_memproj_fallthrough, alloc->in(TypeFunc::Memory));
  }
  if (_memproj_catchall != NULL) {
    _igvn.replace_node(_memproj_catchall, C->top());
  }
  if (_ioproj_fallthrough != NULL) {
    _igvn.replace_node(_ioproj_fallthrough, alloc->in(TypeFunc::I_O));
  }
  if (_ioproj_catchall != NULL) {
    _igvn.replace_node(_ioproj_catchall, C->top());
  }
  if (_catchallcatchproj != NULL) {
    _igvn.replace_node(_catchallcatchproj, C->top());
  }
}

bool PhaseMacroExpand::eliminate_allocate_node(AllocateNode *alloc) {
  // Don't do scalar replacement if the frame can be popped by JVMTI:
  // if reallocation fails during deoptimization we'll pop all
  // interpreter frames for this compiled frame and that won't play
  // nice with JVMTI popframe.
  if (!EliminateAllocations || JvmtiExport::can_pop_frame() || !alloc->_is_non_escaping) {
    return false;
  }
  Node* klass = alloc->in(AllocateNode::KlassNode);
  const TypeKlassPtr* tklass = _igvn.type(klass)->is_klassptr();
  Node* res = alloc->result_cast();
  // Eliminate boxing allocations which are not used
  // regardless scalar replacable status.
  bool boxing_alloc = C->eliminate_boxing() &&
                      tklass->klass()->is_instance_klass()  &&
                      tklass->klass()->as_instance_klass()->is_box_klass();
  if (!alloc->_is_scalar_replaceable && (!boxing_alloc || (res != NULL))) {
    return false;
  }

  extract_call_projections(alloc);

  GrowableArray <SafePointNode *> safepoints;
  if (!can_eliminate_allocation(alloc, safepoints)) {
    return false;
  }

  if (!alloc->_is_scalar_replaceable) {
    assert(res == NULL, "sanity");
    // We can only eliminate allocation if all debug info references
    // are already replaced with SafePointScalarObject because
    // we can't search for a fields value without instance_id.
    if (safepoints.length() > 0) {
      return false;
    }
  }

  if (!scalar_replacement(alloc, safepoints)) {
    return false;
  }

  CompileLog* log = C->log();
  if (log != NULL) {
    log->head("eliminate_allocation type='%d'",
              log->identify(tklass->klass()));
    JVMState* p = alloc->jvms();
    while (p != NULL) {
      log->elem("jvms bci='%d' method='%d'", p->bci(), log->identify(p->method()));
      p = p->caller();
    }
    log->tail("eliminate_allocation");
  }

  process_users_of_allocation(alloc);

#ifndef PRODUCT
  if (PrintEliminateAllocations) {
    if (alloc->is_AllocateArray())
      tty->print_cr("++++ Eliminated: %d AllocateArray", alloc->_idx);
    else
      tty->print_cr("++++ Eliminated: %d Allocate", alloc->_idx);
  }
#endif

  return true;
}

bool PhaseMacroExpand::eliminate_boxing_node(CallStaticJavaNode *boxing) {
  // EA should remove all uses of non-escaping boxing node.
  if (!C->eliminate_boxing() || boxing->proj_out_or_null(TypeFunc::Parms) != NULL) {
    return false;
  }

  assert(boxing->result_cast() == NULL, "unexpected boxing node result");

  extract_call_projections(boxing);

  const TypeTuple* r = boxing->tf()->range_sig();
  assert(r->cnt() > TypeFunc::Parms, "sanity");
  const TypeInstPtr* t = r->field_at(TypeFunc::Parms)->isa_instptr();
  assert(t != NULL, "sanity");

  CompileLog* log = C->log();
  if (log != NULL) {
    log->head("eliminate_boxing type='%d'",
              log->identify(t->klass()));
    JVMState* p = boxing->jvms();
    while (p != NULL) {
      log->elem("jvms bci='%d' method='%d'", p->bci(), log->identify(p->method()));
      p = p->caller();
    }
    log->tail("eliminate_boxing");
  }

  process_users_of_allocation(boxing);

#ifndef PRODUCT
  if (PrintEliminateAllocations) {
    tty->print("++++ Eliminated: %d ", boxing->_idx);
    boxing->method()->print_short_name(tty);
    tty->cr();
  }
#endif

  return true;
}

//---------------------------set_eden_pointers-------------------------
void PhaseMacroExpand::set_eden_pointers(Node* &eden_top_adr, Node* &eden_end_adr) {
  if (UseTLAB) {                // Private allocation: load from TLS
    Node* thread = transform_later(new ThreadLocalNode());
    int tlab_top_offset = in_bytes(JavaThread::tlab_top_offset());
    int tlab_end_offset = in_bytes(JavaThread::tlab_end_offset());
    eden_top_adr = basic_plus_adr(top()/*not oop*/, thread, tlab_top_offset);
    eden_end_adr = basic_plus_adr(top()/*not oop*/, thread, tlab_end_offset);
  } else {                      // Shared allocation: load from globals
    CollectedHeap* ch = Universe::heap();
    address top_adr = (address)ch->top_addr();
    address end_adr = (address)ch->end_addr();
    eden_top_adr = makecon(TypeRawPtr::make(top_adr));
    eden_end_adr = basic_plus_adr(eden_top_adr, end_adr - top_adr);
  }
}


Node* PhaseMacroExpand::make_load(Node* ctl, Node* mem, Node* base, int offset, const Type* value_type, BasicType bt) {
  Node* adr = basic_plus_adr(base, offset);
  const TypePtr* adr_type = adr->bottom_type()->is_ptr();
  Node* value = LoadNode::make(_igvn, ctl, mem, adr, adr_type, value_type, bt, MemNode::unordered);
  transform_later(value);
  return value;
}


Node* PhaseMacroExpand::make_store(Node* ctl, Node* mem, Node* base, int offset, Node* value, BasicType bt) {
  Node* adr = basic_plus_adr(base, offset);
  mem = StoreNode::make(_igvn, ctl, mem, adr, NULL, value, bt, MemNode::unordered);
  transform_later(mem);
  return mem;
}

//=============================================================================
//
//                              A L L O C A T I O N
//
// Allocation attempts to be fast in the case of frequent small objects.
// It breaks down like this:
//
// 1) Size in doublewords is computed.  This is a constant for objects and
// variable for most arrays.  Doubleword units are used to avoid size
// overflow of huge doubleword arrays.  We need doublewords in the end for
// rounding.
//
// 2) Size is checked for being 'too large'.  Too-large allocations will go
// the slow path into the VM.  The slow path can throw any required
// exceptions, and does all the special checks for very large arrays.  The
// size test can constant-fold away for objects.  For objects with
// finalizers it constant-folds the otherway: you always go slow with
// finalizers.
//
// 3) If NOT using TLABs, this is the contended loop-back point.
// Load-Locked the heap top.  If using TLABs normal-load the heap top.
//
// 4) Check that heap top + size*8 < max.  If we fail go the slow ` route.
// NOTE: "top+size*8" cannot wrap the 4Gig line!  Here's why: for largish
// "size*8" we always enter the VM, where "largish" is a constant picked small
// enough that there's always space between the eden max and 4Gig (old space is
// there so it's quite large) and large enough that the cost of entering the VM
// is dwarfed by the cost to initialize the space.
//
// 5) If NOT using TLABs, Store-Conditional the adjusted heap top back
// down.  If contended, repeat at step 3.  If using TLABs normal-store
// adjusted heap top back down; there is no contention.
//
// 6) If !ZeroTLAB then Bulk-clear the object/array.  Fill in klass & mark
// fields.
//
// 7) Merge with the slow-path; cast the raw memory pointer to the correct
// oop flavor.
//
//=============================================================================
// FastAllocateSizeLimit value is in DOUBLEWORDS.
// Allocations bigger than this always go the slow route.
// This value must be small enough that allocation attempts that need to
// trigger exceptions go the slow route.  Also, it must be small enough so
// that heap_top + size_in_bytes does not wrap around the 4Gig limit.
//=============================================================================j//
// %%% Here is an old comment from parseHelper.cpp; is it outdated?
// The allocator will coalesce int->oop copies away.  See comment in
// coalesce.cpp about how this works.  It depends critically on the exact
// code shape produced here, so if you are changing this code shape
// make sure the GC info for the heap-top is correct in and around the
// slow-path call.
//

void PhaseMacroExpand::expand_allocate_common(
            AllocateNode* alloc, // allocation node to be expanded
            Node* length,  // array length for an array allocation
            const TypeFunc* slow_call_type, // Type of slow call
            address slow_call_address  // Address of slow call
    )
{
  Node* ctrl = alloc->in(TypeFunc::Control);
  Node* mem  = alloc->in(TypeFunc::Memory);
  Node* i_o  = alloc->in(TypeFunc::I_O);
  Node* size_in_bytes     = alloc->in(AllocateNode::AllocSize);
  Node* klass_node        = alloc->in(AllocateNode::KlassNode);
  Node* initial_slow_test = alloc->in(AllocateNode::InitialTest);
  assert(ctrl != NULL, "must have control");

  // We need a Region and corresponding Phi's to merge the slow-path and fast-path results.
  // they will not be used if "always_slow" is set
  enum { slow_result_path = 1, fast_result_path = 2 };
  Node *result_region = NULL;
  Node *result_phi_rawmem = NULL;
  Node *result_phi_rawoop = NULL;
  Node *result_phi_i_o = NULL;

  // The initial slow comparison is a size check, the comparison
  // we want to do is a BoolTest::gt
  bool expand_fast_path = true;
  int tv = _igvn.find_int_con(initial_slow_test, -1);
  if (tv >= 0) {
    // InitialTest has constant result
    //   0 - can fit in TLAB
    //   1 - always too big or negative
    assert(tv <= 1, "0 or 1 if a constant");
    expand_fast_path = (tv == 0);
    initial_slow_test = NULL;
  } else {
    initial_slow_test = BoolNode::make_predicate(initial_slow_test, &_igvn);
  }

  if (C->env()->dtrace_alloc_probes() ||
      (!UseTLAB && !Universe::heap()->supports_inline_contig_alloc())) {
    // Force slow-path allocation
    expand_fast_path = false;
    initial_slow_test = NULL;
  }

  bool allocation_has_use = (alloc->result_cast() != NULL);
  if (!allocation_has_use) {
    InitializeNode* init = alloc->initialization();
    if (init != NULL) {
      init->remove(&_igvn);
    }
    if (expand_fast_path && (initial_slow_test == NULL)) {
      // Remove allocation node and return.
      // Size is a non-negative constant -> no initial check needed -> directly to fast path.
      // Also, no usages -> empty fast path -> no fall out to slow path -> nothing left.
#ifndef PRODUCT
      if (PrintEliminateAllocations) {
        tty->print("NotUsed ");
        Node* res = alloc->proj_out_or_null(TypeFunc::Parms);
        if (res != NULL) {
          res->dump();
        } else {
          alloc->dump();
        }
      }
#endif
      yank_alloc_node(alloc);
      return;
    }
  }

  enum { too_big_or_final_path = 1, need_gc_path = 2 };
  Node *slow_region = NULL;
  Node *toobig_false = ctrl;

  // generate the initial test if necessary
  if (initial_slow_test != NULL ) {
    assert (expand_fast_path, "Only need test if there is a fast path");
    slow_region = new RegionNode(3);

    // Now make the initial failure test.  Usually a too-big test but
    // might be a TRUE for finalizers or a fancy class check for
    // newInstance0.
    IfNode* toobig_iff = new IfNode(ctrl, initial_slow_test, PROB_MIN, COUNT_UNKNOWN);
    transform_later(toobig_iff);
    // Plug the failing-too-big test into the slow-path region
    Node* toobig_true = new IfTrueNode(toobig_iff);
    transform_later(toobig_true);
    slow_region    ->init_req( too_big_or_final_path, toobig_true );
    toobig_false = new IfFalseNode(toobig_iff);
    transform_later(toobig_false);
  } else {
    // No initial test, just fall into next case
    assert(allocation_has_use || !expand_fast_path, "Should already have been handled");
    toobig_false = ctrl;
    debug_only(slow_region = NodeSentinel);
  }

  // If we are here there are several possibilities
  // - expand_fast_path is false - then only a slow path is expanded. That's it.
  // no_initial_check means a constant allocation.
  // - If check always evaluates to false -> expand_fast_path is false (see above)
  // - If check always evaluates to true -> directly into fast path (but may bailout to slowpath)
  // if !allocation_has_use the fast path is empty
  // if !allocation_has_use && no_initial_check
  // - Then there are no fastpath that can fall out to slowpath -> no allocation code at all.
  //   removed by yank_alloc_node above.

  Node *slow_mem = mem;  // save the current memory state for slow path
  // generate the fast allocation code unless we know that the initial test will always go slow
  if (expand_fast_path) {
    // Fast path modifies only raw memory.
    if (mem->is_MergeMem()) {
      mem = mem->as_MergeMem()->memory_at(Compile::AliasIdxRaw);
    }

    // allocate the Region and Phi nodes for the result
    result_region = new RegionNode(3);
    result_phi_rawmem = new PhiNode(result_region, Type::MEMORY, TypeRawPtr::BOTTOM);
    result_phi_i_o    = new PhiNode(result_region, Type::ABIO); // I/O is used for Prefetch

    // Grab regular I/O before optional prefetch may change it.
    // Slow-path does no I/O so just set it to the original I/O.
    result_phi_i_o->init_req(slow_result_path, i_o);

    // Name successful fast-path variables
    Node* fast_oop_ctrl;
    Node* fast_oop_rawmem;

    if (allocation_has_use) {
      Node* needgc_ctrl = NULL;
      result_phi_rawoop = new PhiNode(result_region, TypeRawPtr::BOTTOM);

      intx prefetch_lines = length != NULL ? AllocatePrefetchLines : AllocateInstancePrefetchLines;
      BarrierSetC2* bs = BarrierSet::barrier_set()->barrier_set_c2();
      Node* fast_oop = bs->obj_allocate(this, ctrl, mem, toobig_false, size_in_bytes, i_o, needgc_ctrl,
                                        fast_oop_ctrl, fast_oop_rawmem,
                                        prefetch_lines);

      if (initial_slow_test != NULL) {
        // This completes all paths into the slow merge point
        slow_region->init_req(need_gc_path, needgc_ctrl);
        transform_later(slow_region);
      } else {
        // No initial slow path needed!
        // Just fall from the need-GC path straight into the VM call.
        slow_region = needgc_ctrl;
      }

      InitializeNode* init = alloc->initialization();
      fast_oop_rawmem = initialize_object(alloc,
                                          fast_oop_ctrl, fast_oop_rawmem, fast_oop,
                                          klass_node, length, size_in_bytes);
      expand_initialize_membar(alloc, init, fast_oop_ctrl, fast_oop_rawmem);
      expand_dtrace_alloc_probe(alloc, fast_oop, fast_oop_ctrl, fast_oop_rawmem);

      result_phi_rawoop->init_req(fast_result_path, fast_oop);
    } else {
      assert (initial_slow_test != NULL, "sanity");
      fast_oop_ctrl   = toobig_false;
      fast_oop_rawmem = mem;
      transform_later(slow_region);
    }

    // Plug in the successful fast-path into the result merge point
    result_region    ->init_req(fast_result_path, fast_oop_ctrl);
    result_phi_i_o   ->init_req(fast_result_path, i_o);
    result_phi_rawmem->init_req(fast_result_path, fast_oop_rawmem);
  } else {
    slow_region = ctrl;
    result_phi_i_o = i_o; // Rename it to use in the following code.
  }

  // Generate slow-path call
  CallNode *call = new CallStaticJavaNode(slow_call_type, slow_call_address,
                               OptoRuntime::stub_name(slow_call_address),
                               alloc->jvms()->bci(),
                               TypePtr::BOTTOM);
  call->init_req(TypeFunc::Control,   slow_region);
  call->init_req(TypeFunc::I_O,       top());    // does no i/o
  call->init_req(TypeFunc::Memory,    slow_mem); // may gc ptrs
  call->init_req(TypeFunc::ReturnAdr, alloc->in(TypeFunc::ReturnAdr));
  call->init_req(TypeFunc::FramePtr,  alloc->in(TypeFunc::FramePtr));

  call->init_req(TypeFunc::Parms+0, klass_node);
  if (length != NULL) {
    call->init_req(TypeFunc::Parms+1, length);
  } else {
    // Let the runtime know if this is a larval allocation
    call->init_req(TypeFunc::Parms+1, _igvn.intcon(alloc->_larval));
  }

  // Copy debug information and adjust JVMState information, then replace
  // allocate node with the call
  call->copy_call_debug_info(&_igvn, alloc);
  if (expand_fast_path) {
    call->set_cnt(PROB_UNLIKELY_MAG(4));  // Same effect as RC_UNCOMMON.
  } else {
    // Hook i_o projection to avoid its elimination during allocation
    // replacement (when only a slow call is generated).
    call->set_req(TypeFunc::I_O, result_phi_i_o);
  }
  _igvn.replace_node(alloc, call);
  transform_later(call);

  // Identify the output projections from the allocate node and
  // adjust any references to them.
  // The control and io projections look like:
  //
  //        v---Proj(ctrl) <-----+   v---CatchProj(ctrl)
  //  Allocate                   Catch
  //        ^---Proj(io) <-------+   ^---CatchProj(io)
  //
  //  We are interested in the CatchProj nodes.
  //
  extract_call_projections(call);

  // An allocate node has separate memory projections for the uses on
  // the control and i_o paths. Replace the control memory projection with
  // result_phi_rawmem (unless we are only generating a slow call when
  // both memory projections are combined)
  if (expand_fast_path && _memproj_fallthrough != NULL) {
    _igvn.replace_in_uses(_memproj_fallthrough, result_phi_rawmem);
  }
  // Now change uses of _memproj_catchall to use _memproj_fallthrough and delete
  // _memproj_catchall so we end up with a call that has only 1 memory projection.
  if (_memproj_catchall != NULL) {
    if (_memproj_fallthrough == NULL) {
      _memproj_fallthrough = new ProjNode(call, TypeFunc::Memory);
      transform_later(_memproj_fallthrough);
    }
    _igvn.replace_in_uses(_memproj_catchall, _memproj_fallthrough);
    _igvn.remove_dead_node(_memproj_catchall);
  }

  // An allocate node has separate i_o projections for the uses on the control
  // and i_o paths. Always replace the control i_o projection with result i_o
  // otherwise incoming i_o become dead when only a slow call is generated
  // (it is different from memory projections where both projections are
  // combined in such case).
  if (_ioproj_fallthrough != NULL) {
    _igvn.replace_in_uses(_ioproj_fallthrough, result_phi_i_o);
  }
  // Now change uses of _ioproj_catchall to use _ioproj_fallthrough and delete
  // _ioproj_catchall so we end up with a call that has only 1 i_o projection.
  if (_ioproj_catchall != NULL) {
    if (_ioproj_fallthrough == NULL) {
      _ioproj_fallthrough = new ProjNode(call, TypeFunc::I_O);
      transform_later(_ioproj_fallthrough);
    }
    _igvn.replace_in_uses(_ioproj_catchall, _ioproj_fallthrough);
    _igvn.remove_dead_node(_ioproj_catchall);
  }

  // if we generated only a slow call, we are done
  if (!expand_fast_path) {
    // Now we can unhook i_o.
    if (result_phi_i_o->outcnt() > 1) {
      call->set_req(TypeFunc::I_O, top());
    } else {
      assert(result_phi_i_o->unique_ctrl_out() == call, "sanity");
      // Case of new array with negative size known during compilation.
      // AllocateArrayNode::Ideal() optimization disconnect unreachable
      // following code since call to runtime will throw exception.
      // As result there will be no users of i_o after the call.
      // Leave i_o attached to this call to avoid problems in preceding graph.
    }
    return;
  }

  if (_fallthroughcatchproj != NULL) {
    ctrl = _fallthroughcatchproj->clone();
    transform_later(ctrl);
    _igvn.replace_node(_fallthroughcatchproj, result_region);
  } else {
    ctrl = top();
  }
  Node *slow_result;
  if (_resproj == NULL) {
    // no uses of the allocation result
    slow_result = top();
  } else {
    slow_result = _resproj->clone();
    transform_later(slow_result);
    _igvn.replace_node(_resproj, result_phi_rawoop);
  }

  // Plug slow-path into result merge point
  result_region->init_req( slow_result_path, ctrl);
  transform_later(result_region);
  if (allocation_has_use) {
    result_phi_rawoop->init_req(slow_result_path, slow_result);
    transform_later(result_phi_rawoop);
  }
  result_phi_rawmem->init_req(slow_result_path, _memproj_fallthrough);
  transform_later(result_phi_rawmem);
  transform_later(result_phi_i_o);
  // This completes all paths into the result merge point
}

// Remove alloc node that has no uses.
void PhaseMacroExpand::yank_alloc_node(AllocateNode* alloc) {
  Node* ctrl = alloc->in(TypeFunc::Control);
  Node* mem  = alloc->in(TypeFunc::Memory);
  Node* i_o  = alloc->in(TypeFunc::I_O);

  extract_call_projections(alloc);
  if (_resproj != NULL) {
    for (DUIterator_Fast imax, i = _resproj->fast_outs(imax); i < imax; i++) {
      Node* use = _resproj->fast_out(i);
      use->isa_MemBar()->remove(&_igvn);
      --imax;
      --i; // back up iterator
    }
    assert(_resproj->outcnt() == 0, "all uses must be deleted");
    _igvn.remove_dead_node(_resproj);
  }
  if (_fallthroughcatchproj != NULL) {
    _igvn.replace_in_uses(_fallthroughcatchproj, ctrl);
    _igvn.remove_dead_node(_fallthroughcatchproj);
  }
  if (_catchallcatchproj != NULL) {
    _igvn.rehash_node_delayed(_catchallcatchproj);
    _catchallcatchproj->set_req(0, top());
  }
  if (_fallthroughproj != NULL) {
    Node* catchnode = _fallthroughproj->unique_ctrl_out();
    _igvn.remove_dead_node(catchnode);
    _igvn.remove_dead_node(_fallthroughproj);
  }
  if (_memproj_fallthrough != NULL) {
    _igvn.replace_in_uses(_memproj_fallthrough, mem);
    _igvn.remove_dead_node(_memproj_fallthrough);
  }
  if (_ioproj_fallthrough != NULL) {
    _igvn.replace_in_uses(_ioproj_fallthrough, i_o);
    _igvn.remove_dead_node(_ioproj_fallthrough);
  }
  if (_memproj_catchall != NULL) {
    _igvn.rehash_node_delayed(_memproj_catchall);
    _memproj_catchall->set_req(0, top());
  }
  if (_ioproj_catchall != NULL) {
    _igvn.rehash_node_delayed(_ioproj_catchall);
    _ioproj_catchall->set_req(0, top());
  }
#ifndef PRODUCT
  if (PrintEliminateAllocations) {
    if (alloc->is_AllocateArray()) {
      tty->print_cr("++++ Eliminated: %d AllocateArray", alloc->_idx);
    } else {
      tty->print_cr("++++ Eliminated: %d Allocate", alloc->_idx);
    }
  }
#endif
  _igvn.remove_dead_node(alloc);
}

void PhaseMacroExpand::expand_initialize_membar(AllocateNode* alloc, InitializeNode* init,
                                                Node*& fast_oop_ctrl, Node*& fast_oop_rawmem) {
  // If initialization is performed by an array copy, any required
  // MemBarStoreStore was already added. If the object does not
  // escape no need for a MemBarStoreStore. If the object does not
  // escape in its initializer and memory barrier (MemBarStoreStore or
  // stronger) is already added at exit of initializer, also no need
  // for a MemBarStoreStore. Otherwise we need a MemBarStoreStore
  // so that stores that initialize this object can't be reordered
  // with a subsequent store that makes this object accessible by
  // other threads.
  // Other threads include java threads and JVM internal threads
  // (for example concurrent GC threads). Current concurrent GC
  // implementation: G1 will not scan newly created object,
  // so it's safe to skip storestore barrier when allocation does
  // not escape.
  if (!alloc->does_not_escape_thread() &&
    !alloc->is_allocation_MemBar_redundant() &&
    (init == NULL || !init->is_complete_with_arraycopy())) {
    if (init == NULL || init->req() < InitializeNode::RawStores) {
      // No InitializeNode or no stores captured by zeroing
      // elimination. Simply add the MemBarStoreStore after object
      // initialization.
      MemBarNode* mb = MemBarNode::make(C, Op_MemBarStoreStore, Compile::AliasIdxBot);
      transform_later(mb);

      mb->init_req(TypeFunc::Memory, fast_oop_rawmem);
      mb->init_req(TypeFunc::Control, fast_oop_ctrl);
      fast_oop_ctrl = new ProjNode(mb, TypeFunc::Control);
      transform_later(fast_oop_ctrl);
      fast_oop_rawmem = new ProjNode(mb, TypeFunc::Memory);
      transform_later(fast_oop_rawmem);
    } else {
      // Add the MemBarStoreStore after the InitializeNode so that
      // all stores performing the initialization that were moved
      // before the InitializeNode happen before the storestore
      // barrier.

      Node* init_ctrl = init->proj_out_or_null(TypeFunc::Control);
      Node* init_mem = init->proj_out_or_null(TypeFunc::Memory);

      MemBarNode* mb = MemBarNode::make(C, Op_MemBarStoreStore, Compile::AliasIdxBot);
      transform_later(mb);

      Node* ctrl = new ProjNode(init, TypeFunc::Control);
      transform_later(ctrl);
      Node* mem = new ProjNode(init, TypeFunc::Memory);
      transform_later(mem);

      // The MemBarStoreStore depends on control and memory coming
      // from the InitializeNode
      mb->init_req(TypeFunc::Memory, mem);
      mb->init_req(TypeFunc::Control, ctrl);

      ctrl = new ProjNode(mb, TypeFunc::Control);
      transform_later(ctrl);
      mem = new ProjNode(mb, TypeFunc::Memory);
      transform_later(mem);

      // All nodes that depended on the InitializeNode for control
      // and memory must now depend on the MemBarNode that itself
      // depends on the InitializeNode
      if (init_ctrl != NULL) {
        _igvn.replace_node(init_ctrl, ctrl);
      }
      if (init_mem != NULL) {
        _igvn.replace_node(init_mem, mem);
      }
    }
  }
}

void PhaseMacroExpand::expand_dtrace_alloc_probe(AllocateNode* alloc, Node* oop,
                                                Node*& ctrl, Node*& rawmem) {
  if (C->env()->dtrace_extended_probes()) {
    // Slow-path call
    int size = TypeFunc::Parms + 2;
    CallLeafNode *call = new CallLeafNode(OptoRuntime::dtrace_object_alloc_Type(),
                                          CAST_FROM_FN_PTR(address, SharedRuntime::dtrace_object_alloc_base),
                                          "dtrace_object_alloc",
                                          TypeRawPtr::BOTTOM);

    // Get base of thread-local storage area
    Node* thread = new ThreadLocalNode();
    transform_later(thread);

    call->init_req(TypeFunc::Parms + 0, thread);
    call->init_req(TypeFunc::Parms + 1, oop);
    call->init_req(TypeFunc::Control, ctrl);
    call->init_req(TypeFunc::I_O    , top()); // does no i/o
    call->init_req(TypeFunc::Memory , ctrl);
    call->init_req(TypeFunc::ReturnAdr, alloc->in(TypeFunc::ReturnAdr));
    call->init_req(TypeFunc::FramePtr, alloc->in(TypeFunc::FramePtr));
    transform_later(call);
    ctrl = new ProjNode(call, TypeFunc::Control);
    transform_later(ctrl);
    rawmem = new ProjNode(call, TypeFunc::Memory);
    transform_later(rawmem);
  }
}

// Helper for PhaseMacroExpand::expand_allocate_common.
// Initializes the newly-allocated storage.
Node* PhaseMacroExpand::initialize_object(AllocateNode* alloc,
                                          Node* control, Node* rawmem, Node* object,
                                          Node* klass_node, Node* length,
                                          Node* size_in_bytes) {
  InitializeNode* init = alloc->initialization();
  // Store the klass & mark bits
  Node* mark_node = alloc->make_ideal_mark(&_igvn, control, rawmem);
  if (!mark_node->is_Con()) {
    transform_later(mark_node);
  }
  rawmem = make_store(control, rawmem, object, oopDesc::mark_offset_in_bytes(), mark_node, TypeX_X->basic_type());

  BasicType bt = T_METADATA;
  Node* metadata = klass_node;
  Node* properties = alloc->in(AllocateNode::StorageProperties);
  if (properties != NULL) {
    // Encode array storage properties into klass pointer
    assert(EnableValhalla, "array storage properties not supported");
    if (UseCompressedClassPointers) {
      // Compress the klass pointer before inserting the storage properties value
      metadata = transform_later(new EncodePKlassNode(metadata, metadata->bottom_type()->make_narrowklass()));
      metadata = transform_later(new CastN2INode(metadata));
      metadata = transform_later(new OrINode(metadata, transform_later(new ConvL2INode(properties))));
      bt = T_INT;
    } else {
      metadata = transform_later(new CastP2XNode(NULL, metadata));
      metadata = transform_later(new OrXNode(metadata, properties));
      bt = T_LONG;
    }
  }
  rawmem = make_store(control, rawmem, object, oopDesc::klass_offset_in_bytes(), metadata, bt);

  int header_size = alloc->minimum_header_size();  // conservatively small

  // Array length
  if (length != NULL) {         // Arrays need length field
    rawmem = make_store(control, rawmem, object, arrayOopDesc::length_offset_in_bytes(), length, T_INT);
    // conservatively small header size:
    header_size = arrayOopDesc::base_offset_in_bytes(T_BYTE);
    ciKlass* k = _igvn.type(klass_node)->is_klassptr()->klass();
    if (k->is_array_klass())    // we know the exact header size in most cases:
      header_size = Klass::layout_helper_header_size(k->layout_helper());
  }

  // Clear the object body, if necessary.
  if (init == NULL) {
    // The init has somehow disappeared; be cautious and clear everything.
    //
    // This can happen if a node is allocated but an uncommon trap occurs
    // immediately.  In this case, the Initialize gets associated with the
    // trap, and may be placed in a different (outer) loop, if the Allocate
    // is in a loop.  If (this is rare) the inner loop gets unrolled, then
    // there can be two Allocates to one Initialize.  The answer in all these
    // edge cases is safety first.  It is always safe to clear immediately
    // within an Allocate, and then (maybe or maybe not) clear some more later.
    if (!(UseTLAB && ZeroTLAB)) {
      rawmem = ClearArrayNode::clear_memory(control, rawmem, object,
                                            alloc->in(AllocateNode::DefaultValue),
                                            alloc->in(AllocateNode::RawDefaultValue),
                                            header_size, size_in_bytes,
                                            &_igvn);
    }
  } else {
    if (!init->is_complete()) {
      // Try to win by zeroing only what the init does not store.
      // We can also try to do some peephole optimizations,
      // such as combining some adjacent subword stores.
      rawmem = init->complete_stores(control, rawmem, object,
                                     header_size, size_in_bytes, &_igvn);
    }
    // We have no more use for this link, since the AllocateNode goes away:
    init->set_req(InitializeNode::RawAddress, top());
    // (If we keep the link, it just confuses the register allocator,
    // who thinks he sees a real use of the address by the membar.)
  }

  return rawmem;
}

// Generate prefetch instructions for next allocations.
Node* PhaseMacroExpand::prefetch_allocation(Node* i_o, Node*& needgc_false,
                                        Node*& contended_phi_rawmem,
                                        Node* old_eden_top, Node* new_eden_top,
                                        intx lines) {
   enum { fall_in_path = 1, pf_path = 2 };
   if( UseTLAB && AllocatePrefetchStyle == 2 ) {
      // Generate prefetch allocation with watermark check.
      // As an allocation hits the watermark, we will prefetch starting
      // at a "distance" away from watermark.

      Node *pf_region = new RegionNode(3);
      Node *pf_phi_rawmem = new PhiNode( pf_region, Type::MEMORY,
                                                TypeRawPtr::BOTTOM );
      // I/O is used for Prefetch
      Node *pf_phi_abio = new PhiNode( pf_region, Type::ABIO );

      Node *thread = new ThreadLocalNode();
      transform_later(thread);

      Node *eden_pf_adr = new AddPNode( top()/*not oop*/, thread,
                   _igvn.MakeConX(in_bytes(JavaThread::tlab_pf_top_offset())) );
      transform_later(eden_pf_adr);

      Node *old_pf_wm = new LoadPNode(needgc_false,
                                   contended_phi_rawmem, eden_pf_adr,
                                   TypeRawPtr::BOTTOM, TypeRawPtr::BOTTOM,
                                   MemNode::unordered);
      transform_later(old_pf_wm);

      // check against new_eden_top
      Node *need_pf_cmp = new CmpPNode( new_eden_top, old_pf_wm );
      transform_later(need_pf_cmp);
      Node *need_pf_bol = new BoolNode( need_pf_cmp, BoolTest::ge );
      transform_later(need_pf_bol);
      IfNode *need_pf_iff = new IfNode( needgc_false, need_pf_bol,
                                       PROB_UNLIKELY_MAG(4), COUNT_UNKNOWN );
      transform_later(need_pf_iff);

      // true node, add prefetchdistance
      Node *need_pf_true = new IfTrueNode( need_pf_iff );
      transform_later(need_pf_true);

      Node *need_pf_false = new IfFalseNode( need_pf_iff );
      transform_later(need_pf_false);

      Node *new_pf_wmt = new AddPNode( top(), old_pf_wm,
                                    _igvn.MakeConX(AllocatePrefetchDistance) );
      transform_later(new_pf_wmt );
      new_pf_wmt->set_req(0, need_pf_true);

      Node *store_new_wmt = new StorePNode(need_pf_true,
                                       contended_phi_rawmem, eden_pf_adr,
                                       TypeRawPtr::BOTTOM, new_pf_wmt,
                                       MemNode::unordered);
      transform_later(store_new_wmt);

      // adding prefetches
      pf_phi_abio->init_req( fall_in_path, i_o );

      Node *prefetch_adr;
      Node *prefetch;
      uint step_size = AllocatePrefetchStepSize;
      uint distance = 0;

      for ( intx i = 0; i < lines; i++ ) {
        prefetch_adr = new AddPNode( old_pf_wm, new_pf_wmt,
                                            _igvn.MakeConX(distance) );
        transform_later(prefetch_adr);
        prefetch = new PrefetchAllocationNode( i_o, prefetch_adr );
        transform_later(prefetch);
        distance += step_size;
        i_o = prefetch;
      }
      pf_phi_abio->set_req( pf_path, i_o );

      pf_region->init_req( fall_in_path, need_pf_false );
      pf_region->init_req( pf_path, need_pf_true );

      pf_phi_rawmem->init_req( fall_in_path, contended_phi_rawmem );
      pf_phi_rawmem->init_req( pf_path, store_new_wmt );

      transform_later(pf_region);
      transform_later(pf_phi_rawmem);
      transform_later(pf_phi_abio);

      needgc_false = pf_region;
      contended_phi_rawmem = pf_phi_rawmem;
      i_o = pf_phi_abio;
   } else if( UseTLAB && AllocatePrefetchStyle == 3 ) {
      // Insert a prefetch instruction for each allocation.
      // This code is used to generate 1 prefetch instruction per cache line.

      // Generate several prefetch instructions.
      uint step_size = AllocatePrefetchStepSize;
      uint distance = AllocatePrefetchDistance;

      // Next cache address.
      Node *cache_adr = new AddPNode(old_eden_top, old_eden_top,
                                     _igvn.MakeConX(step_size + distance));
      transform_later(cache_adr);
      cache_adr = new CastP2XNode(needgc_false, cache_adr);
      transform_later(cache_adr);
      // Address is aligned to execute prefetch to the beginning of cache line size
      // (it is important when BIS instruction is used on SPARC as prefetch).
      Node* mask = _igvn.MakeConX(~(intptr_t)(step_size-1));
      cache_adr = new AndXNode(cache_adr, mask);
      transform_later(cache_adr);
      cache_adr = new CastX2PNode(cache_adr);
      transform_later(cache_adr);

      // Prefetch
      Node *prefetch = new PrefetchAllocationNode( contended_phi_rawmem, cache_adr );
      prefetch->set_req(0, needgc_false);
      transform_later(prefetch);
      contended_phi_rawmem = prefetch;
      Node *prefetch_adr;
      distance = step_size;
      for ( intx i = 1; i < lines; i++ ) {
        prefetch_adr = new AddPNode( cache_adr, cache_adr,
                                            _igvn.MakeConX(distance) );
        transform_later(prefetch_adr);
        prefetch = new PrefetchAllocationNode( contended_phi_rawmem, prefetch_adr );
        transform_later(prefetch);
        distance += step_size;
        contended_phi_rawmem = prefetch;
      }
   } else if( AllocatePrefetchStyle > 0 ) {
      // Insert a prefetch for each allocation only on the fast-path
      Node *prefetch_adr;
      Node *prefetch;
      // Generate several prefetch instructions.
      uint step_size = AllocatePrefetchStepSize;
      uint distance = AllocatePrefetchDistance;
      for ( intx i = 0; i < lines; i++ ) {
        prefetch_adr = new AddPNode( old_eden_top, new_eden_top,
                                            _igvn.MakeConX(distance) );
        transform_later(prefetch_adr);
        prefetch = new PrefetchAllocationNode( i_o, prefetch_adr );
        // Do not let it float too high, since if eden_top == eden_end,
        // both might be null.
        if( i == 0 ) { // Set control for first prefetch, next follows it
          prefetch->init_req(0, needgc_false);
        }
        transform_later(prefetch);
        distance += step_size;
        i_o = prefetch;
      }
   }
   return i_o;
}


void PhaseMacroExpand::expand_allocate(AllocateNode *alloc) {
  expand_allocate_common(alloc, NULL,
                         OptoRuntime::new_instance_Type(),
                         OptoRuntime::new_instance_Java());
}

void PhaseMacroExpand::expand_allocate_array(AllocateArrayNode *alloc) {
  Node* length = alloc->in(AllocateNode::ALength);
  InitializeNode* init = alloc->initialization();
  Node* klass_node = alloc->in(AllocateNode::KlassNode);
  ciKlass* k = _igvn.type(klass_node)->is_klassptr()->klass();
  address slow_call_address;  // Address of slow call
  if (init != NULL && init->is_complete_with_arraycopy() &&
      k->is_type_array_klass()) {
    // Don't zero type array during slow allocation in VM since
    // it will be initialized later by arraycopy in compiled code.
    slow_call_address = OptoRuntime::new_array_nozero_Java();
  } else {
    slow_call_address = OptoRuntime::new_array_Java();
  }
  expand_allocate_common(alloc, length,
                         OptoRuntime::new_array_Type(),
                         slow_call_address);
}

//-------------------mark_eliminated_box----------------------------------
//
// During EA obj may point to several objects but after few ideal graph
// transformations (CCP) it may point to only one non escaping object
// (but still using phi), corresponding locks and unlocks will be marked
// for elimination. Later obj could be replaced with a new node (new phi)
// and which does not have escape information. And later after some graph
// reshape other locks and unlocks (which were not marked for elimination
// before) are connected to this new obj (phi) but they still will not be
// marked for elimination since new obj has no escape information.
// Mark all associated (same box and obj) lock and unlock nodes for
// elimination if some of them marked already.
void PhaseMacroExpand::mark_eliminated_box(Node* oldbox, Node* obj) {
  if (oldbox->as_BoxLock()->is_eliminated())
    return; // This BoxLock node was processed already.

  // New implementation (EliminateNestedLocks) has separate BoxLock
  // node for each locked region so mark all associated locks/unlocks as
  // eliminated even if different objects are referenced in one locked region
  // (for example, OSR compilation of nested loop inside locked scope).
  if (EliminateNestedLocks ||
      oldbox->as_BoxLock()->is_simple_lock_region(NULL, obj)) {
    // Box is used only in one lock region. Mark this box as eliminated.
    _igvn.hash_delete(oldbox);
    oldbox->as_BoxLock()->set_eliminated(); // This changes box's hash value
     _igvn.hash_insert(oldbox);

    for (uint i = 0; i < oldbox->outcnt(); i++) {
      Node* u = oldbox->raw_out(i);
      if (u->is_AbstractLock() && !u->as_AbstractLock()->is_non_esc_obj()) {
        AbstractLockNode* alock = u->as_AbstractLock();
        // Check lock's box since box could be referenced by Lock's debug info.
        if (alock->box_node() == oldbox) {
          // Mark eliminated all related locks and unlocks.
#ifdef ASSERT
          alock->log_lock_optimization(C, "eliminate_lock_set_non_esc4");
#endif
          alock->set_non_esc_obj();
        }
      }
    }
    return;
  }

  // Create new "eliminated" BoxLock node and use it in monitor debug info
  // instead of oldbox for the same object.
  BoxLockNode* newbox = oldbox->clone()->as_BoxLock();

  // Note: BoxLock node is marked eliminated only here and it is used
  // to indicate that all associated lock and unlock nodes are marked
  // for elimination.
  newbox->set_eliminated();
  transform_later(newbox);

  // Replace old box node with new box for all users of the same object.
  for (uint i = 0; i < oldbox->outcnt();) {
    bool next_edge = true;

    Node* u = oldbox->raw_out(i);
    if (u->is_AbstractLock()) {
      AbstractLockNode* alock = u->as_AbstractLock();
      if (alock->box_node() == oldbox && alock->obj_node()->eqv_uncast(obj)) {
        // Replace Box and mark eliminated all related locks and unlocks.
#ifdef ASSERT
        alock->log_lock_optimization(C, "eliminate_lock_set_non_esc5");
#endif
        alock->set_non_esc_obj();
        _igvn.rehash_node_delayed(alock);
        alock->set_box_node(newbox);
        next_edge = false;
      }
    }
    if (u->is_FastLock() && u->as_FastLock()->obj_node()->eqv_uncast(obj)) {
      FastLockNode* flock = u->as_FastLock();
      assert(flock->box_node() == oldbox, "sanity");
      _igvn.rehash_node_delayed(flock);
      flock->set_box_node(newbox);
      next_edge = false;
    }

    // Replace old box in monitor debug info.
    if (u->is_SafePoint() && u->as_SafePoint()->jvms()) {
      SafePointNode* sfn = u->as_SafePoint();
      JVMState* youngest_jvms = sfn->jvms();
      int max_depth = youngest_jvms->depth();
      for (int depth = 1; depth <= max_depth; depth++) {
        JVMState* jvms = youngest_jvms->of_depth(depth);
        int num_mon  = jvms->nof_monitors();
        // Loop over monitors
        for (int idx = 0; idx < num_mon; idx++) {
          Node* obj_node = sfn->monitor_obj(jvms, idx);
          Node* box_node = sfn->monitor_box(jvms, idx);
          if (box_node == oldbox && obj_node->eqv_uncast(obj)) {
            int j = jvms->monitor_box_offset(idx);
            _igvn.replace_input_of(u, j, newbox);
            next_edge = false;
          }
        }
      }
    }
    if (next_edge) i++;
  }
}

//-----------------------mark_eliminated_locking_nodes-----------------------
void PhaseMacroExpand::mark_eliminated_locking_nodes(AbstractLockNode *alock) {
  if (EliminateNestedLocks) {
    if (alock->is_nested()) {
       assert(alock->box_node()->as_BoxLock()->is_eliminated(), "sanity");
       return;
    } else if (!alock->is_non_esc_obj()) { // Not eliminated or coarsened
      // Only Lock node has JVMState needed here.
      // Not that preceding claim is documented anywhere else.
      if (alock->jvms() != NULL) {
        if (alock->as_Lock()->is_nested_lock_region()) {
          // Mark eliminated related nested locks and unlocks.
          Node* obj = alock->obj_node();
          BoxLockNode* box_node = alock->box_node()->as_BoxLock();
          assert(!box_node->is_eliminated(), "should not be marked yet");
          // Note: BoxLock node is marked eliminated only here
          // and it is used to indicate that all associated lock
          // and unlock nodes are marked for elimination.
          box_node->set_eliminated(); // Box's hash is always NO_HASH here
          for (uint i = 0; i < box_node->outcnt(); i++) {
            Node* u = box_node->raw_out(i);
            if (u->is_AbstractLock()) {
              alock = u->as_AbstractLock();
              if (alock->box_node() == box_node) {
                // Verify that this Box is referenced only by related locks.
                assert(alock->obj_node()->eqv_uncast(obj), "");
                // Mark all related locks and unlocks.
#ifdef ASSERT
                alock->log_lock_optimization(C, "eliminate_lock_set_nested");
#endif
                alock->set_nested();
              }
            }
          }
        } else {
#ifdef ASSERT
          alock->log_lock_optimization(C, "eliminate_lock_NOT_nested_lock_region");
          if (C->log() != NULL)
            alock->as_Lock()->is_nested_lock_region(C); // rerun for debugging output
#endif
        }
      }
      return;
    }
    // Process locks for non escaping object
    assert(alock->is_non_esc_obj(), "");
  } // EliminateNestedLocks

  if (alock->is_non_esc_obj()) { // Lock is used for non escaping object
    // Look for all locks of this object and mark them and
    // corresponding BoxLock nodes as eliminated.
    Node* obj = alock->obj_node();
    for (uint j = 0; j < obj->outcnt(); j++) {
      Node* o = obj->raw_out(j);
      if (o->is_AbstractLock() &&
          o->as_AbstractLock()->obj_node()->eqv_uncast(obj)) {
        alock = o->as_AbstractLock();
        Node* box = alock->box_node();
        // Replace old box node with new eliminated box for all users
        // of the same object and mark related locks as eliminated.
        mark_eliminated_box(box, obj);
      }
    }
  }
}

// we have determined that this lock/unlock can be eliminated, we simply
// eliminate the node without expanding it.
//
// Note:  The membar's associated with the lock/unlock are currently not
//        eliminated.  This should be investigated as a future enhancement.
//
bool PhaseMacroExpand::eliminate_locking_node(AbstractLockNode *alock) {

  if (!alock->is_eliminated()) {
    return false;
  }
#ifdef ASSERT
  const Type* obj_type = _igvn.type(alock->obj_node());
  assert(!obj_type->isa_valuetype() && !obj_type->is_valuetypeptr(), "Eliminating lock on value type");
  if (!alock->is_coarsened()) {
    // Check that new "eliminated" BoxLock node is created.
    BoxLockNode* oldbox = alock->box_node()->as_BoxLock();
    assert(oldbox->is_eliminated(), "should be done already");
  }
#endif

  alock->log_lock_optimization(C, "eliminate_lock");

#ifndef PRODUCT
  if (PrintEliminateLocks) {
    if (alock->is_Lock()) {
      tty->print_cr("++++ Eliminated: %d Lock", alock->_idx);
    } else {
      tty->print_cr("++++ Eliminated: %d Unlock", alock->_idx);
    }
  }
#endif

  Node* mem  = alock->in(TypeFunc::Memory);
  Node* ctrl = alock->in(TypeFunc::Control);
  guarantee(ctrl != NULL, "missing control projection, cannot replace_node() with NULL");

  extract_call_projections(alock);
  // There are 2 projections from the lock.  The lock node will
  // be deleted when its last use is subsumed below.
  assert(alock->outcnt() == 2 &&
         _fallthroughproj != NULL &&
         _memproj_fallthrough != NULL,
         "Unexpected projections from Lock/Unlock");

  Node* fallthroughproj = _fallthroughproj;
  Node* memproj_fallthrough = _memproj_fallthrough;

  // The memory projection from a lock/unlock is RawMem
  // The input to a Lock is merged memory, so extract its RawMem input
  // (unless the MergeMem has been optimized away.)
  if (alock->is_Lock()) {
    // Seach for MemBarAcquireLock node and delete it also.
    MemBarNode* membar = fallthroughproj->unique_ctrl_out()->as_MemBar();
    assert(membar != NULL && membar->Opcode() == Op_MemBarAcquireLock, "");
    Node* ctrlproj = membar->proj_out(TypeFunc::Control);
    Node* memproj = membar->proj_out(TypeFunc::Memory);
    _igvn.replace_node(ctrlproj, fallthroughproj);
    _igvn.replace_node(memproj, memproj_fallthrough);

    // Delete FastLock node also if this Lock node is unique user
    // (a loop peeling may clone a Lock node).
    Node* flock = alock->as_Lock()->fastlock_node();
    if (flock->outcnt() == 1) {
      assert(flock->unique_out() == alock, "sanity");
      _igvn.replace_node(flock, top());
    }
  }

  // Seach for MemBarReleaseLock node and delete it also.
  if (alock->is_Unlock() && ctrl->is_Proj() && ctrl->in(0)->is_MemBar()) {
    MemBarNode* membar = ctrl->in(0)->as_MemBar();
    assert(membar->Opcode() == Op_MemBarReleaseLock &&
           mem->is_Proj() && membar == mem->in(0), "");
    _igvn.replace_node(fallthroughproj, ctrl);
    _igvn.replace_node(memproj_fallthrough, mem);
    fallthroughproj = ctrl;
    memproj_fallthrough = mem;
    ctrl = membar->in(TypeFunc::Control);
    mem  = membar->in(TypeFunc::Memory);
  }

  _igvn.replace_node(fallthroughproj, ctrl);
  _igvn.replace_node(memproj_fallthrough, mem);
  return true;
}


//------------------------------expand_lock_node----------------------
void PhaseMacroExpand::expand_lock_node(LockNode *lock) {

  Node* ctrl = lock->in(TypeFunc::Control);
  Node* mem = lock->in(TypeFunc::Memory);
  Node* obj = lock->obj_node();
  Node* box = lock->box_node();
  Node* flock = lock->fastlock_node();

  assert(!box->as_BoxLock()->is_eliminated(), "sanity");

  // Make the merge point
  Node *region;
  Node *mem_phi;
  Node *slow_path;

  if (UseOptoBiasInlining) {
    /*
     *  See the full description in MacroAssembler::biased_locking_enter().
     *
     *  if( (mark_word & biased_lock_mask) == biased_lock_pattern ) {
     *    // The object is biased.
     *    proto_node = klass->prototype_header;
     *    o_node = thread | proto_node;
     *    x_node = o_node ^ mark_word;
     *    if( (x_node & ~age_mask) == 0 ) { // Biased to the current thread ?
     *      // Done.
     *    } else {
     *      if( (x_node & biased_lock_mask) != 0 ) {
     *        // The klass's prototype header is no longer biased.
     *        cas(&mark_word, mark_word, proto_node)
     *        goto cas_lock;
     *      } else {
     *        // The klass's prototype header is still biased.
     *        if( (x_node & epoch_mask) != 0 ) { // Expired epoch?
     *          old = mark_word;
     *          new = o_node;
     *        } else {
     *          // Different thread or anonymous biased.
     *          old = mark_word & (epoch_mask | age_mask | biased_lock_mask);
     *          new = thread | old;
     *        }
     *        // Try to rebias.
     *        if( cas(&mark_word, old, new) == 0 ) {
     *          // Done.
     *        } else {
     *          goto slow_path; // Failed.
     *        }
     *      }
     *    }
     *  } else {
     *    // The object is not biased.
     *    cas_lock:
     *    if( FastLock(obj) == 0 ) {
     *      // Done.
     *    } else {
     *      slow_path:
     *      OptoRuntime::complete_monitor_locking_Java(obj);
     *    }
     *  }
     */

    region  = new RegionNode(5);
    // create a Phi for the memory state
    mem_phi = new PhiNode( region, Type::MEMORY, TypeRawPtr::BOTTOM);

    Node* fast_lock_region  = new RegionNode(3);
    Node* fast_lock_mem_phi = new PhiNode( fast_lock_region, Type::MEMORY, TypeRawPtr::BOTTOM);

    // First, check mark word for the biased lock pattern.
    Node* mark_node = make_load(ctrl, mem, obj, oopDesc::mark_offset_in_bytes(), TypeX_X, TypeX_X->basic_type());

    // Get fast path - mark word has the biased lock pattern.
    ctrl = opt_bits_test(ctrl, fast_lock_region, 1, mark_node,
                         markWord::biased_lock_mask_in_place,
                         markWord::biased_lock_pattern, true);
    // fast_lock_region->in(1) is set to slow path.
    fast_lock_mem_phi->init_req(1, mem);

    // Now check that the lock is biased to the current thread and has
    // the same epoch and bias as Klass::_prototype_header.

    // Special-case a fresh allocation to avoid building nodes:
    Node* klass_node = AllocateNode::Ideal_klass(obj, &_igvn);
    if (klass_node == NULL) {
      Node* k_adr = basic_plus_adr(obj, oopDesc::klass_offset_in_bytes());
      klass_node = transform_later(LoadKlassNode::make(_igvn, NULL, mem, k_adr, _igvn.type(k_adr)->is_ptr()));
#ifdef _LP64
      if (UseCompressedClassPointers && klass_node->is_DecodeNKlass()) {
        assert(klass_node->in(1)->Opcode() == Op_LoadNKlass, "sanity");
        klass_node->in(1)->init_req(0, ctrl);
      } else
#endif
      klass_node->init_req(0, ctrl);
    }
    Node *proto_node = make_load(ctrl, mem, klass_node, in_bytes(Klass::prototype_header_offset()), TypeX_X, TypeX_X->basic_type());

    Node* thread = transform_later(new ThreadLocalNode());
    Node* cast_thread = transform_later(new CastP2XNode(ctrl, thread));
    Node* o_node = transform_later(new OrXNode(cast_thread, proto_node));
    Node* x_node = transform_later(new XorXNode(o_node, mark_node));

    // Get slow path - mark word does NOT match the value.
    STATIC_ASSERT(markWord::age_mask_in_place <= INT_MAX);
    Node* not_biased_ctrl =  opt_bits_test(ctrl, region, 3, x_node,
                                      (~(int)markWord::age_mask_in_place), 0);
    // region->in(3) is set to fast path - the object is biased to the current thread.
    mem_phi->init_req(3, mem);


    // Mark word does NOT match the value (thread | Klass::_prototype_header).


    // First, check biased pattern.
    // Get fast path - _prototype_header has the same biased lock pattern.
    ctrl =  opt_bits_test(not_biased_ctrl, fast_lock_region, 2, x_node,
                          markWord::biased_lock_mask_in_place, 0, true);

    not_biased_ctrl = fast_lock_region->in(2); // Slow path
    // fast_lock_region->in(2) - the prototype header is no longer biased
    // and we have to revoke the bias on this object.
    // We are going to try to reset the mark of this object to the prototype
    // value and fall through to the CAS-based locking scheme.
    Node* adr = basic_plus_adr(obj, oopDesc::mark_offset_in_bytes());
    Node* cas = new StoreXConditionalNode(not_biased_ctrl, mem, adr,
                                          proto_node, mark_node);
    transform_later(cas);
    Node* proj = transform_later(new SCMemProjNode(cas));
    fast_lock_mem_phi->init_req(2, proj);


    // Second, check epoch bits.
    Node* rebiased_region  = new RegionNode(3);
    Node* old_phi = new PhiNode( rebiased_region, TypeX_X);
    Node* new_phi = new PhiNode( rebiased_region, TypeX_X);

    // Get slow path - mark word does NOT match epoch bits.
    Node* epoch_ctrl =  opt_bits_test(ctrl, rebiased_region, 1, x_node,
                                      markWord::epoch_mask_in_place, 0);
    // The epoch of the current bias is not valid, attempt to rebias the object
    // toward the current thread.
    rebiased_region->init_req(2, epoch_ctrl);
    old_phi->init_req(2, mark_node);
    new_phi->init_req(2, o_node);

    // rebiased_region->in(1) is set to fast path.
    // The epoch of the current bias is still valid but we know
    // nothing about the owner; it might be set or it might be clear.
    Node* cmask   = MakeConX(markWord::biased_lock_mask_in_place |
                             markWord::age_mask_in_place |
                             markWord::epoch_mask_in_place);
    Node* old = transform_later(new AndXNode(mark_node, cmask));
    cast_thread = transform_later(new CastP2XNode(ctrl, thread));
    Node* new_mark = transform_later(new OrXNode(cast_thread, old));
    old_phi->init_req(1, old);
    new_phi->init_req(1, new_mark);

    transform_later(rebiased_region);
    transform_later(old_phi);
    transform_later(new_phi);

    // Try to acquire the bias of the object using an atomic operation.
    // If this fails we will go in to the runtime to revoke the object's bias.
    cas = new StoreXConditionalNode(rebiased_region, mem, adr, new_phi, old_phi);
    transform_later(cas);
    proj = transform_later(new SCMemProjNode(cas));

    // Get slow path - Failed to CAS.
    not_biased_ctrl = opt_bits_test(rebiased_region, region, 4, cas, 0, 0);
    mem_phi->init_req(4, proj);
    // region->in(4) is set to fast path - the object is rebiased to the current thread.

    // Failed to CAS.
    slow_path  = new RegionNode(3);
    Node *slow_mem = new PhiNode( slow_path, Type::MEMORY, TypeRawPtr::BOTTOM);

    slow_path->init_req(1, not_biased_ctrl); // Capture slow-control
    slow_mem->init_req(1, proj);

    // Call CAS-based locking scheme (FastLock node).

    transform_later(fast_lock_region);
    transform_later(fast_lock_mem_phi);

    // Get slow path - FastLock failed to lock the object.
    ctrl = opt_bits_test(fast_lock_region, region, 2, flock, 0, 0);
    mem_phi->init_req(2, fast_lock_mem_phi);
    // region->in(2) is set to fast path - the object is locked to the current thread.

    slow_path->init_req(2, ctrl); // Capture slow-control
    slow_mem->init_req(2, fast_lock_mem_phi);

    transform_later(slow_path);
    transform_later(slow_mem);
    // Reset lock's memory edge.
    lock->set_req(TypeFunc::Memory, slow_mem);

  } else {
    region  = new RegionNode(3);
    // create a Phi for the memory state
    mem_phi = new PhiNode( region, Type::MEMORY, TypeRawPtr::BOTTOM);

    // Optimize test; set region slot 2
    slow_path = opt_bits_test(ctrl, region, 2, flock, 0, 0);
    mem_phi->init_req(2, mem);
  }

  const TypeOopPtr* objptr = _igvn.type(obj)->make_oopptr();
  if (objptr->can_be_value_type()) {
    // Deoptimize and re-execute if a value
    assert(EnableValhalla, "should only be used if value types are enabled");
    Node* mark = make_load(slow_path, mem, obj, oopDesc::mark_offset_in_bytes(), TypeX_X, TypeX_X->basic_type());
    Node* value_mask = _igvn.MakeConX(markWord::always_locked_pattern);
    Node* is_value = _igvn.transform(new AndXNode(mark, value_mask));
    Node* cmp = _igvn.transform(new CmpXNode(is_value, value_mask));
    Node* bol = _igvn.transform(new BoolNode(cmp, BoolTest::eq));
    Node* unc_ctrl = generate_slow_guard(&slow_path, bol, NULL);

    int trap_request = Deoptimization::make_trap_request(Deoptimization::Reason_class_check, Deoptimization::Action_none);
    address call_addr = SharedRuntime::uncommon_trap_blob()->entry_point();
    const TypePtr* no_memory_effects = NULL;
    JVMState* jvms = lock->jvms();
    CallNode* unc = new CallStaticJavaNode(OptoRuntime::uncommon_trap_Type(), call_addr, "uncommon_trap",
                                           jvms->bci(), no_memory_effects);

    unc->init_req(TypeFunc::Control, unc_ctrl);
    unc->init_req(TypeFunc::I_O, lock->i_o());
    unc->init_req(TypeFunc::Memory, mem); // may gc ptrs
    unc->init_req(TypeFunc::FramePtr,  lock->in(TypeFunc::FramePtr));
    unc->init_req(TypeFunc::ReturnAdr, lock->in(TypeFunc::ReturnAdr));
    unc->init_req(TypeFunc::Parms+0, _igvn.intcon(trap_request));
    unc->set_cnt(PROB_UNLIKELY_MAG(4));
    unc->copy_call_debug_info(&_igvn, lock);

    assert(unc->peek_monitor_box() == box, "wrong monitor");
    assert(unc->peek_monitor_obj() == obj, "wrong monitor");

    // pop monitor and push obj back on stack: we trap before the monitorenter
    unc->pop_monitor();
    unc->grow_stack(unc->jvms(), 1);
    unc->set_stack(unc->jvms(), unc->jvms()->stk_size()-1, obj);

    _igvn.register_new_node_with_optimizer(unc);

    Node* ctrl = _igvn.transform(new ProjNode(unc, TypeFunc::Control));
    Node* halt = _igvn.transform(new HaltNode(ctrl, lock->in(TypeFunc::FramePtr), "monitor enter on value-type"));
    C->root()->add_req(halt);
  }

  // Make slow path call
  CallNode *call = make_slow_call((CallNode *) lock, OptoRuntime::complete_monitor_enter_Type(),
                                  OptoRuntime::complete_monitor_locking_Java(), NULL, slow_path,
                                  obj, box, NULL);

  extract_call_projections(call);

  // Slow path can only throw asynchronous exceptions, which are always
  // de-opted.  So the compiler thinks the slow-call can never throw an
  // exception.  If it DOES throw an exception we would need the debug
  // info removed first (since if it throws there is no monitor).
  assert ( _ioproj_fallthrough == NULL && _ioproj_catchall == NULL &&
           _memproj_catchall == NULL && _catchallcatchproj == NULL, "Unexpected projection from Lock");

  // Capture slow path
  // disconnect fall-through projection from call and create a new one
  // hook up users of fall-through projection to region
  Node *slow_ctrl = _fallthroughproj->clone();
  transform_later(slow_ctrl);
  _igvn.hash_delete(_fallthroughproj);
  _fallthroughproj->disconnect_inputs(NULL, C);
  region->init_req(1, slow_ctrl);
  // region inputs are now complete
  transform_later(region);
  _igvn.replace_node(_fallthroughproj, region);

  Node *memproj = transform_later(new ProjNode(call, TypeFunc::Memory));
  mem_phi->init_req(1, memproj );
  transform_later(mem_phi);
  _igvn.replace_node(_memproj_fallthrough, mem_phi);
}

//------------------------------expand_unlock_node----------------------
void PhaseMacroExpand::expand_unlock_node(UnlockNode *unlock) {

  Node* ctrl = unlock->in(TypeFunc::Control);
  Node* mem = unlock->in(TypeFunc::Memory);
  Node* obj = unlock->obj_node();
  Node* box = unlock->box_node();

  assert(!box->as_BoxLock()->is_eliminated(), "sanity");

  // No need for a null check on unlock

  // Make the merge point
  Node *region;
  Node *mem_phi;

  if (UseOptoBiasInlining) {
    // Check for biased locking unlock case, which is a no-op.
    // See the full description in MacroAssembler::biased_locking_exit().
    region  = new RegionNode(4);
    // create a Phi for the memory state
    mem_phi = new PhiNode( region, Type::MEMORY, TypeRawPtr::BOTTOM);
    mem_phi->init_req(3, mem);

    Node* mark_node = make_load(ctrl, mem, obj, oopDesc::mark_offset_in_bytes(), TypeX_X, TypeX_X->basic_type());
    ctrl = opt_bits_test(ctrl, region, 3, mark_node,
                         markWord::biased_lock_mask_in_place,
                         markWord::biased_lock_pattern);
  } else {
    region  = new RegionNode(3);
    // create a Phi for the memory state
    mem_phi = new PhiNode( region, Type::MEMORY, TypeRawPtr::BOTTOM);
  }

  FastUnlockNode *funlock = new FastUnlockNode( ctrl, obj, box );
  funlock = transform_later( funlock )->as_FastUnlock();
  // Optimize test; set region slot 2
  Node *slow_path = opt_bits_test(ctrl, region, 2, funlock, 0, 0);
  Node *thread = transform_later(new ThreadLocalNode());

  CallNode *call = make_slow_call((CallNode *) unlock, OptoRuntime::complete_monitor_exit_Type(),
                                  CAST_FROM_FN_PTR(address, SharedRuntime::complete_monitor_unlocking_C),
                                  "complete_monitor_unlocking_C", slow_path, obj, box, thread);

  extract_call_projections(call);

  assert ( _ioproj_fallthrough == NULL && _ioproj_catchall == NULL &&
           _memproj_catchall == NULL && _catchallcatchproj == NULL, "Unexpected projection from Lock");

  // No exceptions for unlocking
  // Capture slow path
  // disconnect fall-through projection from call and create a new one
  // hook up users of fall-through projection to region
  Node *slow_ctrl = _fallthroughproj->clone();
  transform_later(slow_ctrl);
  _igvn.hash_delete(_fallthroughproj);
  _fallthroughproj->disconnect_inputs(NULL, C);
  region->init_req(1, slow_ctrl);
  // region inputs are now complete
  transform_later(region);
  _igvn.replace_node(_fallthroughproj, region);

  Node *memproj = transform_later(new ProjNode(call, TypeFunc::Memory) );
  mem_phi->init_req(1, memproj );
  mem_phi->init_req(2, mem);
  transform_later(mem_phi);
  _igvn.replace_node(_memproj_fallthrough, mem_phi);
}

// A value type might be returned from the call but we don't know its
// type. Either we get a buffered value (and nothing needs to be done)
// or one of the values being returned is the klass of the value type
// and we need to allocate a value type instance of that type and
// initialize it with other values being returned. In that case, we
// first try a fast path allocation and initialize the value with the
// value klass's pack handler or we fall back to a runtime call.
void PhaseMacroExpand::expand_mh_intrinsic_return(CallStaticJavaNode* call) {
  assert(call->method()->is_method_handle_intrinsic(), "must be a method handle intrinsic call");
  Node* ret = call->proj_out_or_null(TypeFunc::Parms);
  if (ret == NULL) {
    return;
  }
  const TypeFunc* tf = call->_tf;
  const TypeTuple* domain = OptoRuntime::store_value_type_fields_Type()->domain_cc();
  const TypeFunc* new_tf = TypeFunc::make(tf->domain_sig(), tf->domain_cc(), tf->range_sig(), domain);
  call->_tf = new_tf;
  // Make sure the change of type is applied before projections are processed by igvn
  _igvn.set_type(call, call->Value(&_igvn));
  _igvn.set_type(ret, ret->Value(&_igvn));

  // Before any new projection is added:
  CallProjections* projs = call->extract_projections(true, true);

  Node* ctl = new Node(1);
  Node* mem = new Node(1);
  Node* io = new Node(1);
  Node* ex_ctl = new Node(1);
  Node* ex_mem = new Node(1);
  Node* ex_io = new Node(1);
  Node* res = new Node(1);

  Node* cast = transform_later(new CastP2XNode(ctl, res));
  Node* mask = MakeConX(0x1);
  Node* masked = transform_later(new AndXNode(cast, mask));
  Node* cmp = transform_later(new CmpXNode(masked, mask));
  Node* bol = transform_later(new BoolNode(cmp, BoolTest::eq));
  IfNode* allocation_iff = new IfNode(ctl, bol, PROB_MAX, COUNT_UNKNOWN);
  transform_later(allocation_iff);
  Node* allocation_ctl = transform_later(new IfTrueNode(allocation_iff));
  Node* no_allocation_ctl = transform_later(new IfFalseNode(allocation_iff));

  Node* no_allocation_res = transform_later(new CheckCastPPNode(no_allocation_ctl, res, TypeInstPtr::BOTTOM));

  Node* mask2 = MakeConX(-2);
  Node* masked2 = transform_later(new AndXNode(cast, mask2));
  Node* rawklassptr = transform_later(new CastX2PNode(masked2));
  Node* klass_node = transform_later(new CheckCastPPNode(allocation_ctl, rawklassptr, TypeKlassPtr::OBJECT_OR_NULL));

  Node* slowpath_bol = NULL;
  Node* top_adr = NULL;
  Node* old_top = NULL;
  Node* new_top = NULL;
  if (UseTLAB) {
    Node* end_adr = NULL;
    set_eden_pointers(top_adr, end_adr);
    Node* end = make_load(ctl, mem, end_adr, 0, TypeRawPtr::BOTTOM, T_ADDRESS);
    old_top = new LoadPNode(ctl, mem, top_adr, TypeRawPtr::BOTTOM, TypeRawPtr::BOTTOM, MemNode::unordered);
    transform_later(old_top);
    Node* layout_val = make_load(NULL, mem, klass_node, in_bytes(Klass::layout_helper_offset()), TypeInt::INT, T_INT);
    Node* size_in_bytes = ConvI2X(layout_val);
    new_top = new AddPNode(top(), old_top, size_in_bytes);
    transform_later(new_top);
    Node* slowpath_cmp = new CmpPNode(new_top, end);
    transform_later(slowpath_cmp);
    slowpath_bol = new BoolNode(slowpath_cmp, BoolTest::ge);
    transform_later(slowpath_bol);
  } else {
    slowpath_bol = intcon(1);
    top_adr = top();
    old_top = top();
    new_top = top();
  }
  IfNode* slowpath_iff = new IfNode(allocation_ctl, slowpath_bol, PROB_UNLIKELY_MAG(4), COUNT_UNKNOWN);
  transform_later(slowpath_iff);

  Node* slowpath_true = new IfTrueNode(slowpath_iff);
  transform_later(slowpath_true);

  CallStaticJavaNode* slow_call = new CallStaticJavaNode(OptoRuntime::store_value_type_fields_Type(),
                                                         StubRoutines::store_value_type_fields_to_buf(),
                                                         "store_value_type_fields",
                                                         call->jvms()->bci(),
                                                         TypePtr::BOTTOM);
  slow_call->init_req(TypeFunc::Control, slowpath_true);
  slow_call->init_req(TypeFunc::Memory, mem);
  slow_call->init_req(TypeFunc::I_O, io);
  slow_call->init_req(TypeFunc::FramePtr, call->in(TypeFunc::FramePtr));
  slow_call->init_req(TypeFunc::ReturnAdr, call->in(TypeFunc::ReturnAdr));
  slow_call->init_req(TypeFunc::Parms, res);

  Node* slow_ctl = transform_later(new ProjNode(slow_call, TypeFunc::Control));
  Node* slow_mem = transform_later(new ProjNode(slow_call, TypeFunc::Memory));
  Node* slow_io = transform_later(new ProjNode(slow_call, TypeFunc::I_O));
  Node* slow_res = transform_later(new ProjNode(slow_call, TypeFunc::Parms));
  Node* slow_catc = transform_later(new CatchNode(slow_ctl, slow_io, 2));
  Node* slow_norm = transform_later(new CatchProjNode(slow_catc, CatchProjNode::fall_through_index, CatchProjNode::no_handler_bci));
  Node* slow_excp = transform_later(new CatchProjNode(slow_catc, CatchProjNode::catch_all_index,    CatchProjNode::no_handler_bci));

  Node* ex_r = new RegionNode(3);
  Node* ex_mem_phi = new PhiNode(ex_r, Type::MEMORY, TypePtr::BOTTOM);
  Node* ex_io_phi = new PhiNode(ex_r, Type::ABIO);
  ex_r->init_req(1, slow_excp);
  ex_mem_phi->init_req(1, slow_mem);
  ex_io_phi->init_req(1, slow_io);
  ex_r->init_req(2, ex_ctl);
  ex_mem_phi->init_req(2, ex_mem);
  ex_io_phi->init_req(2, ex_io);

  transform_later(ex_r);
  transform_later(ex_mem_phi);
  transform_later(ex_io_phi);

  Node* slowpath_false = new IfFalseNode(slowpath_iff);
  transform_later(slowpath_false);
  Node* rawmem = new StorePNode(slowpath_false, mem, top_adr, TypeRawPtr::BOTTOM, new_top, MemNode::unordered);
  transform_later(rawmem);
  Node* mark_node = makecon(TypeRawPtr::make((address)markWord::always_locked_prototype().value()));
  rawmem = make_store(slowpath_false, rawmem, old_top, oopDesc::mark_offset_in_bytes(), mark_node, T_ADDRESS);
  rawmem = make_store(slowpath_false, rawmem, old_top, oopDesc::klass_offset_in_bytes(), klass_node, T_METADATA);
  if (UseCompressedClassPointers) {
    rawmem = make_store(slowpath_false, rawmem, old_top, oopDesc::klass_gap_offset_in_bytes(), intcon(0), T_INT);
  }
  Node* fixed_block  = make_load(slowpath_false, rawmem, klass_node, in_bytes(InstanceKlass::adr_valueklass_fixed_block_offset()), TypeRawPtr::BOTTOM, T_ADDRESS);
  Node* pack_handler = make_load(slowpath_false, rawmem, fixed_block, in_bytes(ValueKlass::pack_handler_offset()), TypeRawPtr::BOTTOM, T_ADDRESS);

  CallLeafNoFPNode* handler_call = new CallLeafNoFPNode(OptoRuntime::pack_value_type_Type(),
                                                        NULL,
                                                        "pack handler",
                                                        TypeRawPtr::BOTTOM);
  handler_call->init_req(TypeFunc::Control, slowpath_false);
  handler_call->init_req(TypeFunc::Memory, rawmem);
  handler_call->init_req(TypeFunc::I_O, top());
  handler_call->init_req(TypeFunc::FramePtr, call->in(TypeFunc::FramePtr));
  handler_call->init_req(TypeFunc::ReturnAdr, top());
  handler_call->init_req(TypeFunc::Parms, pack_handler);
  handler_call->init_req(TypeFunc::Parms+1, old_top);

  // We don't know how many values are returned. This assumes the
  // worst case, that all available registers are used.
  for (uint i = TypeFunc::Parms+1; i < domain->cnt(); i++) {
    if (domain->field_at(i) == Type::HALF) {
      slow_call->init_req(i, top());
      handler_call->init_req(i+1, top());
      continue;
    }
    Node* proj = transform_later(new ProjNode(call, i));
    slow_call->init_req(i, proj);
    handler_call->init_req(i+1, proj);
  }

  // We can safepoint at that new call
  slow_call->copy_call_debug_info(&_igvn, call);
  transform_later(slow_call);
  transform_later(handler_call);

  Node* handler_ctl = transform_later(new ProjNode(handler_call, TypeFunc::Control));
  rawmem = transform_later(new ProjNode(handler_call, TypeFunc::Memory));
  Node* slowpath_false_res = transform_later(new ProjNode(handler_call, TypeFunc::Parms));

  MergeMemNode* slowpath_false_mem = MergeMemNode::make(mem);
  slowpath_false_mem->set_memory_at(Compile::AliasIdxRaw, rawmem);
  transform_later(slowpath_false_mem);

  Node* r = new RegionNode(4);
  Node* mem_phi = new PhiNode(r, Type::MEMORY, TypePtr::BOTTOM);
  Node* io_phi = new PhiNode(r, Type::ABIO);
  Node* res_phi = new PhiNode(r, TypeInstPtr::BOTTOM);

  r->init_req(1, no_allocation_ctl);
  mem_phi->init_req(1, mem);
  io_phi->init_req(1, io);
  res_phi->init_req(1, no_allocation_res);
  r->init_req(2, slow_norm);
  mem_phi->init_req(2, slow_mem);
  io_phi->init_req(2, slow_io);
  res_phi->init_req(2, slow_res);
  r->init_req(3, handler_ctl);
  mem_phi->init_req(3, slowpath_false_mem);
  io_phi->init_req(3, io);
  res_phi->init_req(3, slowpath_false_res);

  transform_later(r);
  transform_later(mem_phi);
  transform_later(io_phi);
  transform_later(res_phi);

  assert(projs->nb_resproj == 1, "unexpected number of results");
  _igvn.replace_in_uses(projs->fallthrough_catchproj, r);
  _igvn.replace_in_uses(projs->fallthrough_memproj, mem_phi);
  _igvn.replace_in_uses(projs->fallthrough_ioproj, io_phi);
  _igvn.replace_in_uses(projs->resproj[0], res_phi);
  _igvn.replace_in_uses(projs->catchall_catchproj, ex_r);
  _igvn.replace_in_uses(projs->catchall_memproj, ex_mem_phi);
  _igvn.replace_in_uses(projs->catchall_ioproj, ex_io_phi);

  _igvn.replace_node(ctl, projs->fallthrough_catchproj);
  _igvn.replace_node(mem, projs->fallthrough_memproj);
  _igvn.replace_node(io, projs->fallthrough_ioproj);
  _igvn.replace_node(res, projs->resproj[0]);
  _igvn.replace_node(ex_ctl, projs->catchall_catchproj);
  _igvn.replace_node(ex_mem, projs->catchall_memproj);
  _igvn.replace_node(ex_io, projs->catchall_ioproj);
 }

void PhaseMacroExpand::expand_subtypecheck_node(SubTypeCheckNode *check) {
  assert(check->in(SubTypeCheckNode::Control) == NULL, "should be pinned");
  Node* bol = check->unique_out();
  Node* obj_or_subklass = check->in(SubTypeCheckNode::ObjOrSubKlass);
  Node* superklass = check->in(SubTypeCheckNode::SuperKlass);
  assert(bol->is_Bool() && bol->as_Bool()->_test._test == BoolTest::ne, "unexpected bool node");

  for (DUIterator_Last imin, i = bol->last_outs(imin); i >= imin; --i) {
    Node* iff = bol->last_out(i);
    assert(iff->is_If(), "where's the if?");

    if (iff->in(0)->is_top()) {
      _igvn.replace_input_of(iff, 1, C->top());
      continue;
    }

    Node* iftrue = iff->as_If()->proj_out(1);
    Node* iffalse = iff->as_If()->proj_out(0);
    Node* ctrl = iff->in(0);

    Node* subklass = NULL;
    if (_igvn.type(obj_or_subklass)->isa_klassptr()) {
      subklass = obj_or_subklass;
    } else {
      Node* k_adr = basic_plus_adr(obj_or_subklass, oopDesc::klass_offset_in_bytes());
      subklass = _igvn.transform(LoadKlassNode::make(_igvn, NULL, C->immutable_memory(), k_adr, TypeInstPtr::KLASS, TypeKlassPtr::OBJECT, true));
    }

    Node* not_subtype_ctrl = Phase::gen_subtype_check(subklass, superklass, &ctrl, NULL, _igvn);

    _igvn.replace_input_of(iff, 0, C->top());
    _igvn.replace_node(iftrue, not_subtype_ctrl);
    _igvn.replace_node(iffalse, ctrl);
  }
  _igvn.replace_node(check, C->top());
}

//---------------------------eliminate_macro_nodes----------------------
// Eliminate scalar replaced allocations and associated locks.
void PhaseMacroExpand::eliminate_macro_nodes() {
  if (C->macro_count() == 0)
    return;

  // First, attempt to eliminate locks
  int cnt = C->macro_count();
  for (int i=0; i < cnt; i++) {
    Node *n = C->macro_node(i);
    if (n->is_AbstractLock()) { // Lock and Unlock nodes
      // Before elimination mark all associated (same box and obj)
      // lock and unlock nodes.
      mark_eliminated_locking_nodes(n->as_AbstractLock());
    }
  }
  bool progress = true;
  while (progress) {
    progress = false;
    for (int i = C->macro_count(); i > 0; i--) {
      Node * n = C->macro_node(i-1);
      bool success = false;
      debug_only(int old_macro_count = C->macro_count(););
      if (n->is_AbstractLock()) {
        success = eliminate_locking_node(n->as_AbstractLock());
      }
      assert(success == (C->macro_count() < old_macro_count), "elimination reduces macro count");
      progress = progress || success;
    }
  }
  // Next, attempt to eliminate allocations
  _has_locks = false;
  progress = true;
  while (progress) {
    progress = false;
    for (int i = C->macro_count(); i > 0; i--) {
      Node * n = C->macro_node(i-1);
      bool success = false;
      debug_only(int old_macro_count = C->macro_count(););
      switch (n->class_id()) {
      case Node::Class_Allocate:
      case Node::Class_AllocateArray:
        success = eliminate_allocate_node(n->as_Allocate());
        break;
      case Node::Class_CallStaticJava: {
        CallStaticJavaNode* call = n->as_CallStaticJava();
        if (!call->method()->is_method_handle_intrinsic()) {
          success = eliminate_boxing_node(n->as_CallStaticJava());
        }
        break;
      }
      case Node::Class_Lock:
      case Node::Class_Unlock:
        assert(!n->as_AbstractLock()->is_eliminated(), "sanity");
        _has_locks = true;
        break;
      case Node::Class_ArrayCopy:
        break;
      case Node::Class_OuterStripMinedLoop:
        break;
      case Node::Class_SubTypeCheck:
        break;
      default:
        assert(n->Opcode() == Op_LoopLimit ||
               n->Opcode() == Op_Opaque1   ||
               n->Opcode() == Op_Opaque2   ||
               n->Opcode() == Op_Opaque3   ||
               BarrierSet::barrier_set()->barrier_set_c2()->is_gc_barrier_node(n),
               "unknown node type in macro list");
      }
      assert(success == (C->macro_count() < old_macro_count), "elimination reduces macro count");
      progress = progress || success;
    }
  }
}

//------------------------------expand_macro_nodes----------------------
//  Returns true if a failure occurred.
bool PhaseMacroExpand::expand_macro_nodes() {
  // Last attempt to eliminate macro nodes.
  eliminate_macro_nodes();

  // Eliminate Opaque and LoopLimit nodes. Do it after all loop optimizations.
  bool progress = true;
  while (progress) {
    progress = false;
    for (int i = C->macro_count(); i > 0; i--) {
      Node* n = C->macro_node(i-1);
      bool success = false;
      debug_only(int old_macro_count = C->macro_count(););
      if (n->Opcode() == Op_LoopLimit) {
        // Remove it from macro list and put on IGVN worklist to optimize.
        C->remove_macro_node(n);
        _igvn._worklist.push(n);
        success = true;
      } else if (n->Opcode() == Op_CallStaticJava) {
        CallStaticJavaNode* call = n->as_CallStaticJava();
        if (!call->method()->is_method_handle_intrinsic()) {
          // Remove it from macro list and put on IGVN worklist to optimize.
          C->remove_macro_node(n);
          _igvn._worklist.push(n);
          success = true;
        }
      } else if (n->Opcode() == Op_Opaque1 || n->Opcode() == Op_Opaque2) {
        _igvn.replace_node(n, n->in(1));
        success = true;
#if INCLUDE_RTM_OPT
      } else if ((n->Opcode() == Op_Opaque3) && ((Opaque3Node*)n)->rtm_opt()) {
        assert(C->profile_rtm(), "should be used only in rtm deoptimization code");
        assert((n->outcnt() == 1) && n->unique_out()->is_Cmp(), "");
        Node* cmp = n->unique_out();
#ifdef ASSERT
        // Validate graph.
        assert((cmp->outcnt() == 1) && cmp->unique_out()->is_Bool(), "");
        BoolNode* bol = cmp->unique_out()->as_Bool();
        assert((bol->outcnt() == 1) && bol->unique_out()->is_If() &&
               (bol->_test._test == BoolTest::ne), "");
        IfNode* ifn = bol->unique_out()->as_If();
        assert((ifn->outcnt() == 2) &&
               ifn->proj_out(1)->is_uncommon_trap_proj(Deoptimization::Reason_rtm_state_change) != NULL, "");
#endif
        Node* repl = n->in(1);
        if (!_has_locks) {
          // Remove RTM state check if there are no locks in the code.
          // Replace input to compare the same value.
          repl = (cmp->in(1) == n) ? cmp->in(2) : cmp->in(1);
        }
        _igvn.replace_node(n, repl);
        success = true;
#endif
      } else if (n->Opcode() == Op_OuterStripMinedLoop) {
        n->as_OuterStripMinedLoop()->adjust_strip_mined_loop(&_igvn);
        C->remove_macro_node(n);
        success = true;
      }
      assert(!success || (C->macro_count() == (old_macro_count - 1)), "elimination must have deleted one node from macro list");
      progress = progress || success;
    }
  }

  // Clean up the graph so we're less likely to hit the maximum node
  // limit
  _igvn.set_delay_transform(false);
  _igvn.optimize();
  if (C->failing())  return true;
  _igvn.set_delay_transform(true);


  // Because we run IGVN after each expansion, some macro nodes may go
  // dead and be removed from the list as we iterate over it. Move
  // Allocate nodes (processed in a second pass) at the beginning of
  // the list and then iterate from the last element of the list until
  // an Allocate node is seen. This is robust to random deletion in
  // the list due to nodes going dead.
  C->sort_macro_nodes();

  // expand arraycopy "macro" nodes first
  // For ReduceBulkZeroing, we must first process all arraycopy nodes
  // before the allocate nodes are expanded.
  while (C->macro_count() > 0) {
    int macro_count = C->macro_count();
    Node * n = C->macro_node(macro_count-1);
    assert(n->is_macro(), "only macro nodes expected here");
    if (_igvn.type(n) == Type::TOP || (n->in(0) != NULL && n->in(0)->is_top())) {
      // node is unreachable, so don't try to expand it
      C->remove_macro_node(n);
      continue;
    }
    if (n->is_Allocate()) {
      break;
    }
    // Make sure expansion will not cause node limit to be exceeded.
    // Worst case is a macro node gets expanded into about 200 nodes.
    // Allow 50% more for optimization.
    if (C->check_node_count(300, "out of nodes before macro expansion")) {
      return true;
    }

    debug_only(int old_macro_count = C->macro_count(););
    switch (n->class_id()) {
    case Node::Class_Lock:
      expand_lock_node(n->as_Lock());
      assert(C->macro_count() == (old_macro_count - 1), "expansion must have deleted one node from macro list");
      break;
    case Node::Class_Unlock:
      expand_unlock_node(n->as_Unlock());
      assert(C->macro_count() == (old_macro_count - 1), "expansion must have deleted one node from macro list");
      break;
    case Node::Class_ArrayCopy:
      expand_arraycopy_node(n->as_ArrayCopy());
      assert(C->macro_count() == (old_macro_count - 1), "expansion must have deleted one node from macro list");
      break;
    case Node::Class_SubTypeCheck:
      expand_subtypecheck_node(n->as_SubTypeCheck());
      assert(C->macro_count() == (old_macro_count - 1), "expansion must have deleted one node from macro list");
      break;
    default:
      assert(false, "unknown node type in macro list");
    }
    assert(C->macro_count() < macro_count, "must have deleted a node from macro list");
    if (C->failing())  return true;

    // Clean up the graph so we're less likely to hit the maximum node
    // limit
    _igvn.set_delay_transform(false);
    _igvn.optimize();
    if (C->failing())  return true;
    _igvn.set_delay_transform(true);
  }

  // All nodes except Allocate nodes are expanded now. There could be
  // new optimization opportunities (such as folding newly created
  // load from a just allocated object). Run IGVN.

  // expand "macro" nodes
  // nodes are removed from the macro list as they are processed
  while (C->macro_count() > 0) {
    int macro_count = C->macro_count();
    Node * n = C->macro_node(macro_count-1);
    assert(n->is_macro(), "only macro nodes expected here");
    if (_igvn.type(n) == Type::TOP || (n->in(0) != NULL && n->in(0)->is_top())) {
      // node is unreachable, so don't try to expand it
      C->remove_macro_node(n);
      continue;
    }
    // Make sure expansion will not cause node limit to be exceeded.
    // Worst case is a macro node gets expanded into about 200 nodes.
    // Allow 50% more for optimization.
    if (C->check_node_count(300, "out of nodes before macro expansion")) {
      return true;
    }
    switch (n->class_id()) {
    case Node::Class_Allocate:
      expand_allocate(n->as_Allocate());
      break;
    case Node::Class_AllocateArray:
      expand_allocate_array(n->as_AllocateArray());
      break;
    case Node::Class_CallStaticJava:
      expand_mh_intrinsic_return(n->as_CallStaticJava());
      C->remove_macro_node(n);
      break;
    default:
      assert(false, "unknown node type in macro list");
    }
    assert(C->macro_count() < macro_count, "must have deleted a node from macro list");
    if (C->failing())  return true;

    // Clean up the graph so we're less likely to hit the maximum node
    // limit
    _igvn.set_delay_transform(false);
    _igvn.optimize();
    if (C->failing())  return true;
    _igvn.set_delay_transform(true);
  }

  _igvn.set_delay_transform(false);
  return false;
}<|MERGE_RESOLUTION|>--- conflicted
+++ resolved
@@ -1028,20 +1028,11 @@
           assert(ac->is_arraycopy_validated() ||
                  ac->is_copyof_validated() ||
                  ac->is_copyofrange_validated(), "unsupported");
-<<<<<<< HEAD
           CallProjections* callprojs = ac->extract_projections(true);
 
           _igvn.replace_node(callprojs->fallthrough_ioproj, ac->in(TypeFunc::I_O));
           _igvn.replace_node(callprojs->fallthrough_memproj, ac->in(TypeFunc::Memory));
           _igvn.replace_node(callprojs->fallthrough_catchproj, ac->in(TypeFunc::Control));
-=======
-          CallProjections callprojs;
-          ac->extract_projections(&callprojs, true);
-
-          _igvn.replace_node(callprojs.fallthrough_ioproj, ac->in(TypeFunc::I_O));
-          _igvn.replace_node(callprojs.fallthrough_memproj, ac->in(TypeFunc::Memory));
-          _igvn.replace_node(callprojs.fallthrough_catchproj, ac->in(TypeFunc::Control));
->>>>>>> 82dfec76
 
           // Set control to top. IGVN will remove the remaining projections
           ac->set_req(0, top());
@@ -3100,6 +3091,11 @@
       expand_subtypecheck_node(n->as_SubTypeCheck());
       assert(C->macro_count() == (old_macro_count - 1), "expansion must have deleted one node from macro list");
       break;
+    case Node::Class_CallStaticJava:
+      expand_mh_intrinsic_return(n->as_CallStaticJava());
+      C->remove_macro_node(n);
+      assert(C->macro_count() == (old_macro_count - 1), "expansion must have deleted one node from macro list");
+      break;
     default:
       assert(false, "unknown node type in macro list");
     }
@@ -3142,10 +3138,6 @@
     case Node::Class_AllocateArray:
       expand_allocate_array(n->as_AllocateArray());
       break;
-    case Node::Class_CallStaticJava:
-      expand_mh_intrinsic_return(n->as_CallStaticJava());
-      C->remove_macro_node(n);
-      break;
     default:
       assert(false, "unknown node type in macro list");
     }
