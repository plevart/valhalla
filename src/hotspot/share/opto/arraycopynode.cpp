--- conflicted
+++ resolved
@@ -547,7 +547,6 @@
   } else {
     if (in(TypeFunc::Control) != ctl) {
       // we can't return new memory and control from Ideal at parse time
-<<<<<<< HEAD
 #ifdef ASSERT
       Node* src = in(ArrayCopyNode::Src);
       const Type* src_type = phase->type(src);
@@ -557,10 +556,7 @@
       assert(!is_clonebasic() || bs->array_copy_requires_gc_barriers(true, T_OBJECT, true, BarrierSetC2::Optimization) ||
              (ary_src != NULL && elem == T_VALUETYPE && ary_src->klass()->is_obj_array_klass()), "added control for clone?");
 #endif
-      assert(!is_clonebasic(), "added control for clone?");
-=======
       assert(!is_clonebasic() || UseShenandoahGC, "added control for clone?");
->>>>>>> 391be244
       phase->record_for_igvn(this);
       return false;
     }
