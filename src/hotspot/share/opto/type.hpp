/*
 * Copyright (c) 1997, 2019, Oracle and/or its affiliates. All rights reserved.
 * DO NOT ALTER OR REMOVE COPYRIGHT NOTICES OR THIS FILE HEADER.
 *
 * This code is free software; you can redistribute it and/or modify it
 * under the terms of the GNU General Public License version 2 only, as
 * published by the Free Software Foundation.
 *
 * This code is distributed in the hope that it will be useful, but WITHOUT
 * ANY WARRANTY; without even the implied warranty of MERCHANTABILITY or
 * FITNESS FOR A PARTICULAR PURPOSE.  See the GNU General Public License
 * version 2 for more details (a copy is included in the LICENSE file that
 * accompanied this code).
 *
 * You should have received a copy of the GNU General Public License version
 * 2 along with this work; if not, write to the Free Software Foundation,
 * Inc., 51 Franklin St, Fifth Floor, Boston, MA 02110-1301 USA.
 *
 * Please contact Oracle, 500 Oracle Parkway, Redwood Shores, CA 94065 USA
 * or visit www.oracle.com if you need additional information or have any
 * questions.
 *
 */

#ifndef SHARE_OPTO_TYPE_HPP
#define SHARE_OPTO_TYPE_HPP

#include "ci/ciValueKlass.hpp"
#include "opto/adlcVMDeps.hpp"
#include "runtime/handles.hpp"
#include "runtime/sharedRuntime.hpp"

// Portions of code courtesy of Clifford Click

// Optimization - Graph Style


// This class defines a Type lattice.  The lattice is used in the constant
// propagation algorithms, and for some type-checking of the iloc code.
// Basic types include RSD's (lower bound, upper bound, stride for integers),
// float & double precision constants, sets of data-labels and code-labels.
// The complete lattice is described below.  Subtypes have no relationship to
// up or down in the lattice; that is entirely determined by the behavior of
// the MEET/JOIN functions.

class Dict;
class Type;
class   TypeD;
class   TypeF;
class   TypeInt;
class   TypeLong;
class   TypeNarrowPtr;
class     TypeNarrowOop;
class     TypeNarrowKlass;
class   TypeAry;
class   TypeTuple;
class   TypeValueType;
class   TypeVect;
class     TypeVectS;
class     TypeVectD;
class     TypeVectX;
class     TypeVectY;
class     TypeVectZ;
class   TypePtr;
class     TypeRawPtr;
class     TypeOopPtr;
class       TypeInstPtr;
class       TypeAryPtr;
class     TypeKlassPtr;
class     TypeMetadataPtr;

//------------------------------Type-------------------------------------------
// Basic Type object, represents a set of primitive Values.
// Types are hash-cons'd into a private class dictionary, so only one of each
// different kind of Type exists.  Types are never modified after creation, so
// all their interesting fields are constant.
class Type {
  friend class VMStructs;

public:
  enum TYPES {
    Bad=0,                      // Type check
    Control,                    // Control of code (not in lattice)
    Top,                        // Top of the lattice
    Int,                        // Integer range (lo-hi)
    Long,                       // Long integer range (lo-hi)
    Half,                       // Placeholder half of doubleword
    NarrowOop,                  // Compressed oop pointer
    NarrowKlass,                // Compressed klass pointer

    Tuple,                      // Method signature or object layout
    Array,                      // Array types
    VectorS,                    //  32bit Vector types
    VectorD,                    //  64bit Vector types
    VectorX,                    // 128bit Vector types
    VectorY,                    // 256bit Vector types
    VectorZ,                    // 512bit Vector types
    ValueType,                  // Value type

    AnyPtr,                     // Any old raw, klass, inst, or array pointer
    RawPtr,                     // Raw (non-oop) pointers
    OopPtr,                     // Any and all Java heap entities
    InstPtr,                    // Instance pointers (non-array objects)
    AryPtr,                     // Array pointers
    // (Ptr order matters:  See is_ptr, isa_ptr, is_oopptr, isa_oopptr.)

    MetadataPtr,                // Generic metadata
    KlassPtr,                   // Klass pointers

    Function,                   // Function signature
    Abio,                       // Abstract I/O
    Return_Address,             // Subroutine return address
    Memory,                     // Abstract store
    FloatTop,                   // No float value
    FloatCon,                   // Floating point constant
    FloatBot,                   // Any float value
    DoubleTop,                  // No double value
    DoubleCon,                  // Double precision constant
    DoubleBot,                  // Any double value
    Bottom,                     // Bottom of lattice
    lastype                     // Bogus ending type (not in lattice)
  };

  // Signal values for offsets from a base pointer
  enum OFFSET_SIGNALS {
    OffsetTop = -2000000000,    // undefined offset
    OffsetBot = -2000000001     // any possible offset
  };

  class Offset {
  private:
    int _offset;

  public:
    explicit Offset(int offset) : _offset(offset) {}

    const Offset meet(const Offset other) const;
    const Offset dual() const;
    const Offset add(intptr_t offset) const;
    bool operator==(const Offset& other) const {
      return _offset == other._offset;
    }
    bool operator!=(const Offset& other) const {
      return _offset != other._offset;
    }
    int get() const { return _offset; }

    void dump2(outputStream *st) const;

    static const Offset top;
    static const Offset bottom;
  };

  // Min and max WIDEN values.
  enum WIDEN {
    WidenMin = 0,
    WidenMax = 3
  };

private:
  typedef struct {
    TYPES                dual_type;
    BasicType            basic_type;
    const char*          msg;
    bool                 isa_oop;
    uint                 ideal_reg;
    relocInfo::relocType reloc;
  } TypeInfo;

  // Dictionary of types shared among compilations.
  static Dict* _shared_type_dict;
  static const TypeInfo _type_info[];

  static int uhash( const Type *const t );
  // Structural equality check.  Assumes that cmp() has already compared
  // the _base types and thus knows it can cast 't' appropriately.
  virtual bool eq( const Type *t ) const;

  // Top-level hash-table of types
  static Dict *type_dict() {
    return Compile::current()->type_dict();
  }

  // DUAL operation: reflect around lattice centerline.  Used instead of
  // join to ensure my lattice is symmetric up and down.  Dual is computed
  // lazily, on demand, and cached in _dual.
  const Type *_dual;            // Cached dual value
  // Table for efficient dualing of base types
  static const TYPES dual_type[lastype];

#ifdef ASSERT
  // One type is interface, the other is oop
  virtual bool interface_vs_oop_helper(const Type *t) const;
#endif

  const Type *meet_helper(const Type *t, bool include_speculative) const;

protected:
  // Each class of type is also identified by its base.
  const TYPES _base;            // Enum of Types type

  Type( TYPES t ) : _dual(NULL),  _base(t) {} // Simple types
  // ~Type();                   // Use fast deallocation
  const Type *hashcons();       // Hash-cons the type
  virtual const Type *filter_helper(const Type *kills, bool include_speculative) const;
  const Type *join_helper(const Type *t, bool include_speculative) const {
    return dual()->meet_helper(t->dual(), include_speculative)->dual();
  }

public:

  inline void* operator new( size_t x ) throw() {
    Compile* compile = Compile::current();
    compile->set_type_last_size(x);
    return compile->type_arena()->Amalloc_D(x);
  }
  inline void operator delete( void* ptr ) {
    Compile* compile = Compile::current();
    compile->type_arena()->Afree(ptr,compile->type_last_size());
  }

  // Initialize the type system for a particular compilation.
  static void Initialize(Compile* compile);

  // Initialize the types shared by all compilations.
  static void Initialize_shared(Compile* compile);

  TYPES base() const {
    assert(_base > Bad && _base < lastype, "sanity");
    return _base;
  }

  // Create a new hash-consd type
  static const Type *make(enum TYPES);
  // Test for equivalence of types
  static int cmp( const Type *const t1, const Type *const t2 );
  // Test for higher or equal in lattice
  // Variant that drops the speculative part of the types
  bool higher_equal(const Type *t) const {
    return !cmp(meet(t),t->remove_speculative());
  }
  // Variant that keeps the speculative part of the types
  bool higher_equal_speculative(const Type *t) const {
    return !cmp(meet_speculative(t),t);
  }

  // MEET operation; lower in lattice.
  // Variant that drops the speculative part of the types
  const Type *meet(const Type *t) const {
    return meet_helper(t, false);
  }
  // Variant that keeps the speculative part of the types
  const Type *meet_speculative(const Type *t) const {
    return meet_helper(t, true)->cleanup_speculative();
  }
  // WIDEN: 'widens' for Ints and other range types
  virtual const Type *widen( const Type *old, const Type* limit ) const { return this; }
  // NARROW: complement for widen, used by pessimistic phases
  virtual const Type *narrow( const Type *old ) const { return this; }

  // DUAL operation: reflect around lattice centerline.  Used instead of
  // join to ensure my lattice is symmetric up and down.
  const Type *dual() const { return _dual; }

  // Compute meet dependent on base type
  virtual const Type *xmeet( const Type *t ) const;
  virtual const Type *xdual() const;    // Compute dual right now.

  // JOIN operation; higher in lattice.  Done by finding the dual of the
  // meet of the dual of the 2 inputs.
  // Variant that drops the speculative part of the types
  const Type *join(const Type *t) const {
    return join_helper(t, false);
  }
  // Variant that keeps the speculative part of the types
  const Type *join_speculative(const Type *t) const {
    return join_helper(t, true)->cleanup_speculative();
  }

  // Modified version of JOIN adapted to the needs Node::Value.
  // Normalizes all empty values to TOP.  Does not kill _widen bits.
  // Currently, it also works around limitations involving interface types.
  // Variant that drops the speculative part of the types
  const Type *filter(const Type *kills) const {
    return filter_helper(kills, false);
  }
  // Variant that keeps the speculative part of the types
  const Type *filter_speculative(const Type *kills) const {
    return filter_helper(kills, true)->cleanup_speculative();
  }

#ifdef ASSERT
  // One type is interface, the other is oop
  virtual bool interface_vs_oop(const Type *t) const;
#endif

  // Returns true if this pointer points at memory which contains a
  // compressed oop references.
  bool is_ptr_to_narrowoop() const;
  bool is_ptr_to_narrowklass() const;

  // Convenience access
  float getf() const;
  double getd() const;

  const TypeInt    *is_int() const;
  const TypeInt    *isa_int() const;             // Returns NULL if not an Int
  const TypeLong   *is_long() const;
  const TypeLong   *isa_long() const;            // Returns NULL if not a Long
  const TypeD      *isa_double() const;          // Returns NULL if not a Double{Top,Con,Bot}
  const TypeD      *is_double_constant() const;  // Asserts it is a DoubleCon
  const TypeD      *isa_double_constant() const; // Returns NULL if not a DoubleCon
  const TypeF      *isa_float() const;           // Returns NULL if not a Float{Top,Con,Bot}
  const TypeF      *is_float_constant() const;   // Asserts it is a FloatCon
  const TypeF      *isa_float_constant() const;  // Returns NULL if not a FloatCon
  const TypeTuple  *is_tuple() const;            // Collection of fields, NOT a pointer
  const TypeAry    *is_ary() const;              // Array, NOT array pointer
  const TypeAry    *isa_ary() const;             // Returns NULL of not ary
  const TypeVect   *is_vect() const;             // Vector
  const TypeVect   *isa_vect() const;            // Returns NULL if not a Vector
  const TypePtr    *is_ptr() const;              // Asserts it is a ptr type
  const TypePtr    *isa_ptr() const;             // Returns NULL if not ptr type
  const TypeRawPtr *isa_rawptr() const;          // NOT Java oop
  const TypeRawPtr *is_rawptr() const;           // Asserts is rawptr
  const TypeNarrowOop  *is_narrowoop() const;    // Java-style GC'd pointer
  const TypeNarrowOop  *isa_narrowoop() const;   // Returns NULL if not oop ptr type
  const TypeNarrowKlass *is_narrowklass() const; // compressed klass pointer
  const TypeNarrowKlass *isa_narrowklass() const;// Returns NULL if not oop ptr type
  const TypeOopPtr   *isa_oopptr() const;        // Returns NULL if not oop ptr type
  const TypeOopPtr   *is_oopptr() const;         // Java-style GC'd pointer
  const TypeInstPtr  *isa_instptr() const;       // Returns NULL if not InstPtr
  const TypeInstPtr  *is_instptr() const;        // Instance
  const TypeAryPtr   *isa_aryptr() const;        // Returns NULL if not AryPtr
  const TypeAryPtr   *is_aryptr() const;         // Array oop
  const TypeValueType* isa_valuetype() const;    // Returns NULL if not Value Type
  const TypeValueType* is_valuetype() const;     // Value Type

  const TypeMetadataPtr   *isa_metadataptr() const;   // Returns NULL if not oop ptr type
  const TypeMetadataPtr   *is_metadataptr() const;    // Java-style GC'd pointer
  const TypeKlassPtr      *isa_klassptr() const;      // Returns NULL if not KlassPtr
  const TypeKlassPtr      *is_klassptr() const;       // assert if not KlassPtr

  virtual bool      is_finite() const;           // Has a finite value
  virtual bool      is_nan()    const;           // Is not a number (NaN)

  bool is_valuetypeptr() const;
  virtual ciValueKlass* value_klass() const;

  // Returns this ptr type or the equivalent ptr type for this compressed pointer.
  const TypePtr* make_ptr() const;

  // Returns this oopptr type or the equivalent oopptr type for this compressed pointer.
  // Asserts if the underlying type is not an oopptr or narrowoop.
  const TypeOopPtr* make_oopptr() const;

  // Returns this compressed pointer or the equivalent compressed version
  // of this pointer type.
  const TypeNarrowOop* make_narrowoop() const;

  // Returns this compressed klass pointer or the equivalent
  // compressed version of this pointer type.
  const TypeNarrowKlass* make_narrowklass() const;

  // Special test for register pressure heuristic
  bool is_floatingpoint() const;        // True if Float or Double base type

  // Do you have memory, directly or through a tuple?
  bool has_memory( ) const;

  // TRUE if type is a singleton
  virtual bool singleton(void) const;

  // TRUE if type is above the lattice centerline, and is therefore vacuous
  virtual bool empty(void) const;

  // Return a hash for this type.  The hash function is public so ConNode
  // (constants) can hash on their constant, which is represented by a Type.
  virtual int hash() const;

  // Map ideal registers (machine types) to ideal types
  static const Type *mreg2type[];

  // Printing, statistics
#ifndef PRODUCT
  void         dump_on(outputStream *st) const;
  void         dump() const {
    dump_on(tty);
  }
  virtual void dump2( Dict &d, uint depth, outputStream *st ) const;
  static  void dump_stats();

  static const char* str(const Type* t);
#endif
  void typerr(const Type *t) const; // Mixing types error

  // Create basic type
  static const Type* get_const_basic_type(BasicType type) {
    assert((uint)type <= T_CONFLICT && _const_basic_type[type] != NULL, "bad type");
    return _const_basic_type[type];
  }

  // For two instance arrays of same dimension, return the base element types.
  // Otherwise or if the arrays have different dimensions, return NULL.
  static void get_arrays_base_elements(const Type *a1, const Type *a2,
                                       const TypeInstPtr **e1, const TypeInstPtr **e2);

  // Mapping to the array element's basic type.
  BasicType array_element_basic_type() const;

  // Create standard type for a ciType:
  static const Type* get_const_type(ciType* type);

  // Create standard zero value:
  static const Type* get_zero_type(BasicType type) {
    assert((uint)type <= T_CONFLICT && _zero_type[type] != NULL, "bad type");
    return _zero_type[type];
  }

  // Report if this is a zero value (not top).
  bool is_zero_type() const {
    BasicType type = basic_type();
    if (type == T_VOID || type >= T_CONFLICT)
      return false;
    else
      return (this == _zero_type[type]);
  }

  // Convenience common pre-built types.
  static const Type *ABIO;
  static const Type *BOTTOM;
  static const Type *CONTROL;
  static const Type *DOUBLE;
  static const Type *FLOAT;
  static const Type *HALF;
  static const Type *MEMORY;
  static const Type *MULTI;
  static const Type *RETURN_ADDRESS;
  static const Type *TOP;

  // Mapping from compiler type to VM BasicType
  BasicType basic_type() const       { return _type_info[_base].basic_type; }
  uint ideal_reg() const             { return _type_info[_base].ideal_reg; }
  const char* msg() const            { return _type_info[_base].msg; }
  bool isa_oop_ptr() const           { return _type_info[_base].isa_oop; }
  relocInfo::relocType reloc() const { return _type_info[_base].reloc; }

  // Mapping from CI type system to compiler type:
  static const Type* get_typeflow_type(ciType* type);

  static const Type* make_from_constant(ciConstant constant,
                                        bool require_constant = false,
                                        int stable_dimension = 0,
                                        bool is_narrow = false,
                                        bool is_autobox_cache = false);

  static const Type* make_constant_from_field(ciInstance* holder,
                                              int off,
                                              bool is_unsigned_load,
                                              BasicType loadbt);

  static const Type* make_constant_from_field(ciField* field,
                                              ciInstance* holder,
                                              BasicType loadbt,
                                              bool is_unsigned_load);

  static const Type* make_constant_from_array_element(ciArray* array,
                                                      int off,
                                                      int stable_dimension,
                                                      BasicType loadbt,
                                                      bool is_unsigned_load);

  // Speculative type helper methods. See TypePtr.
  virtual const TypePtr* speculative() const                                  { return NULL; }
  virtual ciKlass* speculative_type() const                                   { return NULL; }
  virtual ciKlass* speculative_type_not_null() const                          { return NULL; }
  virtual bool speculative_maybe_null() const                                 { return true; }
  virtual bool speculative_always_null() const                                { return true; }
  virtual const Type* remove_speculative() const                              { return this; }
  virtual const Type* cleanup_speculative() const                             { return this; }
  virtual bool would_improve_type(ciKlass* exact_kls, int inline_depth) const { return exact_kls != NULL; }
  virtual bool would_improve_ptr(ProfilePtrKind ptr_kind) const { return ptr_kind == ProfileAlwaysNull || ptr_kind == ProfileNeverNull; }
  const Type* maybe_remove_speculative(bool include_speculative) const;

  virtual bool maybe_null() const { return true; }

private:
  // support arrays
  static const Type*        _zero_type[T_CONFLICT+1];
  static const Type* _const_basic_type[T_CONFLICT+1];
};

//------------------------------TypeF------------------------------------------
// Class of Float-Constant Types.
class TypeF : public Type {
  TypeF( float f ) : Type(FloatCon), _f(f) {};
public:
  virtual bool eq( const Type *t ) const;
  virtual int  hash() const;             // Type specific hashing
  virtual bool singleton(void) const;    // TRUE if type is a singleton
  virtual bool empty(void) const;        // TRUE if type is vacuous
public:
  const float _f;               // Float constant

  static const TypeF *make(float f);

  virtual bool        is_finite() const;  // Has a finite value
  virtual bool        is_nan()    const;  // Is not a number (NaN)

  virtual const Type *xmeet( const Type *t ) const;
  virtual const Type *xdual() const;    // Compute dual right now.
  // Convenience common pre-built types.
  static const TypeF *ZERO; // positive zero only
  static const TypeF *ONE;
  static const TypeF *POS_INF;
  static const TypeF *NEG_INF;
#ifndef PRODUCT
  virtual void dump2( Dict &d, uint depth, outputStream *st ) const;
#endif
};

//------------------------------TypeD------------------------------------------
// Class of Double-Constant Types.
class TypeD : public Type {
  TypeD( double d ) : Type(DoubleCon), _d(d) {};
public:
  virtual bool eq( const Type *t ) const;
  virtual int  hash() const;             // Type specific hashing
  virtual bool singleton(void) const;    // TRUE if type is a singleton
  virtual bool empty(void) const;        // TRUE if type is vacuous
public:
  const double _d;              // Double constant

  static const TypeD *make(double d);

  virtual bool        is_finite() const;  // Has a finite value
  virtual bool        is_nan()    const;  // Is not a number (NaN)

  virtual const Type *xmeet( const Type *t ) const;
  virtual const Type *xdual() const;    // Compute dual right now.
  // Convenience common pre-built types.
  static const TypeD *ZERO; // positive zero only
  static const TypeD *ONE;
  static const TypeD *POS_INF;
  static const TypeD *NEG_INF;
#ifndef PRODUCT
  virtual void dump2( Dict &d, uint depth, outputStream *st ) const;
#endif
};

//------------------------------TypeInt----------------------------------------
// Class of integer ranges, the set of integers between a lower bound and an
// upper bound, inclusive.
class TypeInt : public Type {
  TypeInt( jint lo, jint hi, int w );
protected:
  virtual const Type *filter_helper(const Type *kills, bool include_speculative) const;

public:
  typedef jint NativeType;
  virtual bool eq( const Type *t ) const;
  virtual int  hash() const;             // Type specific hashing
  virtual bool singleton(void) const;    // TRUE if type is a singleton
  virtual bool empty(void) const;        // TRUE if type is vacuous
  const jint _lo, _hi;          // Lower bound, upper bound
  const short _widen;           // Limit on times we widen this sucker

  static const TypeInt *make(jint lo);
  // must always specify w
  static const TypeInt *make(jint lo, jint hi, int w);

  // Check for single integer
  int is_con() const { return _lo==_hi; }
  bool is_con(int i) const { return is_con() && _lo == i; }
  jint get_con() const { assert( is_con(), "" );  return _lo; }

  virtual bool        is_finite() const;  // Has a finite value

  virtual const Type *xmeet( const Type *t ) const;
  virtual const Type *xdual() const;    // Compute dual right now.
  virtual const Type *widen( const Type *t, const Type* limit_type ) const;
  virtual const Type *narrow( const Type *t ) const;
  // Do not kill _widen bits.
  // Convenience common pre-built types.
  static const TypeInt *MINUS_1;
  static const TypeInt *ZERO;
  static const TypeInt *ONE;
  static const TypeInt *BOOL;
  static const TypeInt *CC;
  static const TypeInt *CC_LT;  // [-1]  == MINUS_1
  static const TypeInt *CC_GT;  // [1]   == ONE
  static const TypeInt *CC_EQ;  // [0]   == ZERO
  static const TypeInt *CC_LE;  // [-1,0]
  static const TypeInt *CC_GE;  // [0,1] == BOOL (!)
  static const TypeInt *BYTE;
  static const TypeInt *UBYTE;
  static const TypeInt *CHAR;
  static const TypeInt *SHORT;
  static const TypeInt *POS;
  static const TypeInt *POS1;
  static const TypeInt *INT;
  static const TypeInt *SYMINT; // symmetric range [-max_jint..max_jint]
  static const TypeInt *TYPE_DOMAIN; // alias for TypeInt::INT

  static const TypeInt *as_self(const Type *t) { return t->is_int(); }
#ifndef PRODUCT
  virtual void dump2( Dict &d, uint depth, outputStream *st ) const;
#endif
};


//------------------------------TypeLong---------------------------------------
// Class of long integer ranges, the set of integers between a lower bound and
// an upper bound, inclusive.
class TypeLong : public Type {
  TypeLong( jlong lo, jlong hi, int w );
protected:
  // Do not kill _widen bits.
  virtual const Type *filter_helper(const Type *kills, bool include_speculative) const;
public:
  typedef jlong NativeType;
  virtual bool eq( const Type *t ) const;
  virtual int  hash() const;             // Type specific hashing
  virtual bool singleton(void) const;    // TRUE if type is a singleton
  virtual bool empty(void) const;        // TRUE if type is vacuous
public:
  const jlong _lo, _hi;         // Lower bound, upper bound
  const short _widen;           // Limit on times we widen this sucker

  static const TypeLong *make(jlong lo);
  // must always specify w
  static const TypeLong *make(jlong lo, jlong hi, int w);

  // Check for single integer
  int is_con() const { return _lo==_hi; }
  bool is_con(int i) const { return is_con() && _lo == i; }
  jlong get_con() const { assert( is_con(), "" ); return _lo; }

  // Check for positive 32-bit value.
  int is_positive_int() const { return _lo >= 0 && _hi <= (jlong)max_jint; }

  virtual bool        is_finite() const;  // Has a finite value


  virtual const Type *xmeet( const Type *t ) const;
  virtual const Type *xdual() const;    // Compute dual right now.
  virtual const Type *widen( const Type *t, const Type* limit_type ) const;
  virtual const Type *narrow( const Type *t ) const;
  // Convenience common pre-built types.
  static const TypeLong *MINUS_1;
  static const TypeLong *ZERO;
  static const TypeLong *ONE;
  static const TypeLong *POS;
  static const TypeLong *LONG;
  static const TypeLong *INT;    // 32-bit subrange [min_jint..max_jint]
  static const TypeLong *UINT;   // 32-bit unsigned [0..max_juint]
  static const TypeLong *TYPE_DOMAIN; // alias for TypeLong::LONG

  // static convenience methods.
  static const TypeLong *as_self(const Type *t) { return t->is_long(); }

#ifndef PRODUCT
  virtual void dump2( Dict &d, uint, outputStream *st  ) const;// Specialized per-Type dumping
#endif
};

//------------------------------TypeTuple--------------------------------------
// Class of Tuple Types, essentially type collections for function signatures
// and class layouts.  It happens to also be a fast cache for the HotSpot
// signature types.
class TypeTuple : public Type {
  TypeTuple( uint cnt, const Type **fields ) : Type(Tuple), _cnt(cnt), _fields(fields) { }

  const uint          _cnt;              // Count of fields
  const Type ** const _fields;           // Array of field types

public:
  virtual bool eq( const Type *t ) const;
  virtual int  hash() const;             // Type specific hashing
  virtual bool singleton(void) const;    // TRUE if type is a singleton
  virtual bool empty(void) const;        // TRUE if type is vacuous

  // Accessors:
  uint cnt() const { return _cnt; }
  const Type* field_at(uint i) const {
    assert(i < _cnt, "oob");
    return _fields[i];
  }
  void set_field_at(uint i, const Type* t) {
    assert(i < _cnt, "oob");
    _fields[i] = t;
  }

  static const TypeTuple *make( uint cnt, const Type **fields );
  static const TypeTuple *make_range(ciSignature* sig, bool ret_vt_fields = false);
  static const TypeTuple *make_domain(ciMethod* method, bool vt_fields_as_args = false);

  // Subroutine call type with space allocated for argument types
  // Memory for Control, I_O, Memory, FramePtr, and ReturnAdr is allocated implicitly
  static const Type **fields( uint arg_cnt );

  virtual const Type *xmeet( const Type *t ) const;
  virtual const Type *xdual() const;    // Compute dual right now.
  // Convenience common pre-built types.
  static const TypeTuple *IFBOTH;
  static const TypeTuple *IFFALSE;
  static const TypeTuple *IFTRUE;
  static const TypeTuple *IFNEITHER;
  static const TypeTuple *LOOPBODY;
  static const TypeTuple *MEMBAR;
  static const TypeTuple *STORECONDITIONAL;
  static const TypeTuple *START_I2C;
  static const TypeTuple *INT_PAIR;
  static const TypeTuple *LONG_PAIR;
  static const TypeTuple *INT_CC_PAIR;
  static const TypeTuple *LONG_CC_PAIR;
#ifndef PRODUCT
  virtual void dump2( Dict &d, uint, outputStream *st  ) const; // Specialized per-Type dumping
#endif
};

//------------------------------TypeAry----------------------------------------
// Class of Array Types
class TypeAry : public Type {
  TypeAry(const Type* elem, const TypeInt* size, bool stable, bool not_flat, bool not_null_free) : Type(Array),
      _elem(elem), _size(size), _stable(stable), _not_flat(not_flat), _not_null_free(not_null_free) {}
public:
  virtual bool eq( const Type *t ) const;
  virtual int  hash() const;             // Type specific hashing
  virtual bool singleton(void) const;    // TRUE if type is a singleton
  virtual bool empty(void) const;        // TRUE if type is vacuous

private:
  const Type *_elem;            // Element type of array
  const TypeInt *_size;         // Elements in array
  const bool _stable;           // Are elements @Stable?

  // Value type array properties
  const bool _not_flat;         // Array is never flattened
  const bool _not_null_free;    // Array is never null-free

  friend class TypeAryPtr;

public:
  static const TypeAry* make(const Type* elem, const TypeInt* size, bool stable = false,
                             bool not_flat = false, bool not_null_free = false);

  virtual const Type *xmeet( const Type *t ) const;
  virtual const Type *xdual() const;    // Compute dual right now.
  bool ary_must_be_exact() const;  // true if arrays of such are never generic
  virtual const Type* remove_speculative() const;
  virtual const Type* cleanup_speculative() const;

#ifdef ASSERT
  // One type is interface, the other is oop
  virtual bool interface_vs_oop(const Type *t) const;
#endif
#ifndef PRODUCT
  virtual void dump2( Dict &d, uint, outputStream *st  ) const; // Specialized per-Type dumping
#endif
};


//------------------------------TypeValue---------------------------------------
// Class of Value Type Types
class TypeValueType : public Type {
private:
  ciValueKlass* _vk;
  bool _larval;

protected:
  TypeValueType(ciValueKlass* vk, bool larval)
    : Type(ValueType),
      _vk(vk), _larval(larval) {
  }

public:
  static const TypeValueType* make(ciValueKlass* vk, bool larval = false);
  virtual ciValueKlass* value_klass() const { return _vk; }
  bool larval() const { return _larval; }

  virtual bool eq(const Type* t) const;
  virtual int  hash() const;             // Type specific hashing
  virtual bool singleton(void) const;    // TRUE if type is a singleton
  virtual bool empty(void) const;        // TRUE if type is vacuous

  virtual const Type* xmeet(const Type* t) const;
  virtual const Type* xdual() const;     // Compute dual right now.

  virtual bool would_improve_type(ciKlass* exact_kls, int inline_depth) const { return false; }
  virtual bool would_improve_ptr(ProfilePtrKind ptr_kind) const { return false; }

  static const TypeValueType *BOTTOM;

#ifndef PRODUCT
  virtual void dump2(Dict &d, uint, outputStream* st) const; // Specialized per-Type dumping
#endif
};

//------------------------------TypeVect---------------------------------------
// Class of Vector Types
class TypeVect : public Type {
  const Type*   _elem;  // Vector's element type
  const uint  _length;  // Elements in vector (power of 2)

protected:
  TypeVect(TYPES t, const Type* elem, uint length) : Type(t),
    _elem(elem), _length(length) {}

public:
  const Type* element_type() const { return _elem; }
  BasicType element_basic_type() const { return _elem->array_element_basic_type(); }
  uint length() const { return _length; }
  uint length_in_bytes() const {
   return _length * type2aelembytes(element_basic_type());
  }

  virtual bool eq(const Type *t) const;
  virtual int  hash() const;             // Type specific hashing
  virtual bool singleton(void) const;    // TRUE if type is a singleton
  virtual bool empty(void) const;        // TRUE if type is vacuous

  static const TypeVect *make(const BasicType elem_bt, uint length) {
    // Use bottom primitive type.
    return make(get_const_basic_type(elem_bt), length);
  }
  // Used directly by Replicate nodes to construct singleton vector.
  static const TypeVect *make(const Type* elem, uint length);

  virtual const Type *xmeet( const Type *t) const;
  virtual const Type *xdual() const;     // Compute dual right now.

  static const TypeVect *VECTS;
  static const TypeVect *VECTD;
  static const TypeVect *VECTX;
  static const TypeVect *VECTY;
  static const TypeVect *VECTZ;

#ifndef PRODUCT
  virtual void dump2(Dict &d, uint, outputStream *st) const; // Specialized per-Type dumping
#endif
};

class TypeVectS : public TypeVect {
  friend class TypeVect;
  TypeVectS(const Type* elem, uint length) : TypeVect(VectorS, elem, length) {}
};

class TypeVectD : public TypeVect {
  friend class TypeVect;
  TypeVectD(const Type* elem, uint length) : TypeVect(VectorD, elem, length) {}
};

class TypeVectX : public TypeVect {
  friend class TypeVect;
  TypeVectX(const Type* elem, uint length) : TypeVect(VectorX, elem, length) {}
};

class TypeVectY : public TypeVect {
  friend class TypeVect;
  TypeVectY(const Type* elem, uint length) : TypeVect(VectorY, elem, length) {}
};

class TypeVectZ : public TypeVect {
  friend class TypeVect;
  TypeVectZ(const Type* elem, uint length) : TypeVect(VectorZ, elem, length) {}
};

//------------------------------TypePtr----------------------------------------
// Class of machine Pointer Types: raw data, instances or arrays.
// If the _base enum is AnyPtr, then this refers to all of the above.
// Otherwise the _base will indicate which subset of pointers is affected,
// and the class will be inherited from.
class TypePtr : public Type {
  friend class TypeNarrowPtr;
public:
  enum PTR { TopPTR, AnyNull, Constant, Null, NotNull, BotPTR, lastPTR };
protected:
  TypePtr(TYPES t, PTR ptr, Offset offset,
          const TypePtr* speculative = NULL,
          int inline_depth = InlineDepthBottom) :
    Type(t), _speculative(speculative), _inline_depth(inline_depth), _offset(offset),
    _ptr(ptr) {}
  static const PTR ptr_meet[lastPTR][lastPTR];
  static const PTR ptr_dual[lastPTR];
  static const char * const ptr_msg[lastPTR];

  enum {
    InlineDepthBottom = INT_MAX,
    InlineDepthTop = -InlineDepthBottom
  };

  // Extra type information profiling gave us. We propagate it the
  // same way the rest of the type info is propagated. If we want to
  // use it, then we have to emit a guard: this part of the type is
  // not something we know but something we speculate about the type.
  const TypePtr*   _speculative;
  // For speculative types, we record at what inlining depth the
  // profiling point that provided the data is. We want to favor
  // profile data coming from outer scopes which are likely better for
  // the current compilation.
  int _inline_depth;

  // utility methods to work on the speculative part of the type
  const TypePtr* dual_speculative() const;
  const TypePtr* xmeet_speculative(const TypePtr* other) const;
  bool eq_speculative(const TypePtr* other) const;
  int hash_speculative() const;
  const TypePtr* add_offset_speculative(intptr_t offset) const;
#ifndef PRODUCT
  void dump_speculative(outputStream *st) const;
#endif

  // utility methods to work on the inline depth of the type
  int dual_inline_depth() const;
  int meet_inline_depth(int depth) const;
#ifndef PRODUCT
  void dump_inline_depth(outputStream *st) const;
#endif

public:
  const Offset _offset;         // Offset into oop, with TOP & BOT
  const PTR _ptr;               // Pointer equivalence class

  const int offset() const { return _offset.get(); }
  const PTR ptr()    const { return _ptr; }

  static const TypePtr* make(TYPES t, PTR ptr, Offset offset,
                             const TypePtr* speculative = NULL,
                             int inline_depth = InlineDepthBottom);

  // Return a 'ptr' version of this type
  virtual const Type *cast_to_ptr_type(PTR ptr) const;

  virtual intptr_t get_con() const;

  Offset xadd_offset(intptr_t offset) const;
  virtual const TypePtr *add_offset( intptr_t offset ) const;
  virtual const int flattened_offset() const { return offset(); }

  virtual bool eq(const Type *t) const;
  virtual int  hash() const;             // Type specific hashing

  virtual bool singleton(void) const;    // TRUE if type is a singleton
  virtual bool empty(void) const;        // TRUE if type is vacuous
  virtual const Type *xmeet( const Type *t ) const;
  virtual const Type *xmeet_helper( const Type *t ) const;
  Offset meet_offset(int offset) const;
  Offset dual_offset() const;
  virtual const Type *xdual() const;    // Compute dual right now.

  // meet, dual and join over pointer equivalence sets
  PTR meet_ptr( const PTR in_ptr ) const { return ptr_meet[in_ptr][ptr()]; }
  PTR dual_ptr()                   const { return ptr_dual[ptr()];      }

  // This is textually confusing unless one recalls that
  // join(t) == dual()->meet(t->dual())->dual().
  PTR join_ptr( const PTR in_ptr ) const {
    return ptr_dual[ ptr_meet[ ptr_dual[in_ptr] ] [ dual_ptr() ] ];
  }

  // Speculative type helper methods.
  virtual const TypePtr* speculative() const { return _speculative; }
  int inline_depth() const                   { return _inline_depth; }
  virtual ciKlass* speculative_type() const;
  virtual ciKlass* speculative_type_not_null() const;
  virtual bool speculative_maybe_null() const;
  virtual bool speculative_always_null() const;
  virtual const Type* remove_speculative() const;
  virtual const Type* cleanup_speculative() const;
  virtual bool would_improve_type(ciKlass* exact_kls, int inline_depth) const;
  virtual bool would_improve_ptr(ProfilePtrKind maybe_null) const;
  virtual const TypePtr* with_inline_depth(int depth) const;

  virtual bool maybe_null() const { return meet_ptr(Null) == ptr(); }

  // Tests for relation to centerline of type lattice:
  static bool above_centerline(PTR ptr) { return (ptr <= AnyNull); }
  static bool below_centerline(PTR ptr) { return (ptr >= NotNull); }
  // Convenience common pre-built types.
  static const TypePtr *NULL_PTR;
  static const TypePtr *NOTNULL;
  static const TypePtr *BOTTOM;
#ifndef PRODUCT
  virtual void dump2( Dict &d, uint depth, outputStream *st  ) const;
#endif
};

//------------------------------TypeRawPtr-------------------------------------
// Class of raw pointers, pointers to things other than Oops.  Examples
// include the stack pointer, top of heap, card-marking area, handles, etc.
class TypeRawPtr : public TypePtr {
protected:
  TypeRawPtr(PTR ptr, address bits) : TypePtr(RawPtr,ptr,Offset(0)), _bits(bits){}
public:
  virtual bool eq( const Type *t ) const;
  virtual int  hash() const;     // Type specific hashing

  const address _bits;          // Constant value, if applicable

  static const TypeRawPtr *make( PTR ptr );
  static const TypeRawPtr *make( address bits );

  // Return a 'ptr' version of this type
  virtual const Type *cast_to_ptr_type(PTR ptr) const;

  virtual intptr_t get_con() const;

  virtual const TypePtr *add_offset( intptr_t offset ) const;

  virtual const Type *xmeet( const Type *t ) const;
  virtual const Type *xdual() const;    // Compute dual right now.
  // Convenience common pre-built types.
  static const TypeRawPtr *BOTTOM;
  static const TypeRawPtr *NOTNULL;
#ifndef PRODUCT
  virtual void dump2( Dict &d, uint depth, outputStream *st  ) const;
#endif
};

//------------------------------TypeOopPtr-------------------------------------
// Some kind of oop (Java pointer), either instance or array.
class TypeOopPtr : public TypePtr {
protected:
  TypeOopPtr(TYPES t, PTR ptr, ciKlass* k, bool xk, ciObject* o, Offset offset, Offset field_offset,
             int instance_id, const TypePtr* speculative, int inline_depth);
public:
  virtual bool eq( const Type *t ) const;
  virtual int  hash() const;             // Type specific hashing
  virtual bool singleton(void) const;    // TRUE if type is a singleton
  enum {
   InstanceTop = -1,   // undefined instance
   InstanceBot = 0     // any possible instance
  };
protected:

  // Oop is NULL, unless this is a constant oop.
  ciObject*     _const_oop;   // Constant oop
  // If _klass is NULL, then so is _sig.  This is an unloaded klass.
  ciKlass*      _klass;       // Klass object
  // Does the type exclude subclasses of the klass?  (Inexact == polymorphic.)
  bool          _klass_is_exact;
  bool          _is_ptr_to_narrowoop;
  bool          _is_ptr_to_narrowklass;
  bool          _is_ptr_to_boxed_value;

  // If not InstanceTop or InstanceBot, indicates that this is
  // a particular instance of this type which is distinct.
  // This is the node index of the allocation node creating this instance.
  int           _instance_id;

  static const TypeOopPtr* make_from_klass_common(ciKlass* klass, bool klass_change, bool try_for_exact);

  int dual_instance_id() const;
  int meet_instance_id(int uid) const;

  // Do not allow interface-vs.-noninterface joins to collapse to top.
  virtual const Type *filter_helper(const Type *kills, bool include_speculative) const;

public:
  // Creates a type given a klass. Correctly handles multi-dimensional arrays
  // Respects UseUniqueSubclasses.
  // If the klass is final, the resulting type will be exact.
  static const TypeOopPtr* make_from_klass(ciKlass* klass) {
    return make_from_klass_common(klass, true, false);
  }
  // Same as before, but will produce an exact type, even if
  // the klass is not final, as long as it has exactly one implementation.
  static const TypeOopPtr* make_from_klass_unique(ciKlass* klass) {
    return make_from_klass_common(klass, true, true);
  }
  // Same as before, but does not respects UseUniqueSubclasses.
  // Use this only for creating array element types.
  static const TypeOopPtr* make_from_klass_raw(ciKlass* klass) {
    return make_from_klass_common(klass, false, false);
  }
  // Creates a singleton type given an object.
  // If the object cannot be rendered as a constant,
  // may return a non-singleton type.
  // If require_constant, produce a NULL if a singleton is not possible.
  static const TypeOopPtr* make_from_constant(ciObject* o,
                                              bool require_constant = false);

  // Make a generic (unclassed) pointer to an oop.
  static const TypeOopPtr* make(PTR ptr, Offset offset, int instance_id,
                                const TypePtr* speculative = NULL,
                                int inline_depth = InlineDepthBottom);

  ciObject* const_oop()    const { return _const_oop; }
  virtual ciKlass* klass() const { return _klass;     }
  bool klass_is_exact()    const { return _klass_is_exact; }

  // Returns true if this pointer points at memory which contains a
  // compressed oop references.
  bool is_ptr_to_narrowoop_nv() const { return _is_ptr_to_narrowoop; }
  bool is_ptr_to_narrowklass_nv() const { return _is_ptr_to_narrowklass; }
  bool is_ptr_to_boxed_value()   const { return _is_ptr_to_boxed_value; }
  bool is_known_instance()       const { return _instance_id > 0; }
  int  instance_id()             const { return _instance_id; }
  bool is_known_instance_field() const { return is_known_instance() && _offset.get() >= 0; }

  virtual bool can_be_value_type() const { return EnableValhalla && can_be_value_type_raw(); }
  virtual bool can_be_value_type_raw() const { return _klass == NULL || !_klass->is_loaded() || _klass->is_valuetype() || ((_klass->is_java_lang_Object() || _klass->is_interface()) && !klass_is_exact()); }

  virtual intptr_t get_con() const;

  virtual const Type *cast_to_ptr_type(PTR ptr) const;

  virtual const Type *cast_to_exactness(bool klass_is_exact) const;

  virtual const TypeOopPtr *cast_to_instance_id(int instance_id) const;

  virtual const TypeOopPtr *cast_to_nonconst() const;

  // corresponding pointer to klass, for a given instance
  const TypeKlassPtr* as_klass_type() const;

  virtual const TypePtr *add_offset( intptr_t offset ) const;

  // Speculative type helper methods.
  virtual const Type* remove_speculative() const;
  virtual const Type* cleanup_speculative() const;
  virtual bool would_improve_type(ciKlass* exact_kls, int inline_depth) const;
  virtual const TypePtr* with_inline_depth(int depth) const;

  virtual const TypePtr* with_instance_id(int instance_id) const;

  virtual const Type *xdual() const;    // Compute dual right now.
  // the core of the computation of the meet for TypeOopPtr and for its subclasses
  virtual const Type *xmeet_helper(const Type *t) const;

  // Convenience common pre-built type.
  static const TypeOopPtr *BOTTOM;
#ifndef PRODUCT
  virtual void dump2( Dict &d, uint depth, outputStream *st ) const;
#endif
};

//------------------------------TypeInstPtr------------------------------------
// Class of Java object pointers, pointing either to non-array Java instances
// or to a Klass* (including array klasses).
class TypeInstPtr : public TypeOopPtr {
  TypeInstPtr(PTR ptr, ciKlass* k, bool xk, ciObject* o, Offset offset,
              bool is_value, int instance_id, const TypePtr* speculative,
              int inline_depth);
  virtual bool eq( const Type *t ) const;
  virtual int  hash() const;             // Type specific hashing

  ciSymbol*  _name;        // class name
  bool _flat_array;
  
  bool meet_flat_array(bool other_flat_array) const {
    return (_flat_array && other_flat_array) ? true : false;
  }
  
 public:
  ciSymbol* name()         const { return _name; }
  bool flat_array() const {
    assert(!klass()->is_valuetype() || !klass()->as_value_klass()->flatten_array() || _flat_array, "incorrect value bit");
    assert(!_flat_array || can_be_value_type(), "incorrect value bit");
    return _flat_array;
  }

  bool  is_loaded() const { return _klass->is_loaded(); }

  // Make a pointer to a constant oop.
  static const TypeInstPtr *make(ciObject* o) {
    return make(TypePtr::Constant, o->klass(), true, o, Offset(0), o->klass()->is_valuetype() && o->klass()->as_value_klass()->flatten_array(), InstanceBot);
  }
  // Make a pointer to a constant oop with offset.
  static const TypeInstPtr* make(ciObject* o, Offset offset) {
    return make(TypePtr::Constant, o->klass(), true, o, offset, o->klass()->is_valuetype() && o->klass()->as_value_klass()->flatten_array(), InstanceBot);
  }

  // Make a pointer to some value of type klass.
  static const TypeInstPtr *make(PTR ptr, ciKlass* klass) {
    return make(ptr, klass, false, NULL, Offset(0), klass->is_valuetype() && klass->as_value_klass()->flatten_array(), InstanceBot);
  }

  // Make a pointer to some non-polymorphic value of exactly type klass.
  static const TypeInstPtr *make_exact(PTR ptr, ciKlass* klass) {
    return make(ptr, klass, true, NULL, Offset(0), klass->is_valuetype() && klass->as_value_klass()->flatten_array(), InstanceBot);
  }

  // Make a pointer to some value of type klass with offset.
  static const TypeInstPtr *make(PTR ptr, ciKlass* klass, Offset offset) {
    return make(ptr, klass, false, NULL, offset, klass->is_valuetype() && klass->as_value_klass()->flatten_array(), InstanceBot);
  }

  // Make a pointer to an oop.
  static const TypeInstPtr* make(PTR ptr, ciKlass* k, bool xk, ciObject* o, Offset offset,
                                 bool flat_array,
                                 int instance_id = InstanceBot,
                                 const TypePtr* speculative = NULL,
                                 int inline_depth = InlineDepthBottom);

  /** Create constant type for a constant boxed value */
  const Type* get_const_boxed_value() const;

  // If this is a java.lang.Class constant, return the type for it or NULL.
  // Pass to Type::get_const_type to turn it to a type, which will usually
  // be a TypeInstPtr, but may also be a TypeInt::INT for int.class, etc.
  ciType* java_mirror_type(bool* is_indirect_type = NULL) const;

  virtual const Type *cast_to_ptr_type(PTR ptr) const;

  virtual const Type *cast_to_exactness(bool klass_is_exact) const;

  virtual const TypeOopPtr *cast_to_instance_id(int instance_id) const;

  virtual const TypeOopPtr *cast_to_nonconst() const;

  virtual const TypePtr *add_offset( intptr_t offset ) const;

  // Speculative type helper methods.
  virtual const Type* remove_speculative() const;
  virtual const TypePtr* with_inline_depth(int depth) const;
  virtual const TypePtr* with_instance_id(int instance_id) const;

  virtual const TypeInstPtr* cast_to_flat_array() const;

  // the core of the computation of the meet of 2 types
  virtual const Type *xmeet_helper(const Type *t) const;
  virtual const TypeInstPtr *xmeet_unloaded( const TypeInstPtr *t ) const;
  virtual const Type *xdual() const;    // Compute dual right now.

  // Convenience common pre-built types.
  static const TypeInstPtr *NOTNULL;
  static const TypeInstPtr *BOTTOM;
  static const TypeInstPtr *MIRROR;
  static const TypeInstPtr *MARK;
  static const TypeInstPtr *KLASS;
#ifndef PRODUCT
  virtual void dump2( Dict &d, uint depth, outputStream *st ) const; // Specialized per-Type dumping
#endif
};

//------------------------------TypeAryPtr-------------------------------------
// Class of Java array pointers
class TypeAryPtr : public TypeOopPtr {
  TypeAryPtr(PTR ptr, ciObject* o, const TypeAry *ary, ciKlass* k, bool xk,
             Offset offset, Offset field_offset, int instance_id, bool is_autobox_cache,
             const TypePtr* speculative, int inline_depth)
    : TypeOopPtr(AryPtr, ptr, k, xk, o, offset, field_offset, instance_id, speculative, inline_depth),
    _ary(ary),
    _is_autobox_cache(is_autobox_cache),
    _field_offset(field_offset)
 {
#ifdef ASSERT
    if (k != NULL) {
      // Verify that specified klass and TypeAryPtr::klass() follow the same rules.
      ciKlass* ck = compute_klass(true);
      if (k != ck) {
        this->dump(); tty->cr();
        tty->print(" k: ");
        k->print(); tty->cr();
        tty->print("ck: ");
        if (ck != NULL) ck->print();
        else tty->print("<NULL>");
        tty->cr();
        assert(false, "unexpected TypeAryPtr::_klass");
      }
    }
#endif
  }
  virtual bool eq( const Type *t ) const;
  virtual int hash() const;     // Type specific hashing
  const TypeAry *_ary;          // Array we point into
  const bool     _is_autobox_cache;
  // For flattened value type arrays, each field of the value type in
  // the array has its own memory slice so we need to keep track of
  // which field is accessed
  const Offset _field_offset;
  Offset meet_field_offset(const Type::Offset offset) const;
  Offset dual_field_offset() const;

  ciKlass* compute_klass(DEBUG_ONLY(bool verify = false)) const;

public:
  // Accessors
  ciKlass* klass() const;
  const TypeAry* ary() const  { return _ary; }
  const Type*    elem() const { return _ary->_elem; }
  const TypeInt* size() const { return _ary->_size; }
  bool      is_stable() const { return _ary->_stable; }

  // Value type array properties
  bool is_not_flat()      const { return _ary->_not_flat; }
  bool is_not_null_free() const { return _ary->_not_null_free; }

  bool is_autobox_cache() const { return _is_autobox_cache; }

  static const TypeAryPtr* make(PTR ptr, const TypeAry *ary, ciKlass* k, bool xk, Offset offset,
                                Offset field_offset = Offset::bottom,
                                int instance_id = InstanceBot,
                                const TypePtr* speculative = NULL,
                                int inline_depth = InlineDepthBottom);
  // Constant pointer to array
  static const TypeAryPtr* make(PTR ptr, ciObject* o, const TypeAry *ary, ciKlass* k, bool xk, Offset offset,
                                Offset field_offset = Offset::bottom,
                                int instance_id = InstanceBot,
                                const TypePtr* speculative = NULL,
                                int inline_depth = InlineDepthBottom,
                                bool is_autobox_cache = false);

  // Return a 'ptr' version of this type
  virtual const Type *cast_to_ptr_type(PTR ptr) const;

  virtual const Type *cast_to_exactness(bool klass_is_exact) const;

  virtual const TypeOopPtr *cast_to_instance_id(int instance_id) const;

  virtual const TypeOopPtr *cast_to_nonconst() const;

  virtual const TypeAryPtr* cast_to_size(const TypeInt* size) const;
  virtual const TypeInt* narrow_size_type(const TypeInt* size) const;

  virtual bool empty(void) const;        // TRUE if type is vacuous
  virtual const TypePtr *add_offset( intptr_t offset ) const;

  // Speculative type helper methods.
  virtual const Type* remove_speculative() const;
  virtual const Type* cleanup_speculative() const;
  virtual const TypePtr* with_inline_depth(int depth) const;
  virtual const TypePtr* with_instance_id(int instance_id) const;

  // the core of the computation of the meet of 2 types
  virtual const Type *xmeet_helper(const Type *t) const;
  virtual const Type *xdual() const;    // Compute dual right now.

  const TypeAryPtr* cast_to_not_flat(bool not_flat = true) const;
  const TypeAryPtr* cast_to_not_null_free(bool not_null_free = true) const;

  const TypeAryPtr* cast_to_stable(bool stable, int stable_dimension = 1) const;
  int stable_dimension() const;

  const TypeAryPtr* cast_to_autobox_cache(bool cache) const;

<<<<<<< HEAD
  const int flattened_offset() const;
  const Offset field_offset() const { return _field_offset; }
  const TypeAryPtr* with_field_offset(int offset) const;
  const TypePtr* add_field_offset_and_offset(intptr_t offset) const;

  virtual bool can_be_value_type() const { return false; }
=======
  static jint max_array_length(BasicType etype) ;
>>>>>>> d713fb8a

  // Convenience common pre-built types.
  static const TypeAryPtr *RANGE;
  static const TypeAryPtr *OOPS;
  static const TypeAryPtr *NARROWOOPS;
  static const TypeAryPtr *BYTES;
  static const TypeAryPtr *SHORTS;
  static const TypeAryPtr *CHARS;
  static const TypeAryPtr *INTS;
  static const TypeAryPtr *LONGS;
  static const TypeAryPtr *FLOATS;
  static const TypeAryPtr *DOUBLES;
  static const TypeAryPtr *VALUES;
  // selects one of the above:
  static const TypeAryPtr *get_array_body_type(BasicType elem) {
    assert((uint)elem <= T_CONFLICT && _array_body_type[elem] != NULL, "bad elem type");
    return _array_body_type[elem];
  }
  static const TypeAryPtr *_array_body_type[T_CONFLICT+1];
  // sharpen the type of an int which is used as an array size
#ifdef ASSERT
  // One type is interface, the other is oop
  virtual bool interface_vs_oop(const Type *t) const;
#endif
#ifndef PRODUCT
  virtual void dump2( Dict &d, uint depth, outputStream *st ) const; // Specialized per-Type dumping
#endif
};

//------------------------------TypeMetadataPtr-------------------------------------
// Some kind of metadata, either Method*, MethodData* or CPCacheOop
class TypeMetadataPtr : public TypePtr {
protected:
  TypeMetadataPtr(PTR ptr, ciMetadata* metadata, Offset offset);
  // Do not allow interface-vs.-noninterface joins to collapse to top.
  virtual const Type *filter_helper(const Type *kills, bool include_speculative) const;
public:
  virtual bool eq( const Type *t ) const;
  virtual int  hash() const;             // Type specific hashing
  virtual bool singleton(void) const;    // TRUE if type is a singleton

private:
  ciMetadata*   _metadata;

public:
  static const TypeMetadataPtr* make(PTR ptr, ciMetadata* m, Offset offset);

  static const TypeMetadataPtr* make(ciMethod* m);
  static const TypeMetadataPtr* make(ciMethodData* m);

  ciMetadata* metadata() const { return _metadata; }

  virtual const Type *cast_to_ptr_type(PTR ptr) const;

  virtual const TypePtr *add_offset( intptr_t offset ) const;

  virtual const Type *xmeet( const Type *t ) const;
  virtual const Type *xdual() const;    // Compute dual right now.

  virtual intptr_t get_con() const;

  // Convenience common pre-built types.
  static const TypeMetadataPtr *BOTTOM;

#ifndef PRODUCT
  virtual void dump2( Dict &d, uint depth, outputStream *st ) const;
#endif
};

//------------------------------TypeKlassPtr-----------------------------------
// Class of Java Klass pointers
class TypeKlassPtr : public TypePtr {
  TypeKlassPtr(PTR ptr, ciKlass* klass, Offset offset, bool flat_array);

protected:
  virtual const Type *filter_helper(const Type *kills, bool include_speculative) const;
 public:
  virtual bool eq( const Type *t ) const;
  virtual int hash() const;             // Type specific hashing
  virtual bool singleton(void) const;    // TRUE if type is a singleton
 private:

  ciKlass* _klass;

  // Does the type exclude subclasses of the klass?  (Inexact == polymorphic.)
  bool          _klass_is_exact;
  bool _flat_array;

public:
  ciKlass* klass() const { return  _klass; }
  bool klass_is_exact()    const { return _klass_is_exact; }

  virtual bool can_be_value_type() const { return EnableValhalla && can_be_value_type_raw(); }
  virtual bool can_be_value_type_raw() const { return _klass == NULL || !_klass->is_loaded() || _klass->is_valuetype() || ((_klass->is_java_lang_Object() || _klass->is_interface()) && !klass_is_exact()); }
  bool flat_array() const {
    assert(!klass()->is_valuetype() || !klass()->as_value_klass()->flatten_array() || _flat_array, "incorrect value bit");
    assert(!_flat_array || can_be_value_type(), "incorrect value bit");
    return _flat_array;
  }

  bool  is_loaded() const { return klass() != NULL && klass()->is_loaded(); }

  // ptr to klass 'k'
  static const TypeKlassPtr* make(ciKlass* k) { return make( TypePtr::Constant, k, Offset(0), k->is_valuetype() && k->as_value_klass()->flatten_array()); }
  // ptr to klass 'k' with offset
  static const TypeKlassPtr* make(ciKlass* k, Offset offset) { return make( TypePtr::Constant, k, offset, k->is_valuetype() && k->as_value_klass()->flatten_array()); }
  // ptr to klass 'k' or sub-klass
  static const TypeKlassPtr* make(PTR ptr, ciKlass* k, Offset offset, bool flat_array);

  virtual const Type *cast_to_ptr_type(PTR ptr) const;

  virtual const Type *cast_to_exactness(bool klass_is_exact) const;

  // corresponding pointer to instance, for a given class
  const TypeOopPtr* as_instance_type() const;

  virtual const TypePtr *add_offset( intptr_t offset ) const;
  virtual const Type    *xmeet( const Type *t ) const;
  virtual const Type    *xdual() const;      // Compute dual right now.

  virtual intptr_t get_con() const;

  // Convenience common pre-built types.
  static const TypeKlassPtr* OBJECT; // Not-null object klass or below
  static const TypeKlassPtr* OBJECT_OR_NULL; // Maybe-null version of same
#ifndef PRODUCT
  virtual void dump2( Dict &d, uint depth, outputStream *st ) const; // Specialized per-Type dumping
#endif
};

class TypeNarrowPtr : public Type {
protected:
  const TypePtr* _ptrtype; // Could be TypePtr::NULL_PTR

  TypeNarrowPtr(TYPES t, const TypePtr* ptrtype): Type(t),
                                                  _ptrtype(ptrtype) {
    assert(ptrtype->offset() == 0 ||
           ptrtype->offset() == OffsetBot ||
           ptrtype->offset() == OffsetTop, "no real offsets");
  }

  virtual const TypeNarrowPtr *isa_same_narrowptr(const Type *t) const = 0;
  virtual const TypeNarrowPtr *is_same_narrowptr(const Type *t) const = 0;
  virtual const TypeNarrowPtr *make_same_narrowptr(const TypePtr *t) const = 0;
  virtual const TypeNarrowPtr *make_hash_same_narrowptr(const TypePtr *t) const = 0;
  // Do not allow interface-vs.-noninterface joins to collapse to top.
  virtual const Type *filter_helper(const Type *kills, bool include_speculative) const;
public:
  virtual bool eq( const Type *t ) const;
  virtual int  hash() const;             // Type specific hashing
  virtual bool singleton(void) const;    // TRUE if type is a singleton

  virtual const Type *xmeet( const Type *t ) const;
  virtual const Type *xdual() const;    // Compute dual right now.

  virtual intptr_t get_con() const;

  virtual bool empty(void) const;        // TRUE if type is vacuous

  // returns the equivalent ptr type for this compressed pointer
  const TypePtr *get_ptrtype() const {
    return _ptrtype;
  }

#ifndef PRODUCT
  virtual void dump2( Dict &d, uint depth, outputStream *st ) const;
#endif
};

//------------------------------TypeNarrowOop----------------------------------
// A compressed reference to some kind of Oop.  This type wraps around
// a preexisting TypeOopPtr and forwards most of it's operations to
// the underlying type.  It's only real purpose is to track the
// oopness of the compressed oop value when we expose the conversion
// between the normal and the compressed form.
class TypeNarrowOop : public TypeNarrowPtr {
protected:
  TypeNarrowOop( const TypePtr* ptrtype): TypeNarrowPtr(NarrowOop, ptrtype) {
  }

  virtual const TypeNarrowPtr *isa_same_narrowptr(const Type *t) const {
    return t->isa_narrowoop();
  }

  virtual const TypeNarrowPtr *is_same_narrowptr(const Type *t) const {
    return t->is_narrowoop();
  }

  virtual const TypeNarrowPtr *make_same_narrowptr(const TypePtr *t) const {
    return new TypeNarrowOop(t);
  }

  virtual const TypeNarrowPtr *make_hash_same_narrowptr(const TypePtr *t) const {
    return (const TypeNarrowPtr*)((new TypeNarrowOop(t))->hashcons());
  }

public:

  static const TypeNarrowOop *make( const TypePtr* type);

  static const TypeNarrowOop* make_from_constant(ciObject* con, bool require_constant = false) {
    return make(TypeOopPtr::make_from_constant(con, require_constant));
  }

  static const TypeNarrowOop *BOTTOM;
  static const TypeNarrowOop *NULL_PTR;

  virtual const Type* remove_speculative() const;
  virtual const Type* cleanup_speculative() const;

#ifndef PRODUCT
  virtual void dump2( Dict &d, uint depth, outputStream *st ) const;
#endif
};

//------------------------------TypeNarrowKlass----------------------------------
// A compressed reference to klass pointer.  This type wraps around a
// preexisting TypeKlassPtr and forwards most of it's operations to
// the underlying type.
class TypeNarrowKlass : public TypeNarrowPtr {
protected:
  TypeNarrowKlass( const TypePtr* ptrtype): TypeNarrowPtr(NarrowKlass, ptrtype) {
  }

  virtual const TypeNarrowPtr *isa_same_narrowptr(const Type *t) const {
    return t->isa_narrowklass();
  }

  virtual const TypeNarrowPtr *is_same_narrowptr(const Type *t) const {
    return t->is_narrowklass();
  }

  virtual const TypeNarrowPtr *make_same_narrowptr(const TypePtr *t) const {
    return new TypeNarrowKlass(t);
  }

  virtual const TypeNarrowPtr *make_hash_same_narrowptr(const TypePtr *t) const {
    return (const TypeNarrowPtr*)((new TypeNarrowKlass(t))->hashcons());
  }

public:
  static const TypeNarrowKlass *make( const TypePtr* type);

  // static const TypeNarrowKlass *BOTTOM;
  static const TypeNarrowKlass *NULL_PTR;

#ifndef PRODUCT
  virtual void dump2( Dict &d, uint depth, outputStream *st ) const;
#endif
};

//------------------------------TypeFunc---------------------------------------
// Class of Array Types
class TypeFunc : public Type {
  TypeFunc(const TypeTuple *domain_sig, const TypeTuple *domain_cc, const TypeTuple *range_sig, const TypeTuple *range_cc)
    : Type(Function), _domain_sig(domain_sig), _domain_cc(domain_cc), _range_sig(range_sig), _range_cc(range_cc) {}
  virtual bool eq( const Type *t ) const;
  virtual int  hash() const;             // Type specific hashing
  virtual bool singleton(void) const;    // TRUE if type is a singleton
  virtual bool empty(void) const;        // TRUE if type is vacuous

  // Domains of inputs: value type arguments are not passed by
  // reference, instead each field of the value type is passed as an
  // argument. We maintain 2 views of the argument list here: one
  // based on the signature (with a value type argument as a single
  // slot), one based on the actual calling convention (with a value
  // type argument as a list of its fields).
  const TypeTuple* const _domain_sig;
  const TypeTuple* const _domain_cc;
  // Range of results. Similar to domains: a value type result can be
  // returned in registers in which case range_cc lists all fields and
  // is the actual calling convention.
  const TypeTuple* const _range_sig;
  const TypeTuple* const _range_cc;

public:
  // Constants are shared among ADLC and VM
  enum { Control    = AdlcVMDeps::Control,
         I_O        = AdlcVMDeps::I_O,
         Memory     = AdlcVMDeps::Memory,
         FramePtr   = AdlcVMDeps::FramePtr,
         ReturnAdr  = AdlcVMDeps::ReturnAdr,
         Parms      = AdlcVMDeps::Parms
  };


  // Accessors:
  const TypeTuple* domain_sig() const { return _domain_sig; }
  const TypeTuple* domain_cc()  const { return _domain_cc; }
  const TypeTuple* range_sig()  const { return _range_sig; }
  const TypeTuple* range_cc()   const { return _range_cc; }

  static const TypeFunc* make(ciMethod* method, bool is_osr_compilation = false);
  static const TypeFunc *make(const TypeTuple* domain_sig, const TypeTuple* domain_cc,
                              const TypeTuple* range_sig, const TypeTuple* range_cc);
  static const TypeFunc *make(const TypeTuple* domain, const TypeTuple* range);

  virtual const Type *xmeet( const Type *t ) const;
  virtual const Type *xdual() const;    // Compute dual right now.

  BasicType return_type() const;

  bool returns_value_type_as_fields() const { return range_sig() != range_cc(); }

#ifndef PRODUCT
  virtual void dump2( Dict &d, uint depth, outputStream *st ) const; // Specialized per-Type dumping
#endif
  // Convenience common pre-built types.
};

//------------------------------accessors--------------------------------------
inline bool Type::is_ptr_to_narrowoop() const {
#ifdef _LP64
  return (isa_oopptr() != NULL && is_oopptr()->is_ptr_to_narrowoop_nv());
#else
  return false;
#endif
}

inline bool Type::is_ptr_to_narrowklass() const {
#ifdef _LP64
  return (isa_oopptr() != NULL && is_oopptr()->is_ptr_to_narrowklass_nv());
#else
  return false;
#endif
}

inline float Type::getf() const {
  assert( _base == FloatCon, "Not a FloatCon" );
  return ((TypeF*)this)->_f;
}

inline double Type::getd() const {
  assert( _base == DoubleCon, "Not a DoubleCon" );
  return ((TypeD*)this)->_d;
}

inline const TypeInt *Type::is_int() const {
  assert( _base == Int, "Not an Int" );
  return (TypeInt*)this;
}

inline const TypeInt *Type::isa_int() const {
  return ( _base == Int ? (TypeInt*)this : NULL);
}

inline const TypeLong *Type::is_long() const {
  assert( _base == Long, "Not a Long" );
  return (TypeLong*)this;
}

inline const TypeLong *Type::isa_long() const {
  return ( _base == Long ? (TypeLong*)this : NULL);
}

inline const TypeF *Type::isa_float() const {
  return ((_base == FloatTop ||
           _base == FloatCon ||
           _base == FloatBot) ? (TypeF*)this : NULL);
}

inline const TypeF *Type::is_float_constant() const {
  assert( _base == FloatCon, "Not a Float" );
  return (TypeF*)this;
}

inline const TypeF *Type::isa_float_constant() const {
  return ( _base == FloatCon ? (TypeF*)this : NULL);
}

inline const TypeD *Type::isa_double() const {
  return ((_base == DoubleTop ||
           _base == DoubleCon ||
           _base == DoubleBot) ? (TypeD*)this : NULL);
}

inline const TypeD *Type::is_double_constant() const {
  assert( _base == DoubleCon, "Not a Double" );
  return (TypeD*)this;
}

inline const TypeD *Type::isa_double_constant() const {
  return ( _base == DoubleCon ? (TypeD*)this : NULL);
}

inline const TypeTuple *Type::is_tuple() const {
  assert( _base == Tuple, "Not a Tuple" );
  return (TypeTuple*)this;
}

inline const TypeAry *Type::is_ary() const {
  assert( _base == Array , "Not an Array" );
  return (TypeAry*)this;
}

inline const TypeAry *Type::isa_ary() const {
  return ((_base == Array) ? (TypeAry*)this : NULL);
}

inline const TypeVect *Type::is_vect() const {
  assert( _base >= VectorS && _base <= VectorZ, "Not a Vector" );
  return (TypeVect*)this;
}

inline const TypeVect *Type::isa_vect() const {
  return (_base >= VectorS && _base <= VectorZ) ? (TypeVect*)this : NULL;
}

inline const TypePtr *Type::is_ptr() const {
  // AnyPtr is the first Ptr and KlassPtr the last, with no non-ptrs between.
  assert(_base >= AnyPtr && _base <= KlassPtr, "Not a pointer");
  return (TypePtr*)this;
}

inline const TypePtr *Type::isa_ptr() const {
  // AnyPtr is the first Ptr and KlassPtr the last, with no non-ptrs between.
  return (_base >= AnyPtr && _base <= KlassPtr) ? (TypePtr*)this : NULL;
}

inline const TypeOopPtr *Type::is_oopptr() const {
  // OopPtr is the first and KlassPtr the last, with no non-oops between.
  assert(_base >= OopPtr && _base <= AryPtr, "Not a Java pointer" ) ;
  return (TypeOopPtr*)this;
}

inline const TypeOopPtr *Type::isa_oopptr() const {
  // OopPtr is the first and KlassPtr the last, with no non-oops between.
  return (_base >= OopPtr && _base <= AryPtr) ? (TypeOopPtr*)this : NULL;
}

inline const TypeRawPtr *Type::isa_rawptr() const {
  return (_base == RawPtr) ? (TypeRawPtr*)this : NULL;
}

inline const TypeRawPtr *Type::is_rawptr() const {
  assert( _base == RawPtr, "Not a raw pointer" );
  return (TypeRawPtr*)this;
}

inline const TypeInstPtr *Type::isa_instptr() const {
  return (_base == InstPtr) ? (TypeInstPtr*)this : NULL;
}

inline const TypeInstPtr *Type::is_instptr() const {
  assert( _base == InstPtr, "Not an object pointer" );
  return (TypeInstPtr*)this;
}

inline const TypeAryPtr *Type::isa_aryptr() const {
  return (_base == AryPtr) ? (TypeAryPtr*)this : NULL;
}

inline const TypeAryPtr *Type::is_aryptr() const {
  assert( _base == AryPtr, "Not an array pointer" );
  return (TypeAryPtr*)this;
}

inline const TypeValueType* Type::isa_valuetype() const {
  return (_base == ValueType) ? (TypeValueType*)this : NULL;
}

inline const TypeValueType* Type::is_valuetype() const {
  assert(_base == ValueType, "Not a value type");
  return (TypeValueType*)this;
}

inline const TypeNarrowOop *Type::is_narrowoop() const {
  // OopPtr is the first and KlassPtr the last, with no non-oops between.
  assert(_base == NarrowOop, "Not a narrow oop" ) ;
  return (TypeNarrowOop*)this;
}

inline const TypeNarrowOop *Type::isa_narrowoop() const {
  // OopPtr is the first and KlassPtr the last, with no non-oops between.
  return (_base == NarrowOop) ? (TypeNarrowOop*)this : NULL;
}

inline const TypeNarrowKlass *Type::is_narrowklass() const {
  assert(_base == NarrowKlass, "Not a narrow oop" ) ;
  return (TypeNarrowKlass*)this;
}

inline const TypeNarrowKlass *Type::isa_narrowklass() const {
  return (_base == NarrowKlass) ? (TypeNarrowKlass*)this : NULL;
}

inline const TypeMetadataPtr *Type::is_metadataptr() const {
  // MetadataPtr is the first and CPCachePtr the last
  assert(_base == MetadataPtr, "Not a metadata pointer" ) ;
  return (TypeMetadataPtr*)this;
}

inline const TypeMetadataPtr *Type::isa_metadataptr() const {
  return (_base == MetadataPtr) ? (TypeMetadataPtr*)this : NULL;
}

inline const TypeKlassPtr *Type::isa_klassptr() const {
  return (_base == KlassPtr) ? (TypeKlassPtr*)this : NULL;
}

inline const TypeKlassPtr *Type::is_klassptr() const {
  assert( _base == KlassPtr, "Not a klass pointer" );
  return (TypeKlassPtr*)this;
}

inline const TypePtr* Type::make_ptr() const {
  return (_base == NarrowOop) ? is_narrowoop()->get_ptrtype() :
                              ((_base == NarrowKlass) ? is_narrowklass()->get_ptrtype() :
                                                       isa_ptr());
}

inline const TypeOopPtr* Type::make_oopptr() const {
  return (_base == NarrowOop) ? is_narrowoop()->get_ptrtype()->isa_oopptr() : isa_oopptr();
}

inline const TypeNarrowOop* Type::make_narrowoop() const {
  return (_base == NarrowOop) ? is_narrowoop() :
                                (isa_ptr() ? TypeNarrowOop::make(is_ptr()) : NULL);
}

inline const TypeNarrowKlass* Type::make_narrowklass() const {
  return (_base == NarrowKlass) ? is_narrowklass() :
                                  (isa_ptr() ? TypeNarrowKlass::make(is_ptr()) : NULL);
}

inline bool Type::is_floatingpoint() const {
  if( (_base == FloatCon)  || (_base == FloatBot) ||
      (_base == DoubleCon) || (_base == DoubleBot) )
    return true;
  return false;
}

inline bool Type::is_valuetypeptr() const {
  return isa_instptr() != NULL && is_instptr()->klass()->is_valuetype();
}


inline ciValueKlass* Type::value_klass() const {
  assert(is_valuetypeptr(), "must be a value type ptr");
  return is_instptr()->klass()->as_value_klass();
}


// ===============================================================
// Things that need to be 64-bits in the 64-bit build but
// 32-bits in the 32-bit build.  Done this way to get full
// optimization AND strong typing.
#ifdef _LP64

// For type queries and asserts
#define is_intptr_t  is_long
#define isa_intptr_t isa_long
#define find_intptr_t_type find_long_type
#define find_intptr_t_con  find_long_con
#define TypeX        TypeLong
#define Type_X       Type::Long
#define TypeX_X      TypeLong::LONG
#define TypeX_ZERO   TypeLong::ZERO
// For 'ideal_reg' machine registers
#define Op_RegX      Op_RegL
// For phase->intcon variants
#define MakeConX     longcon
#define ConXNode     ConLNode
// For array index arithmetic
#define MulXNode     MulLNode
#define AndXNode     AndLNode
#define OrXNode      OrLNode
#define CmpXNode     CmpLNode
#define CmpUXNode    CmpULNode
#define SubXNode     SubLNode
#define LShiftXNode  LShiftLNode
// For object size computation:
#define AddXNode     AddLNode
#define RShiftXNode  RShiftLNode
// For card marks and hashcodes
#define URShiftXNode URShiftLNode
// UseOptoBiasInlining
#define XorXNode     XorLNode
#define StoreXConditionalNode StoreLConditionalNode
#define LoadXNode    LoadLNode
#define StoreXNode   StoreLNode
// Opcodes
#define Op_LShiftX   Op_LShiftL
#define Op_AndX      Op_AndL
#define Op_AddX      Op_AddL
#define Op_SubX      Op_SubL
#define Op_XorX      Op_XorL
#define Op_URShiftX  Op_URShiftL
#define Op_LoadX     Op_LoadL
#define Op_StoreX    Op_StoreL
// conversions
#define ConvI2X(x)   ConvI2L(x)
#define ConvL2X(x)   (x)
#define ConvX2I(x)   ConvL2I(x)
#define ConvX2L(x)   (x)
#define ConvX2UL(x)  (x)

#else

// For type queries and asserts
#define is_intptr_t  is_int
#define isa_intptr_t isa_int
#define find_intptr_t_type find_int_type
#define find_intptr_t_con  find_int_con
#define TypeX        TypeInt
#define Type_X       Type::Int
#define TypeX_X      TypeInt::INT
#define TypeX_ZERO   TypeInt::ZERO
// For 'ideal_reg' machine registers
#define Op_RegX      Op_RegI
// For phase->intcon variants
#define MakeConX     intcon
#define ConXNode     ConINode
// For array index arithmetic
#define MulXNode     MulINode
#define AndXNode     AndINode
#define OrXNode      OrINode
#define CmpXNode     CmpINode
#define CmpUXNode    CmpUNode
#define SubXNode     SubINode
#define LShiftXNode  LShiftINode
// For object size computation:
#define AddXNode     AddINode
#define RShiftXNode  RShiftINode
// For card marks and hashcodes
#define URShiftXNode URShiftINode
// UseOptoBiasInlining
#define XorXNode     XorINode
#define StoreXConditionalNode StoreIConditionalNode
#define LoadXNode    LoadINode
#define StoreXNode   StoreINode
// Opcodes
#define Op_LShiftX   Op_LShiftI
#define Op_AndX      Op_AndI
#define Op_AddX      Op_AddI
#define Op_SubX      Op_SubI
#define Op_XorX      Op_XorI
#define Op_URShiftX  Op_URShiftI
#define Op_LoadX     Op_LoadI
#define Op_StoreX    Op_StoreI
// conversions
#define ConvI2X(x)   (x)
#define ConvL2X(x)   ConvL2I(x)
#define ConvX2I(x)   (x)
#define ConvX2L(x)   ConvI2L(x)
#define ConvX2UL(x)  ConvI2UL(x)

#endif

#endif // SHARE_OPTO_TYPE_HPP<|MERGE_RESOLUTION|>--- conflicted
+++ resolved
@@ -1147,11 +1147,11 @@
 
   ciSymbol*  _name;        // class name
   bool _flat_array;
-  
+
   bool meet_flat_array(bool other_flat_array) const {
     return (_flat_array && other_flat_array) ? true : false;
   }
-  
+
  public:
   ciSymbol* name()         const { return _name; }
   bool flat_array() const {
@@ -1335,16 +1335,14 @@
 
   const TypeAryPtr* cast_to_autobox_cache(bool cache) const;
 
-<<<<<<< HEAD
+  static jint max_array_length(BasicType etype);
+
   const int flattened_offset() const;
   const Offset field_offset() const { return _field_offset; }
   const TypeAryPtr* with_field_offset(int offset) const;
   const TypePtr* add_field_offset_and_offset(intptr_t offset) const;
 
   virtual bool can_be_value_type() const { return false; }
-=======
-  static jint max_array_length(BasicType etype) ;
->>>>>>> d713fb8a
 
   // Convenience common pre-built types.
   static const TypeAryPtr *RANGE;
