/*
 * Copyright (c) 1997, 2019, Oracle and/or its affiliates. All rights reserved.
 * DO NOT ALTER OR REMOVE COPYRIGHT NOTICES OR THIS FILE HEADER.
 *
 * This code is free software; you can redistribute it and/or modify it
 * under the terms of the GNU General Public License version 2 only, as
 * published by the Free Software Foundation.
 *
 * This code is distributed in the hope that it will be useful, but WITHOUT
 * ANY WARRANTY; without even the implied warranty of MERCHANTABILITY or
 * FITNESS FOR A PARTICULAR PURPOSE.  See the GNU General Public License
 * version 2 for more details (a copy is included in the LICENSE file that
 * accompanied this code).
 *
 * You should have received a copy of the GNU General Public License version
 * 2 along with this work; if not, write to the Free Software Foundation,
 * Inc., 51 Franklin St, Fifth Floor, Boston, MA 02110-1301 USA.
 *
 * Please contact Oracle, 500 Oracle Parkway, Redwood Shores, CA 94065 USA
 * or visit www.oracle.com if you need additional information or have any
 * questions.
 *
 */

#include "precompiled.hpp"
#include "ci/ciField.hpp"
#include "ci/ciMethodData.hpp"
#include "ci/ciTypeFlow.hpp"
#include "ci/ciValueKlass.hpp"
#include "classfile/symbolTable.hpp"
#include "classfile/systemDictionary.hpp"
#include "compiler/compileLog.hpp"
#include "libadt/dict.hpp"
#include "memory/oopFactory.hpp"
#include "memory/resourceArea.hpp"
#include "oops/instanceKlass.hpp"
#include "oops/instanceMirrorKlass.hpp"
#include "oops/objArrayKlass.hpp"
#include "oops/typeArrayKlass.hpp"
#include "opto/matcher.hpp"
#include "opto/node.hpp"
#include "opto/opcodes.hpp"
#include "opto/type.hpp"
#include "utilities/powerOfTwo.hpp"

// Portions of code courtesy of Clifford Click

// Optimization - Graph Style

// Dictionary of types shared among compilations.
Dict* Type::_shared_type_dict = NULL;
const Type::Offset Type::Offset::top(Type::OffsetTop);
const Type::Offset Type::Offset::bottom(Type::OffsetBot);

const Type::Offset Type::Offset::meet(const Type::Offset other) const {
  // Either is 'TOP' offset?  Return the other offset!
  int offset = other._offset;
  if (_offset == OffsetTop) return Offset(offset);
  if (offset == OffsetTop) return Offset(_offset);
  // If either is different, return 'BOTTOM' offset
  if (_offset != offset) return bottom;
  return Offset(_offset);
}

const Type::Offset Type::Offset::dual() const {
  if (_offset == OffsetTop) return bottom;// Map 'TOP' into 'BOTTOM'
  if (_offset == OffsetBot) return top;// Map 'BOTTOM' into 'TOP'
  return Offset(_offset);               // Map everything else into self
}

const Type::Offset Type::Offset::add(intptr_t offset) const {
  // Adding to 'TOP' offset?  Return 'TOP'!
  if (_offset == OffsetTop || offset == OffsetTop) return top;
  // Adding to 'BOTTOM' offset?  Return 'BOTTOM'!
  if (_offset == OffsetBot || offset == OffsetBot) return bottom;
  // Addition overflows or "accidentally" equals to OffsetTop? Return 'BOTTOM'!
  offset += (intptr_t)_offset;
  if (offset != (int)offset || offset == OffsetTop) return bottom;

  // assert( _offset >= 0 && _offset+offset >= 0, "" );
  // It is possible to construct a negative offset during PhaseCCP

  return Offset((int)offset);        // Sum valid offsets
}

void Type::Offset::dump2(outputStream *st) const {
  if (_offset == 0) {
    return;
  } else if (_offset == OffsetTop) {
    st->print("+top");
  }
  else if (_offset == OffsetBot) {
    st->print("+bot");
  } else if (_offset) {
    st->print("+%d", _offset);
  }
}

// Array which maps compiler types to Basic Types
const Type::TypeInfo Type::_type_info[Type::lastype] = {
  { Bad,             T_ILLEGAL,    "bad",           false, Node::NotAMachineReg, relocInfo::none          },  // Bad
  { Control,         T_ILLEGAL,    "control",       false, 0,                    relocInfo::none          },  // Control
  { Bottom,          T_VOID,       "top",           false, 0,                    relocInfo::none          },  // Top
  { Bad,             T_INT,        "int:",          false, Op_RegI,              relocInfo::none          },  // Int
  { Bad,             T_LONG,       "long:",         false, Op_RegL,              relocInfo::none          },  // Long
  { Half,            T_VOID,       "half",          false, 0,                    relocInfo::none          },  // Half
  { Bad,             T_NARROWOOP,  "narrowoop:",    false, Op_RegN,              relocInfo::none          },  // NarrowOop
  { Bad,             T_NARROWKLASS,"narrowklass:",  false, Op_RegN,              relocInfo::none          },  // NarrowKlass
  { Bad,             T_ILLEGAL,    "tuple:",        false, Node::NotAMachineReg, relocInfo::none          },  // Tuple
  { Bad,             T_ARRAY,      "array:",        false, Node::NotAMachineReg, relocInfo::none          },  // Array

#ifdef SPARC
  { Bad,             T_ILLEGAL,    "vectors:",      false, 0,                    relocInfo::none          },  // VectorS
  { Bad,             T_ILLEGAL,    "vectord:",      false, Op_RegD,              relocInfo::none          },  // VectorD
  { Bad,             T_ILLEGAL,    "vectorx:",      false, 0,                    relocInfo::none          },  // VectorX
  { Bad,             T_ILLEGAL,    "vectory:",      false, 0,                    relocInfo::none          },  // VectorY
  { Bad,             T_ILLEGAL,    "vectorz:",      false, 0,                    relocInfo::none          },  // VectorZ
#elif defined(PPC64)
  { Bad,             T_ILLEGAL,    "vectors:",      false, 0,                    relocInfo::none          },  // VectorS
  { Bad,             T_ILLEGAL,    "vectord:",      false, Op_RegL,              relocInfo::none          },  // VectorD
  { Bad,             T_ILLEGAL,    "vectorx:",      false, Op_VecX,              relocInfo::none          },  // VectorX
  { Bad,             T_ILLEGAL,    "vectory:",      false, 0,                    relocInfo::none          },  // VectorY
  { Bad,             T_ILLEGAL,    "vectorz:",      false, 0,                    relocInfo::none          },  // VectorZ
#elif defined(S390)
  { Bad,             T_ILLEGAL,    "vectors:",      false, 0,                    relocInfo::none          },  // VectorS
  { Bad,             T_ILLEGAL,    "vectord:",      false, Op_RegL,              relocInfo::none          },  // VectorD
  { Bad,             T_ILLEGAL,    "vectorx:",      false, 0,                    relocInfo::none          },  // VectorX
  { Bad,             T_ILLEGAL,    "vectory:",      false, 0,                    relocInfo::none          },  // VectorY
  { Bad,             T_ILLEGAL,    "vectorz:",      false, 0,                    relocInfo::none          },  // VectorZ
#else // all other
  { Bad,             T_ILLEGAL,    "vectors:",      false, Op_VecS,              relocInfo::none          },  // VectorS
  { Bad,             T_ILLEGAL,    "vectord:",      false, Op_VecD,              relocInfo::none          },  // VectorD
  { Bad,             T_ILLEGAL,    "vectorx:",      false, Op_VecX,              relocInfo::none          },  // VectorX
  { Bad,             T_ILLEGAL,    "vectory:",      false, Op_VecY,              relocInfo::none          },  // VectorY
  { Bad,             T_ILLEGAL,    "vectorz:",      false, Op_VecZ,              relocInfo::none          },  // VectorZ
#endif
  { Bad,             T_VALUETYPE,  "value:",        false, Node::NotAMachineReg, relocInfo::none          },  // ValueType
  { Bad,             T_ADDRESS,    "anyptr:",       false, Op_RegP,              relocInfo::none          },  // AnyPtr
  { Bad,             T_ADDRESS,    "rawptr:",       false, Op_RegP,              relocInfo::none          },  // RawPtr
  { Bad,             T_OBJECT,     "oop:",          true,  Op_RegP,              relocInfo::oop_type      },  // OopPtr
  { Bad,             T_OBJECT,     "inst:",         true,  Op_RegP,              relocInfo::oop_type      },  // InstPtr
  { Bad,             T_OBJECT,     "ary:",          true,  Op_RegP,              relocInfo::oop_type      },  // AryPtr
  { Bad,             T_METADATA,   "metadata:",     false, Op_RegP,              relocInfo::metadata_type },  // MetadataPtr
  { Bad,             T_METADATA,   "klass:",        false, Op_RegP,              relocInfo::metadata_type },  // KlassPtr
  { Bad,             T_OBJECT,     "func",          false, 0,                    relocInfo::none          },  // Function
  { Abio,            T_ILLEGAL,    "abIO",          false, 0,                    relocInfo::none          },  // Abio
  { Return_Address,  T_ADDRESS,    "return_address",false, Op_RegP,              relocInfo::none          },  // Return_Address
  { Memory,          T_ILLEGAL,    "memory",        false, 0,                    relocInfo::none          },  // Memory
  { FloatBot,        T_FLOAT,      "float_top",     false, Op_RegF,              relocInfo::none          },  // FloatTop
  { FloatCon,        T_FLOAT,      "ftcon:",        false, Op_RegF,              relocInfo::none          },  // FloatCon
  { FloatTop,        T_FLOAT,      "float",         false, Op_RegF,              relocInfo::none          },  // FloatBot
  { DoubleBot,       T_DOUBLE,     "double_top",    false, Op_RegD,              relocInfo::none          },  // DoubleTop
  { DoubleCon,       T_DOUBLE,     "dblcon:",       false, Op_RegD,              relocInfo::none          },  // DoubleCon
  { DoubleTop,       T_DOUBLE,     "double",        false, Op_RegD,              relocInfo::none          },  // DoubleBot
  { Top,             T_ILLEGAL,    "bottom",        false, 0,                    relocInfo::none          }   // Bottom
};

// Map ideal registers (machine types) to ideal types
const Type *Type::mreg2type[_last_machine_leaf];

// Map basic types to canonical Type* pointers.
const Type* Type::     _const_basic_type[T_CONFLICT+1];

// Map basic types to constant-zero Types.
const Type* Type::            _zero_type[T_CONFLICT+1];

// Map basic types to array-body alias types.
const TypeAryPtr* TypeAryPtr::_array_body_type[T_CONFLICT+1];

//=============================================================================
// Convenience common pre-built types.
const Type *Type::ABIO;         // State-of-machine only
const Type *Type::BOTTOM;       // All values
const Type *Type::CONTROL;      // Control only
const Type *Type::DOUBLE;       // All doubles
const Type *Type::FLOAT;        // All floats
const Type *Type::HALF;         // Placeholder half of doublewide type
const Type *Type::MEMORY;       // Abstract store only
const Type *Type::RETURN_ADDRESS;
const Type *Type::TOP;          // No values in set

//------------------------------get_const_type---------------------------
const Type* Type::get_const_type(ciType* type) {
  if (type == NULL) {
    return NULL;
  } else if (type->is_primitive_type()) {
    return get_const_basic_type(type->basic_type());
  } else {
    return TypeOopPtr::make_from_klass(type->as_klass());
  }
}

//---------------------------array_element_basic_type---------------------------------
// Mapping to the array element's basic type.
BasicType Type::array_element_basic_type() const {
  BasicType bt = basic_type();
  if (bt == T_INT) {
    if (this == TypeInt::INT)   return T_INT;
    if (this == TypeInt::CHAR)  return T_CHAR;
    if (this == TypeInt::BYTE)  return T_BYTE;
    if (this == TypeInt::BOOL)  return T_BOOLEAN;
    if (this == TypeInt::SHORT) return T_SHORT;
    return T_VOID;
  }
  return bt;
}

// For two instance arrays of same dimension, return the base element types.
// Otherwise or if the arrays have different dimensions, return NULL.
void Type::get_arrays_base_elements(const Type *a1, const Type *a2,
                                    const TypeInstPtr **e1, const TypeInstPtr **e2) {

  if (e1) *e1 = NULL;
  if (e2) *e2 = NULL;
  const TypeAryPtr* a1tap = (a1 == NULL) ? NULL : a1->isa_aryptr();
  const TypeAryPtr* a2tap = (a2 == NULL) ? NULL : a2->isa_aryptr();

  if (a1tap != NULL && a2tap != NULL) {
    // Handle multidimensional arrays
    const TypePtr* a1tp = a1tap->elem()->make_ptr();
    const TypePtr* a2tp = a2tap->elem()->make_ptr();
    while (a1tp && a1tp->isa_aryptr() && a2tp && a2tp->isa_aryptr()) {
      a1tap = a1tp->is_aryptr();
      a2tap = a2tp->is_aryptr();
      a1tp = a1tap->elem()->make_ptr();
      a2tp = a2tap->elem()->make_ptr();
    }
    if (a1tp && a1tp->isa_instptr() && a2tp && a2tp->isa_instptr()) {
      if (e1) *e1 = a1tp->is_instptr();
      if (e2) *e2 = a2tp->is_instptr();
    }
  }
}

//---------------------------get_typeflow_type---------------------------------
// Import a type produced by ciTypeFlow.
const Type* Type::get_typeflow_type(ciType* type) {
  switch (type->basic_type()) {

  case ciTypeFlow::StateVector::T_BOTTOM:
    assert(type == ciTypeFlow::StateVector::bottom_type(), "");
    return Type::BOTTOM;

  case ciTypeFlow::StateVector::T_TOP:
    assert(type == ciTypeFlow::StateVector::top_type(), "");
    return Type::TOP;

  case ciTypeFlow::StateVector::T_NULL:
    assert(type == ciTypeFlow::StateVector::null_type(), "");
    return TypePtr::NULL_PTR;

  case ciTypeFlow::StateVector::T_LONG2:
    // The ciTypeFlow pass pushes a long, then the half.
    // We do the same.
    assert(type == ciTypeFlow::StateVector::long2_type(), "");
    return TypeInt::TOP;

  case ciTypeFlow::StateVector::T_DOUBLE2:
    // The ciTypeFlow pass pushes double, then the half.
    // Our convention is the same.
    assert(type == ciTypeFlow::StateVector::double2_type(), "");
    return Type::TOP;

  case T_ADDRESS:
    assert(type->is_return_address(), "");
    return TypeRawPtr::make((address)(intptr_t)type->as_return_address()->bci());

  case T_VALUETYPE: {
    bool is_never_null = type->is_never_null();
    ciValueKlass* vk = type->unwrap()->as_value_klass();
    if (vk->is_scalarizable() && is_never_null) {
      return TypeValueType::make(vk);
    } else {
      return TypeOopPtr::make_from_klass(vk)->join_speculative(is_never_null ? TypePtr::NOTNULL : TypePtr::BOTTOM);
    }
  }

  default:
    // make sure we did not mix up the cases:
    assert(type != ciTypeFlow::StateVector::bottom_type(), "");
    assert(type != ciTypeFlow::StateVector::top_type(), "");
    assert(type != ciTypeFlow::StateVector::null_type(), "");
    assert(type != ciTypeFlow::StateVector::long2_type(), "");
    assert(type != ciTypeFlow::StateVector::double2_type(), "");
    assert(!type->is_return_address(), "");

    return Type::get_const_type(type);
  }
}


//-----------------------make_from_constant------------------------------------
const Type* Type::make_from_constant(ciConstant constant, bool require_constant,
                                     int stable_dimension, bool is_narrow_oop,
                                     bool is_autobox_cache) {
  switch (constant.basic_type()) {
    case T_BOOLEAN:  return TypeInt::make(constant.as_boolean());
    case T_CHAR:     return TypeInt::make(constant.as_char());
    case T_BYTE:     return TypeInt::make(constant.as_byte());
    case T_SHORT:    return TypeInt::make(constant.as_short());
    case T_INT:      return TypeInt::make(constant.as_int());
    case T_LONG:     return TypeLong::make(constant.as_long());
    case T_FLOAT:    return TypeF::make(constant.as_float());
    case T_DOUBLE:   return TypeD::make(constant.as_double());
    case T_ARRAY:
    case T_VALUETYPE:
    case T_OBJECT: {
        const Type* con_type = NULL;
        ciObject* oop_constant = constant.as_object();
        if (oop_constant->is_null_object()) {
          con_type = Type::get_zero_type(T_OBJECT);
        } else {
          guarantee(require_constant || oop_constant->should_be_constant(), "con_type must get computed");
          con_type = TypeOopPtr::make_from_constant(oop_constant, require_constant);
          if (Compile::current()->eliminate_boxing() && is_autobox_cache) {
            con_type = con_type->is_aryptr()->cast_to_autobox_cache(true);
          }
          if (stable_dimension > 0) {
            assert(FoldStableValues, "sanity");
            assert(!con_type->is_zero_type(), "default value for stable field");
            con_type = con_type->is_aryptr()->cast_to_stable(true, stable_dimension);
          }
        }
        if (is_narrow_oop) {
          con_type = con_type->make_narrowoop();
        }
        return con_type;
      }
    case T_ILLEGAL:
      // Invalid ciConstant returned due to OutOfMemoryError in the CI
      assert(Compile::current()->env()->failing(), "otherwise should not see this");
      return NULL;
    default:
      // Fall through to failure
      return NULL;
  }
}

static ciConstant check_mismatched_access(ciConstant con, BasicType loadbt, bool is_unsigned) {
  BasicType conbt = con.basic_type();
  switch (conbt) {
    case T_BOOLEAN: conbt = T_BYTE;   break;
    case T_ARRAY:   conbt = T_OBJECT; break;
    case T_VALUETYPE: conbt = T_OBJECT; break;
    default:                          break;
  }
  switch (loadbt) {
    case T_BOOLEAN:   loadbt = T_BYTE;   break;
    case T_NARROWOOP: loadbt = T_OBJECT; break;
    case T_ARRAY:     loadbt = T_OBJECT; break;
    case T_VALUETYPE: loadbt = T_OBJECT; break;
    case T_ADDRESS:   loadbt = T_OBJECT; break;
    default:                             break;
  }
  if (conbt == loadbt) {
    if (is_unsigned && conbt == T_BYTE) {
      // LoadB (T_BYTE) with a small mask (<=8-bit) is converted to LoadUB (T_BYTE).
      return ciConstant(T_INT, con.as_int() & 0xFF);
    } else {
      return con;
    }
  }
  if (conbt == T_SHORT && loadbt == T_CHAR) {
    // LoadS (T_SHORT) with a small mask (<=16-bit) is converted to LoadUS (T_CHAR).
    return ciConstant(T_INT, con.as_int() & 0xFFFF);
  }
  return ciConstant(); // T_ILLEGAL
}

// Try to constant-fold a stable array element.
const Type* Type::make_constant_from_array_element(ciArray* array, int off, int stable_dimension,
                                                   BasicType loadbt, bool is_unsigned_load) {
  // Decode the results of GraphKit::array_element_address.
  ciConstant element_value = array->element_value_by_offset(off);
  if (element_value.basic_type() == T_ILLEGAL) {
    return NULL; // wrong offset
  }
  ciConstant con = check_mismatched_access(element_value, loadbt, is_unsigned_load);

  assert(con.basic_type() != T_ILLEGAL, "elembt=%s; loadbt=%s; unsigned=%d",
         type2name(element_value.basic_type()), type2name(loadbt), is_unsigned_load);

  if (con.is_valid() &&          // not a mismatched access
      !con.is_null_or_zero()) {  // not a default value
    bool is_narrow_oop = (loadbt == T_NARROWOOP);
    return Type::make_from_constant(con, /*require_constant=*/true, stable_dimension, is_narrow_oop, /*is_autobox_cache=*/false);
  }
  return NULL;
}

const Type* Type::make_constant_from_field(ciInstance* holder, int off, bool is_unsigned_load, BasicType loadbt) {
  ciField* field;
  ciType* type = holder->java_mirror_type();
  if (type != NULL && type->is_instance_klass() && off >= InstanceMirrorKlass::offset_of_static_fields()) {
    // Static field
    field = type->as_instance_klass()->get_field_by_offset(off, /*is_static=*/true);
  } else {
    // Instance field
    field = holder->klass()->as_instance_klass()->get_field_by_offset(off, /*is_static=*/false);
  }
  if (field == NULL) {
    return NULL; // Wrong offset
  }
  return Type::make_constant_from_field(field, holder, loadbt, is_unsigned_load);
}

const Type* Type::make_constant_from_field(ciField* field, ciInstance* holder,
                                           BasicType loadbt, bool is_unsigned_load) {
  if (!field->is_constant()) {
    return NULL; // Non-constant field
  }
  ciConstant field_value;
  if (field->is_static()) {
    // final static field
    field_value = field->constant_value();
  } else if (holder != NULL) {
    // final or stable non-static field
    // Treat final non-static fields of trusted classes (classes in
    // java.lang.invoke and sun.invoke packages and subpackages) as
    // compile time constants.
    field_value = field->constant_value_of(holder);
  }
  if (!field_value.is_valid()) {
    return NULL; // Not a constant
  }

  ciConstant con = check_mismatched_access(field_value, loadbt, is_unsigned_load);

  assert(con.is_valid(), "elembt=%s; loadbt=%s; unsigned=%d",
         type2name(field_value.basic_type()), type2name(loadbt), is_unsigned_load);

  bool is_stable_array = FoldStableValues && field->is_stable() && field->type()->is_array_klass();
  int stable_dimension = (is_stable_array ? field->type()->as_array_klass()->dimension() : 0);
  bool is_narrow_oop = (loadbt == T_NARROWOOP);

  const Type* con_type = make_from_constant(con, /*require_constant=*/ true,
                                            stable_dimension, is_narrow_oop,
                                            field->is_autobox_cache());
  if (con_type != NULL && field->is_call_site_target()) {
    ciCallSite* call_site = holder->as_call_site();
    if (!call_site->is_fully_initialized_constant_call_site()) {
      ciMethodHandle* target = con.as_object()->as_method_handle();
      Compile::current()->dependencies()->assert_call_site_target_value(call_site, target);
    }
  }
  return con_type;
}

//------------------------------make-------------------------------------------
// Create a simple Type, with default empty symbol sets.  Then hashcons it
// and look for an existing copy in the type dictionary.
const Type *Type::make( enum TYPES t ) {
  return (new Type(t))->hashcons();
}

//------------------------------cmp--------------------------------------------
int Type::cmp( const Type *const t1, const Type *const t2 ) {
  if( t1->_base != t2->_base )
    return 1;                   // Missed badly
  assert(t1 != t2 || t1->eq(t2), "eq must be reflexive");
  return !t1->eq(t2);           // Return ZERO if equal
}

const Type* Type::maybe_remove_speculative(bool include_speculative) const {
  if (!include_speculative) {
    return remove_speculative();
  }
  return this;
}

//------------------------------hash-------------------------------------------
int Type::uhash( const Type *const t ) {
  return t->hash();
}

#define SMALLINT ((juint)3)  // a value too insignificant to consider widening
#define POSITIVE_INFINITE_F 0x7f800000 // hex representation for IEEE 754 single precision positive infinite
#define POSITIVE_INFINITE_D 0x7ff0000000000000 // hex representation for IEEE 754 double precision positive infinite

//--------------------------Initialize_shared----------------------------------
void Type::Initialize_shared(Compile* current) {
  // This method does not need to be locked because the first system
  // compilations (stub compilations) occur serially.  If they are
  // changed to proceed in parallel, then this section will need
  // locking.

  Arena* save = current->type_arena();
  Arena* shared_type_arena = new (mtCompiler)Arena(mtCompiler);

  current->set_type_arena(shared_type_arena);
  _shared_type_dict =
    new (shared_type_arena) Dict( (CmpKey)Type::cmp, (Hash)Type::uhash,
                                  shared_type_arena, 128 );
  current->set_type_dict(_shared_type_dict);

  // Make shared pre-built types.
  CONTROL = make(Control);      // Control only
  TOP     = make(Top);          // No values in set
  MEMORY  = make(Memory);       // Abstract store only
  ABIO    = make(Abio);         // State-of-machine only
  RETURN_ADDRESS=make(Return_Address);
  FLOAT   = make(FloatBot);     // All floats
  DOUBLE  = make(DoubleBot);    // All doubles
  BOTTOM  = make(Bottom);       // Everything
  HALF    = make(Half);         // Placeholder half of doublewide type

  TypeF::ZERO = TypeF::make(0.0); // Float 0 (positive zero)
  TypeF::ONE  = TypeF::make(1.0); // Float 1
  TypeF::POS_INF = TypeF::make(jfloat_cast(POSITIVE_INFINITE_F));
  TypeF::NEG_INF = TypeF::make(-jfloat_cast(POSITIVE_INFINITE_F));

  TypeD::ZERO = TypeD::make(0.0); // Double 0 (positive zero)
  TypeD::ONE  = TypeD::make(1.0); // Double 1
  TypeD::POS_INF = TypeD::make(jdouble_cast(POSITIVE_INFINITE_D));
  TypeD::NEG_INF = TypeD::make(-jdouble_cast(POSITIVE_INFINITE_D));

  TypeInt::MINUS_1 = TypeInt::make(-1);  // -1
  TypeInt::ZERO    = TypeInt::make( 0);  //  0
  TypeInt::ONE     = TypeInt::make( 1);  //  1
  TypeInt::BOOL    = TypeInt::make(0,1,   WidenMin);  // 0 or 1, FALSE or TRUE.
  TypeInt::CC      = TypeInt::make(-1, 1, WidenMin);  // -1, 0 or 1, condition codes
  TypeInt::CC_LT   = TypeInt::make(-1,-1, WidenMin);  // == TypeInt::MINUS_1
  TypeInt::CC_GT   = TypeInt::make( 1, 1, WidenMin);  // == TypeInt::ONE
  TypeInt::CC_EQ   = TypeInt::make( 0, 0, WidenMin);  // == TypeInt::ZERO
  TypeInt::CC_LE   = TypeInt::make(-1, 0, WidenMin);
  TypeInt::CC_GE   = TypeInt::make( 0, 1, WidenMin);  // == TypeInt::BOOL
  TypeInt::BYTE    = TypeInt::make(-128,127,     WidenMin); // Bytes
  TypeInt::UBYTE   = TypeInt::make(0, 255,       WidenMin); // Unsigned Bytes
  TypeInt::CHAR    = TypeInt::make(0,65535,      WidenMin); // Java chars
  TypeInt::SHORT   = TypeInt::make(-32768,32767, WidenMin); // Java shorts
  TypeInt::POS     = TypeInt::make(0,max_jint,   WidenMin); // Non-neg values
  TypeInt::POS1    = TypeInt::make(1,max_jint,   WidenMin); // Positive values
  TypeInt::INT     = TypeInt::make(min_jint,max_jint, WidenMax); // 32-bit integers
  TypeInt::SYMINT  = TypeInt::make(-max_jint,max_jint,WidenMin); // symmetric range
  TypeInt::TYPE_DOMAIN  = TypeInt::INT;
  // CmpL is overloaded both as the bytecode computation returning
  // a trinary (-1,0,+1) integer result AND as an efficient long
  // compare returning optimizer ideal-type flags.
  assert( TypeInt::CC_LT == TypeInt::MINUS_1, "types must match for CmpL to work" );
  assert( TypeInt::CC_GT == TypeInt::ONE,     "types must match for CmpL to work" );
  assert( TypeInt::CC_EQ == TypeInt::ZERO,    "types must match for CmpL to work" );
  assert( TypeInt::CC_GE == TypeInt::BOOL,    "types must match for CmpL to work" );
  assert( (juint)(TypeInt::CC->_hi - TypeInt::CC->_lo) <= SMALLINT, "CC is truly small");

  TypeLong::MINUS_1 = TypeLong::make(-1);        // -1
  TypeLong::ZERO    = TypeLong::make( 0);        //  0
  TypeLong::ONE     = TypeLong::make( 1);        //  1
  TypeLong::POS     = TypeLong::make(0,max_jlong, WidenMin); // Non-neg values
  TypeLong::LONG    = TypeLong::make(min_jlong,max_jlong,WidenMax); // 64-bit integers
  TypeLong::INT     = TypeLong::make((jlong)min_jint,(jlong)max_jint,WidenMin);
  TypeLong::UINT    = TypeLong::make(0,(jlong)max_juint,WidenMin);
  TypeLong::TYPE_DOMAIN  = TypeLong::LONG;

  const Type **fboth =(const Type**)shared_type_arena->Amalloc_4(2*sizeof(Type*));
  fboth[0] = Type::CONTROL;
  fboth[1] = Type::CONTROL;
  TypeTuple::IFBOTH = TypeTuple::make( 2, fboth );

  const Type **ffalse =(const Type**)shared_type_arena->Amalloc_4(2*sizeof(Type*));
  ffalse[0] = Type::CONTROL;
  ffalse[1] = Type::TOP;
  TypeTuple::IFFALSE = TypeTuple::make( 2, ffalse );

  const Type **fneither =(const Type**)shared_type_arena->Amalloc_4(2*sizeof(Type*));
  fneither[0] = Type::TOP;
  fneither[1] = Type::TOP;
  TypeTuple::IFNEITHER = TypeTuple::make( 2, fneither );

  const Type **ftrue =(const Type**)shared_type_arena->Amalloc_4(2*sizeof(Type*));
  ftrue[0] = Type::TOP;
  ftrue[1] = Type::CONTROL;
  TypeTuple::IFTRUE = TypeTuple::make( 2, ftrue );

  const Type **floop =(const Type**)shared_type_arena->Amalloc_4(2*sizeof(Type*));
  floop[0] = Type::CONTROL;
  floop[1] = TypeInt::INT;
  TypeTuple::LOOPBODY = TypeTuple::make( 2, floop );

  TypePtr::NULL_PTR= TypePtr::make(AnyPtr, TypePtr::Null, Offset(0));
  TypePtr::NOTNULL = TypePtr::make(AnyPtr, TypePtr::NotNull, Offset::bottom);
  TypePtr::BOTTOM  = TypePtr::make(AnyPtr, TypePtr::BotPTR, Offset::bottom);

  TypeRawPtr::BOTTOM = TypeRawPtr::make( TypePtr::BotPTR );
  TypeRawPtr::NOTNULL= TypeRawPtr::make( TypePtr::NotNull );

  const Type **fmembar = TypeTuple::fields(0);
  TypeTuple::MEMBAR = TypeTuple::make(TypeFunc::Parms+0, fmembar);

  const Type **fsc = (const Type**)shared_type_arena->Amalloc_4(2*sizeof(Type*));
  fsc[0] = TypeInt::CC;
  fsc[1] = Type::MEMORY;
  TypeTuple::STORECONDITIONAL = TypeTuple::make(2, fsc);

  TypeInstPtr::NOTNULL = TypeInstPtr::make(TypePtr::NotNull, current->env()->Object_klass());
  TypeInstPtr::BOTTOM  = TypeInstPtr::make(TypePtr::BotPTR,  current->env()->Object_klass());
  TypeInstPtr::MIRROR  = TypeInstPtr::make(TypePtr::NotNull, current->env()->Class_klass());
  TypeInstPtr::MARK    = TypeInstPtr::make(TypePtr::BotPTR,  current->env()->Object_klass(),
                                           false, 0, Offset(oopDesc::mark_offset_in_bytes()), false);
  TypeInstPtr::KLASS   = TypeInstPtr::make(TypePtr::BotPTR,  current->env()->Object_klass(),
                                           false, 0, Offset(oopDesc::klass_offset_in_bytes()), false);
  TypeOopPtr::BOTTOM  = TypeOopPtr::make(TypePtr::BotPTR, Offset::bottom, TypeOopPtr::InstanceBot);

  TypeMetadataPtr::BOTTOM = TypeMetadataPtr::make(TypePtr::BotPTR, NULL, Offset::bottom);

  TypeValueType::BOTTOM = TypeValueType::make(NULL);

  TypeNarrowOop::NULL_PTR = TypeNarrowOop::make( TypePtr::NULL_PTR );
  TypeNarrowOop::BOTTOM   = TypeNarrowOop::make( TypeInstPtr::BOTTOM );

  TypeNarrowKlass::NULL_PTR = TypeNarrowKlass::make( TypePtr::NULL_PTR );

  mreg2type[Op_Node] = Type::BOTTOM;
  mreg2type[Op_Set ] = 0;
  mreg2type[Op_RegN] = TypeNarrowOop::BOTTOM;
  mreg2type[Op_RegI] = TypeInt::INT;
  mreg2type[Op_RegP] = TypePtr::BOTTOM;
  mreg2type[Op_RegF] = Type::FLOAT;
  mreg2type[Op_RegD] = Type::DOUBLE;
  mreg2type[Op_RegL] = TypeLong::LONG;
  mreg2type[Op_RegFlags] = TypeInt::CC;

  TypeAryPtr::RANGE   = TypeAryPtr::make(TypePtr::BotPTR, TypeAry::make(Type::BOTTOM,TypeInt::POS), NULL /* current->env()->Object_klass() */, false, Offset(arrayOopDesc::length_offset_in_bytes()));

  TypeAryPtr::NARROWOOPS = TypeAryPtr::make(TypePtr::BotPTR, TypeAry::make(TypeNarrowOop::BOTTOM, TypeInt::POS), NULL /*ciArrayKlass::make(o)*/,  false,  Offset::bottom);

#ifdef _LP64
  if (UseCompressedOops) {
    assert(TypeAryPtr::NARROWOOPS->is_ptr_to_narrowoop(), "array of narrow oops must be ptr to narrow oop");
    TypeAryPtr::OOPS  = TypeAryPtr::NARROWOOPS;
  } else
#endif
  {
    // There is no shared klass for Object[].  See note in TypeAryPtr::klass().
    TypeAryPtr::OOPS  = TypeAryPtr::make(TypePtr::BotPTR, TypeAry::make(TypeInstPtr::BOTTOM,TypeInt::POS), NULL /*ciArrayKlass::make(o)*/,  false,  Offset::bottom);
  }
  TypeAryPtr::BYTES   = TypeAryPtr::make(TypePtr::BotPTR, TypeAry::make(TypeInt::BYTE      ,TypeInt::POS), ciTypeArrayKlass::make(T_BYTE),   true,  Offset::bottom);
  TypeAryPtr::SHORTS  = TypeAryPtr::make(TypePtr::BotPTR, TypeAry::make(TypeInt::SHORT     ,TypeInt::POS), ciTypeArrayKlass::make(T_SHORT),  true,  Offset::bottom);
  TypeAryPtr::CHARS   = TypeAryPtr::make(TypePtr::BotPTR, TypeAry::make(TypeInt::CHAR      ,TypeInt::POS), ciTypeArrayKlass::make(T_CHAR),   true,  Offset::bottom);
  TypeAryPtr::INTS    = TypeAryPtr::make(TypePtr::BotPTR, TypeAry::make(TypeInt::INT       ,TypeInt::POS), ciTypeArrayKlass::make(T_INT),    true,  Offset::bottom);
  TypeAryPtr::LONGS   = TypeAryPtr::make(TypePtr::BotPTR, TypeAry::make(TypeLong::LONG     ,TypeInt::POS), ciTypeArrayKlass::make(T_LONG),   true,  Offset::bottom);
  TypeAryPtr::FLOATS  = TypeAryPtr::make(TypePtr::BotPTR, TypeAry::make(Type::FLOAT        ,TypeInt::POS), ciTypeArrayKlass::make(T_FLOAT),  true,  Offset::bottom);
  TypeAryPtr::DOUBLES = TypeAryPtr::make(TypePtr::BotPTR, TypeAry::make(Type::DOUBLE       ,TypeInt::POS), ciTypeArrayKlass::make(T_DOUBLE), true,  Offset::bottom);
  TypeAryPtr::VALUES  = TypeAryPtr::make(TypePtr::BotPTR, TypeAry::make(TypeValueType::BOTTOM,TypeInt::POS), NULL, false,  Offset::bottom);

  // Nobody should ask _array_body_type[T_NARROWOOP]. Use NULL as assert.
  TypeAryPtr::_array_body_type[T_NARROWOOP] = NULL;
  TypeAryPtr::_array_body_type[T_OBJECT]  = TypeAryPtr::OOPS;
  TypeAryPtr::_array_body_type[T_VALUETYPE] = TypeAryPtr::OOPS;
  TypeAryPtr::_array_body_type[T_ARRAY]   = TypeAryPtr::OOPS; // arrays are stored in oop arrays
  TypeAryPtr::_array_body_type[T_BYTE]    = TypeAryPtr::BYTES;
  TypeAryPtr::_array_body_type[T_BOOLEAN] = TypeAryPtr::BYTES;  // boolean[] is a byte array
  TypeAryPtr::_array_body_type[T_SHORT]   = TypeAryPtr::SHORTS;
  TypeAryPtr::_array_body_type[T_CHAR]    = TypeAryPtr::CHARS;
  TypeAryPtr::_array_body_type[T_INT]     = TypeAryPtr::INTS;
  TypeAryPtr::_array_body_type[T_LONG]    = TypeAryPtr::LONGS;
  TypeAryPtr::_array_body_type[T_FLOAT]   = TypeAryPtr::FLOATS;
  TypeAryPtr::_array_body_type[T_DOUBLE]  = TypeAryPtr::DOUBLES;

  TypeKlassPtr::OBJECT = TypeKlassPtr::make(TypePtr::NotNull, current->env()->Object_klass(), Offset(0), false);
  TypeKlassPtr::OBJECT_OR_NULL = TypeKlassPtr::make(TypePtr::BotPTR, current->env()->Object_klass(), Offset(0), false);

  const Type **fi2c = TypeTuple::fields(2);
  fi2c[TypeFunc::Parms+0] = TypeInstPtr::BOTTOM; // Method*
  fi2c[TypeFunc::Parms+1] = TypeRawPtr::BOTTOM; // argument pointer
  TypeTuple::START_I2C = TypeTuple::make(TypeFunc::Parms+2, fi2c);

  const Type **intpair = TypeTuple::fields(2);
  intpair[0] = TypeInt::INT;
  intpair[1] = TypeInt::INT;
  TypeTuple::INT_PAIR = TypeTuple::make(2, intpair);

  const Type **longpair = TypeTuple::fields(2);
  longpair[0] = TypeLong::LONG;
  longpair[1] = TypeLong::LONG;
  TypeTuple::LONG_PAIR = TypeTuple::make(2, longpair);

  const Type **intccpair = TypeTuple::fields(2);
  intccpair[0] = TypeInt::INT;
  intccpair[1] = TypeInt::CC;
  TypeTuple::INT_CC_PAIR = TypeTuple::make(2, intccpair);

  const Type **longccpair = TypeTuple::fields(2);
  longccpair[0] = TypeLong::LONG;
  longccpair[1] = TypeInt::CC;
  TypeTuple::LONG_CC_PAIR = TypeTuple::make(2, longccpair);

  _const_basic_type[T_NARROWOOP]   = TypeNarrowOop::BOTTOM;
  _const_basic_type[T_NARROWKLASS] = Type::BOTTOM;
  _const_basic_type[T_BOOLEAN]     = TypeInt::BOOL;
  _const_basic_type[T_CHAR]        = TypeInt::CHAR;
  _const_basic_type[T_BYTE]        = TypeInt::BYTE;
  _const_basic_type[T_SHORT]       = TypeInt::SHORT;
  _const_basic_type[T_INT]         = TypeInt::INT;
  _const_basic_type[T_LONG]        = TypeLong::LONG;
  _const_basic_type[T_FLOAT]       = Type::FLOAT;
  _const_basic_type[T_DOUBLE]      = Type::DOUBLE;
  _const_basic_type[T_OBJECT]      = TypeInstPtr::BOTTOM;
  _const_basic_type[T_ARRAY]       = TypeInstPtr::BOTTOM; // there is no separate bottom for arrays
  _const_basic_type[T_VALUETYPE]   = TypeInstPtr::BOTTOM;
  _const_basic_type[T_VOID]        = TypePtr::NULL_PTR;   // reflection represents void this way
  _const_basic_type[T_ADDRESS]     = TypeRawPtr::BOTTOM;  // both interpreter return addresses & random raw ptrs
  _const_basic_type[T_CONFLICT]    = Type::BOTTOM;        // why not?

  _zero_type[T_NARROWOOP]   = TypeNarrowOop::NULL_PTR;
  _zero_type[T_NARROWKLASS] = TypeNarrowKlass::NULL_PTR;
  _zero_type[T_BOOLEAN]     = TypeInt::ZERO;     // false == 0
  _zero_type[T_CHAR]        = TypeInt::ZERO;     // '\0' == 0
  _zero_type[T_BYTE]        = TypeInt::ZERO;     // 0x00 == 0
  _zero_type[T_SHORT]       = TypeInt::ZERO;     // 0x0000 == 0
  _zero_type[T_INT]         = TypeInt::ZERO;
  _zero_type[T_LONG]        = TypeLong::ZERO;
  _zero_type[T_FLOAT]       = TypeF::ZERO;
  _zero_type[T_DOUBLE]      = TypeD::ZERO;
  _zero_type[T_OBJECT]      = TypePtr::NULL_PTR;
  _zero_type[T_ARRAY]       = TypePtr::NULL_PTR; // null array is null oop
  _zero_type[T_VALUETYPE]   = TypePtr::NULL_PTR;
  _zero_type[T_ADDRESS]     = TypePtr::NULL_PTR; // raw pointers use the same null
  _zero_type[T_VOID]        = Type::TOP;         // the only void value is no value at all

  // get_zero_type() should not happen for T_CONFLICT
  _zero_type[T_CONFLICT]= NULL;

  // Vector predefined types, it needs initialized _const_basic_type[].
  if (Matcher::vector_size_supported(T_BYTE,4)) {
    TypeVect::VECTS = TypeVect::make(T_BYTE,4);
  }
  if (Matcher::vector_size_supported(T_FLOAT,2)) {
    TypeVect::VECTD = TypeVect::make(T_FLOAT,2);
  }
  if (Matcher::vector_size_supported(T_FLOAT,4)) {
    TypeVect::VECTX = TypeVect::make(T_FLOAT,4);
  }
  if (Matcher::vector_size_supported(T_FLOAT,8)) {
    TypeVect::VECTY = TypeVect::make(T_FLOAT,8);
  }
  if (Matcher::vector_size_supported(T_FLOAT,16)) {
    TypeVect::VECTZ = TypeVect::make(T_FLOAT,16);
  }
  mreg2type[Op_VecS] = TypeVect::VECTS;
  mreg2type[Op_VecD] = TypeVect::VECTD;
  mreg2type[Op_VecX] = TypeVect::VECTX;
  mreg2type[Op_VecY] = TypeVect::VECTY;
  mreg2type[Op_VecZ] = TypeVect::VECTZ;

  // Restore working type arena.
  current->set_type_arena(save);
  current->set_type_dict(NULL);
}

//------------------------------Initialize-------------------------------------
void Type::Initialize(Compile* current) {
  assert(current->type_arena() != NULL, "must have created type arena");

  if (_shared_type_dict == NULL) {
    Initialize_shared(current);
  }

  Arena* type_arena = current->type_arena();

  // Create the hash-cons'ing dictionary with top-level storage allocation
  Dict *tdic = new (type_arena) Dict( (CmpKey)Type::cmp,(Hash)Type::uhash, type_arena, 128 );
  current->set_type_dict(tdic);

  // Transfer the shared types.
  DictI i(_shared_type_dict);
  for( ; i.test(); ++i ) {
    Type* t = (Type*)i._value;
    tdic->Insert(t,t);  // New Type, insert into Type table
  }
}

//------------------------------hashcons---------------------------------------
// Do the hash-cons trick.  If the Type already exists in the type table,
// delete the current Type and return the existing Type.  Otherwise stick the
// current Type in the Type table.
const Type *Type::hashcons(void) {
  debug_only(base());           // Check the assertion in Type::base().
  // Look up the Type in the Type dictionary
  Dict *tdic = type_dict();
  Type* old = (Type*)(tdic->Insert(this, this, false));
  if( old ) {                   // Pre-existing Type?
    if( old != this )           // Yes, this guy is not the pre-existing?
      delete this;              // Yes, Nuke this guy
    assert( old->_dual, "" );
    return old;                 // Return pre-existing
  }

  // Every type has a dual (to make my lattice symmetric).
  // Since we just discovered a new Type, compute its dual right now.
  assert( !_dual, "" );         // No dual yet
  _dual = xdual();              // Compute the dual
  if (cmp(this, _dual) == 0) {  // Handle self-symmetric
    if (_dual != this) {
      delete _dual;
      _dual = this;
    }
    return this;
  }
  assert( !_dual->_dual, "" );  // No reverse dual yet
  assert( !(*tdic)[_dual], "" ); // Dual not in type system either
  // New Type, insert into Type table
  tdic->Insert((void*)_dual,(void*)_dual);
  ((Type*)_dual)->_dual = this; // Finish up being symmetric
#ifdef ASSERT
  Type *dual_dual = (Type*)_dual->xdual();
  assert( eq(dual_dual), "xdual(xdual()) should be identity" );
  delete dual_dual;
#endif
  return this;                  // Return new Type
}

//------------------------------eq---------------------------------------------
// Structural equality check for Type representations
bool Type::eq( const Type * ) const {
  return true;                  // Nothing else can go wrong
}

//------------------------------hash-------------------------------------------
// Type-specific hashing function.
int Type::hash(void) const {
  return _base;
}

//------------------------------is_finite--------------------------------------
// Has a finite value
bool Type::is_finite() const {
  return false;
}

//------------------------------is_nan-----------------------------------------
// Is not a number (NaN)
bool Type::is_nan()    const {
  return false;
}

//----------------------interface_vs_oop---------------------------------------
#ifdef ASSERT
bool Type::interface_vs_oop_helper(const Type *t) const {
  bool result = false;

  const TypePtr* this_ptr = this->make_ptr(); // In case it is narrow_oop
  const TypePtr*    t_ptr =    t->make_ptr();
  if( this_ptr == NULL || t_ptr == NULL )
    return result;

  const TypeInstPtr* this_inst = this_ptr->isa_instptr();
  const TypeInstPtr*    t_inst =    t_ptr->isa_instptr();
  if( this_inst && this_inst->is_loaded() && t_inst && t_inst->is_loaded() ) {
    bool this_interface = this_inst->klass()->is_interface();
    bool    t_interface =    t_inst->klass()->is_interface();
    result = this_interface ^ t_interface;
  }

  return result;
}

bool Type::interface_vs_oop(const Type *t) const {
  if (interface_vs_oop_helper(t)) {
    return true;
  }
  // Now check the speculative parts as well
  const TypePtr* this_spec = isa_ptr() != NULL ? is_ptr()->speculative() : NULL;
  const TypePtr* t_spec = t->isa_ptr() != NULL ? t->is_ptr()->speculative() : NULL;
  if (this_spec != NULL && t_spec != NULL) {
    if (this_spec->interface_vs_oop_helper(t_spec)) {
      return true;
    }
    return false;
  }
  if (this_spec != NULL && this_spec->interface_vs_oop_helper(t)) {
    return true;
  }
  if (t_spec != NULL && interface_vs_oop_helper(t_spec)) {
    return true;
  }
  return false;
}

#endif

void Type::check_symmetrical(const Type *t, const Type *mt) const {
#ifdef ASSERT
  assert(mt == t->xmeet(this), "meet not commutative");
  const Type* dual_join = mt->_dual;
  const Type *t2t    = dual_join->xmeet(t->_dual);
  const Type *t2this = dual_join->xmeet(this->_dual);

  // Interface meet Oop is Not Symmetric:
  // Interface:AnyNull meet Oop:AnyNull == Interface:AnyNull
  // Interface:NotNull meet Oop:NotNull == java/lang/Object:NotNull

  if( !interface_vs_oop(t) && (t2t != t->_dual || t2this != this->_dual) ) {
    tty->print_cr("=== Meet Not Symmetric ===");
    tty->print("t   =                   ");              t->dump(); tty->cr();
    tty->print("this=                   ");                 dump(); tty->cr();
    tty->print("mt=(t meet this)=       ");             mt->dump(); tty->cr();

    tty->print("t_dual=                 ");       t->_dual->dump(); tty->cr();
    tty->print("this_dual=              ");          _dual->dump(); tty->cr();
    tty->print("mt_dual=                ");      mt->_dual->dump(); tty->cr();

    tty->print("mt_dual meet t_dual=    "); t2t           ->dump(); tty->cr();
    tty->print("mt_dual meet this_dual= "); t2this        ->dump(); tty->cr();

    fatal("meet not symmetric" );
  }
#endif
}

//------------------------------meet-------------------------------------------
// Compute the MEET of two types.  NOT virtual.  It enforces that meet is
// commutative and the lattice is symmetric.
const Type *Type::meet_helper(const Type *t, bool include_speculative) const {
  if (isa_narrowoop() && t->isa_narrowoop()) {
    const Type* result = make_ptr()->meet_helper(t->make_ptr(), include_speculative);
    return result->make_narrowoop();
  }
  if (isa_narrowklass() && t->isa_narrowklass()) {
    const Type* result = make_ptr()->meet_helper(t->make_ptr(), include_speculative);
    return result->make_narrowklass();
  }

  const Type *this_t = maybe_remove_speculative(include_speculative);
  t = t->maybe_remove_speculative(include_speculative);

  const Type *mt = this_t->xmeet(t);
#ifdef ASSERT
  if (isa_narrowoop() || t->isa_narrowoop()) return mt;
  if (isa_narrowklass() || t->isa_narrowklass()) return mt;
  Compile* C = Compile::current();
  if (!C->_type_verify_symmetry) {
    return mt;
  }
  this_t->check_symmetrical(t, mt);
  // In the case of an array, computing the meet above, caused the
  // computation of the meet of the elements which at verification
  // time caused the computation of the meet of the dual of the
  // elements. Computing the meet of the dual of the arrays here
  // causes the meet of the dual of the elements to be computed which
  // would cause the meet of the dual of the dual of the elements,
  // that is the meet of the elements already computed above to be
  // computed. Avoid redundant computations by requesting no
  // verification.
  C->_type_verify_symmetry = false;
  const Type *mt_dual = this_t->_dual->xmeet(t->_dual);
  this_t->_dual->check_symmetrical(t->_dual, mt_dual);
  assert(!C->_type_verify_symmetry, "shouldn't have changed");
  C->_type_verify_symmetry = true;
#endif
  return mt;
}

//------------------------------xmeet------------------------------------------
// Compute the MEET of two types.  It returns a new Type object.
const Type *Type::xmeet( const Type *t ) const {
  // Perform a fast test for common case; meeting the same types together.
  if( this == t ) return this;  // Meeting same type-rep?

  // Meeting TOP with anything?
  if( _base == Top ) return t;

  // Meeting BOTTOM with anything?
  if( _base == Bottom ) return BOTTOM;

  // Current "this->_base" is one of: Bad, Multi, Control, Top,
  // Abio, Abstore, Floatxxx, Doublexxx, Bottom, lastype.
  switch (t->base()) {  // Switch on original type

  // Cut in half the number of cases I must handle.  Only need cases for when
  // the given enum "t->type" is less than or equal to the local enum "type".
  case FloatCon:
  case DoubleCon:
  case Int:
  case Long:
    return t->xmeet(this);

  case OopPtr:
    return t->xmeet(this);

  case InstPtr:
    return t->xmeet(this);

  case MetadataPtr:
  case KlassPtr:
    return t->xmeet(this);

  case AryPtr:
    return t->xmeet(this);

  case NarrowOop:
    return t->xmeet(this);

  case NarrowKlass:
    return t->xmeet(this);

  case ValueType:
    return t->xmeet(this);

  case Bad:                     // Type check
  default:                      // Bogus type not in lattice
    typerr(t);
    return Type::BOTTOM;

  case Bottom:                  // Ye Olde Default
    return t;

  case FloatTop:
    if( _base == FloatTop ) return this;
  case FloatBot:                // Float
    if( _base == FloatBot || _base == FloatTop ) return FLOAT;
    if( _base == DoubleTop || _base == DoubleBot ) return Type::BOTTOM;
    typerr(t);
    return Type::BOTTOM;

  case DoubleTop:
    if( _base == DoubleTop ) return this;
  case DoubleBot:               // Double
    if( _base == DoubleBot || _base == DoubleTop ) return DOUBLE;
    if( _base == FloatTop || _base == FloatBot ) return Type::BOTTOM;
    typerr(t);
    return Type::BOTTOM;

  // These next few cases must match exactly or it is a compile-time error.
  case Control:                 // Control of code
  case Abio:                    // State of world outside of program
  case Memory:
    if( _base == t->_base )  return this;
    typerr(t);
    return Type::BOTTOM;

  case Top:                     // Top of the lattice
    return this;
  }

  // The type is unchanged
  return this;
}

//-----------------------------filter------------------------------------------
const Type *Type::filter_helper(const Type *kills, bool include_speculative) const {
  const Type* ft = join_helper(kills, include_speculative);
  if (ft->empty())
    return Type::TOP;           // Canonical empty value
  return ft;
}

//------------------------------xdual------------------------------------------
// Compute dual right now.
const Type::TYPES Type::dual_type[Type::lastype] = {
  Bad,          // Bad
  Control,      // Control
  Bottom,       // Top
  Bad,          // Int - handled in v-call
  Bad,          // Long - handled in v-call
  Half,         // Half
  Bad,          // NarrowOop - handled in v-call
  Bad,          // NarrowKlass - handled in v-call

  Bad,          // Tuple - handled in v-call
  Bad,          // Array - handled in v-call
  Bad,          // VectorS - handled in v-call
  Bad,          // VectorD - handled in v-call
  Bad,          // VectorX - handled in v-call
  Bad,          // VectorY - handled in v-call
  Bad,          // VectorZ - handled in v-call
  Bad,          // ValueType - handled in v-call

  Bad,          // AnyPtr - handled in v-call
  Bad,          // RawPtr - handled in v-call
  Bad,          // OopPtr - handled in v-call
  Bad,          // InstPtr - handled in v-call
  Bad,          // AryPtr - handled in v-call

  Bad,          //  MetadataPtr - handled in v-call
  Bad,          // KlassPtr - handled in v-call

  Bad,          // Function - handled in v-call
  Abio,         // Abio
  Return_Address,// Return_Address
  Memory,       // Memory
  FloatBot,     // FloatTop
  FloatCon,     // FloatCon
  FloatTop,     // FloatBot
  DoubleBot,    // DoubleTop
  DoubleCon,    // DoubleCon
  DoubleTop,    // DoubleBot
  Top           // Bottom
};

const Type *Type::xdual() const {
  // Note: the base() accessor asserts the sanity of _base.
  assert(_type_info[base()].dual_type != Bad, "implement with v-call");
  return new Type(_type_info[_base].dual_type);
}

//------------------------------has_memory-------------------------------------
bool Type::has_memory() const {
  Type::TYPES tx = base();
  if (tx == Memory) return true;
  if (tx == Tuple) {
    const TypeTuple *t = is_tuple();
    for (uint i=0; i < t->cnt(); i++) {
      tx = t->field_at(i)->base();
      if (tx == Memory)  return true;
    }
  }
  return false;
}

#ifndef PRODUCT
//------------------------------dump2------------------------------------------
void Type::dump2( Dict &d, uint depth, outputStream *st ) const {
  st->print("%s", _type_info[_base].msg);
}

//------------------------------dump-------------------------------------------
void Type::dump_on(outputStream *st) const {
  ResourceMark rm;
  Dict d(cmpkey,hashkey);       // Stop recursive type dumping
  dump2(d,1, st);
  if (is_ptr_to_narrowoop()) {
    st->print(" [narrow]");
  } else if (is_ptr_to_narrowklass()) {
    st->print(" [narrowklass]");
  }
}

//-----------------------------------------------------------------------------
const char* Type::str(const Type* t) {
  stringStream ss;
  t->dump_on(&ss);
  return ss.as_string();
}
#endif

//------------------------------singleton--------------------------------------
// TRUE if Type is a singleton type, FALSE otherwise.   Singletons are simple
// constants (Ldi nodes).  Singletons are integer, float or double constants.
bool Type::singleton(void) const {
  return _base == Top || _base == Half;
}

//------------------------------empty------------------------------------------
// TRUE if Type is a type with no values, FALSE otherwise.
bool Type::empty(void) const {
  switch (_base) {
  case DoubleTop:
  case FloatTop:
  case Top:
    return true;

  case Half:
  case Abio:
  case Return_Address:
  case Memory:
  case Bottom:
  case FloatBot:
  case DoubleBot:
    return false;  // never a singleton, therefore never empty

  default:
    ShouldNotReachHere();
    return false;
  }
}

//------------------------------dump_stats-------------------------------------
// Dump collected statistics to stderr
#ifndef PRODUCT
void Type::dump_stats() {
  tty->print("Types made: %d\n", type_dict()->Size());
}
#endif

//------------------------------typerr-----------------------------------------
void Type::typerr( const Type *t ) const {
#ifndef PRODUCT
  tty->print("\nError mixing types: ");
  dump();
  tty->print(" and ");
  t->dump();
  tty->print("\n");
#endif
  ShouldNotReachHere();
}


//=============================================================================
// Convenience common pre-built types.
const TypeF *TypeF::ZERO;       // Floating point zero
const TypeF *TypeF::ONE;        // Floating point one
const TypeF *TypeF::POS_INF;    // Floating point positive infinity
const TypeF *TypeF::NEG_INF;    // Floating point negative infinity

//------------------------------make-------------------------------------------
// Create a float constant
const TypeF *TypeF::make(float f) {
  return (TypeF*)(new TypeF(f))->hashcons();
}

//------------------------------meet-------------------------------------------
// Compute the MEET of two types.  It returns a new Type object.
const Type *TypeF::xmeet( const Type *t ) const {
  // Perform a fast test for common case; meeting the same types together.
  if( this == t ) return this;  // Meeting same type-rep?

  // Current "this->_base" is FloatCon
  switch (t->base()) {          // Switch on original type
  case AnyPtr:                  // Mixing with oops happens when javac
  case RawPtr:                  // reuses local variables
  case OopPtr:
  case InstPtr:
  case AryPtr:
  case MetadataPtr:
  case KlassPtr:
  case NarrowOop:
  case NarrowKlass:
  case Int:
  case Long:
  case DoubleTop:
  case DoubleCon:
  case DoubleBot:
  case Bottom:                  // Ye Olde Default
    return Type::BOTTOM;

  case FloatBot:
    return t;

  default:                      // All else is a mistake
    typerr(t);

  case FloatCon:                // Float-constant vs Float-constant?
    if( jint_cast(_f) != jint_cast(t->getf()) )         // unequal constants?
                                // must compare bitwise as positive zero, negative zero and NaN have
                                // all the same representation in C++
      return FLOAT;             // Return generic float
                                // Equal constants
  case Top:
  case FloatTop:
    break;                      // Return the float constant
  }
  return this;                  // Return the float constant
}

//------------------------------xdual------------------------------------------
// Dual: symmetric
const Type *TypeF::xdual() const {
  return this;
}

//------------------------------eq---------------------------------------------
// Structural equality check for Type representations
bool TypeF::eq(const Type *t) const {
  // Bitwise comparison to distinguish between +/-0. These values must be treated
  // as different to be consistent with C1 and the interpreter.
  return (jint_cast(_f) == jint_cast(t->getf()));
}

//------------------------------hash-------------------------------------------
// Type-specific hashing function.
int TypeF::hash(void) const {
  return *(int*)(&_f);
}

//------------------------------is_finite--------------------------------------
// Has a finite value
bool TypeF::is_finite() const {
  return g_isfinite(getf()) != 0;
}

//------------------------------is_nan-----------------------------------------
// Is not a number (NaN)
bool TypeF::is_nan()    const {
  return g_isnan(getf()) != 0;
}

//------------------------------dump2------------------------------------------
// Dump float constant Type
#ifndef PRODUCT
void TypeF::dump2( Dict &d, uint depth, outputStream *st ) const {
  Type::dump2(d,depth, st);
  st->print("%f", _f);
}
#endif

//------------------------------singleton--------------------------------------
// TRUE if Type is a singleton type, FALSE otherwise.   Singletons are simple
// constants (Ldi nodes).  Singletons are integer, float or double constants
// or a single symbol.
bool TypeF::singleton(void) const {
  return true;                  // Always a singleton
}

bool TypeF::empty(void) const {
  return false;                 // always exactly a singleton
}

//=============================================================================
// Convenience common pre-built types.
const TypeD *TypeD::ZERO;       // Floating point zero
const TypeD *TypeD::ONE;        // Floating point one
const TypeD *TypeD::POS_INF;    // Floating point positive infinity
const TypeD *TypeD::NEG_INF;    // Floating point negative infinity

//------------------------------make-------------------------------------------
const TypeD *TypeD::make(double d) {
  return (TypeD*)(new TypeD(d))->hashcons();
}

//------------------------------meet-------------------------------------------
// Compute the MEET of two types.  It returns a new Type object.
const Type *TypeD::xmeet( const Type *t ) const {
  // Perform a fast test for common case; meeting the same types together.
  if( this == t ) return this;  // Meeting same type-rep?

  // Current "this->_base" is DoubleCon
  switch (t->base()) {          // Switch on original type
  case AnyPtr:                  // Mixing with oops happens when javac
  case RawPtr:                  // reuses local variables
  case OopPtr:
  case InstPtr:
  case AryPtr:
  case MetadataPtr:
  case KlassPtr:
  case NarrowOop:
  case NarrowKlass:
  case Int:
  case Long:
  case FloatTop:
  case FloatCon:
  case FloatBot:
  case Bottom:                  // Ye Olde Default
    return Type::BOTTOM;

  case DoubleBot:
    return t;

  default:                      // All else is a mistake
    typerr(t);

  case DoubleCon:               // Double-constant vs Double-constant?
    if( jlong_cast(_d) != jlong_cast(t->getd()) )       // unequal constants? (see comment in TypeF::xmeet)
      return DOUBLE;            // Return generic double
  case Top:
  case DoubleTop:
    break;
  }
  return this;                  // Return the double constant
}

//------------------------------xdual------------------------------------------
// Dual: symmetric
const Type *TypeD::xdual() const {
  return this;
}

//------------------------------eq---------------------------------------------
// Structural equality check for Type representations
bool TypeD::eq(const Type *t) const {
  // Bitwise comparison to distinguish between +/-0. These values must be treated
  // as different to be consistent with C1 and the interpreter.
  return (jlong_cast(_d) == jlong_cast(t->getd()));
}

//------------------------------hash-------------------------------------------
// Type-specific hashing function.
int TypeD::hash(void) const {
  return *(int*)(&_d);
}

//------------------------------is_finite--------------------------------------
// Has a finite value
bool TypeD::is_finite() const {
  return g_isfinite(getd()) != 0;
}

//------------------------------is_nan-----------------------------------------
// Is not a number (NaN)
bool TypeD::is_nan()    const {
  return g_isnan(getd()) != 0;
}

//------------------------------dump2------------------------------------------
// Dump double constant Type
#ifndef PRODUCT
void TypeD::dump2( Dict &d, uint depth, outputStream *st ) const {
  Type::dump2(d,depth,st);
  st->print("%f", _d);
}
#endif

//------------------------------singleton--------------------------------------
// TRUE if Type is a singleton type, FALSE otherwise.   Singletons are simple
// constants (Ldi nodes).  Singletons are integer, float or double constants
// or a single symbol.
bool TypeD::singleton(void) const {
  return true;                  // Always a singleton
}

bool TypeD::empty(void) const {
  return false;                 // always exactly a singleton
}

//=============================================================================
// Convience common pre-built types.
const TypeInt *TypeInt::MINUS_1;// -1
const TypeInt *TypeInt::ZERO;   // 0
const TypeInt *TypeInt::ONE;    // 1
const TypeInt *TypeInt::BOOL;   // 0 or 1, FALSE or TRUE.
const TypeInt *TypeInt::CC;     // -1,0 or 1, condition codes
const TypeInt *TypeInt::CC_LT;  // [-1]  == MINUS_1
const TypeInt *TypeInt::CC_GT;  // [1]   == ONE
const TypeInt *TypeInt::CC_EQ;  // [0]   == ZERO
const TypeInt *TypeInt::CC_LE;  // [-1,0]
const TypeInt *TypeInt::CC_GE;  // [0,1] == BOOL (!)
const TypeInt *TypeInt::BYTE;   // Bytes, -128 to 127
const TypeInt *TypeInt::UBYTE;  // Unsigned Bytes, 0 to 255
const TypeInt *TypeInt::CHAR;   // Java chars, 0-65535
const TypeInt *TypeInt::SHORT;  // Java shorts, -32768-32767
const TypeInt *TypeInt::POS;    // Positive 32-bit integers or zero
const TypeInt *TypeInt::POS1;   // Positive 32-bit integers
const TypeInt *TypeInt::INT;    // 32-bit integers
const TypeInt *TypeInt::SYMINT; // symmetric range [-max_jint..max_jint]
const TypeInt *TypeInt::TYPE_DOMAIN; // alias for TypeInt::INT

//------------------------------TypeInt----------------------------------------
TypeInt::TypeInt( jint lo, jint hi, int w ) : Type(Int), _lo(lo), _hi(hi), _widen(w) {
}

//------------------------------make-------------------------------------------
const TypeInt *TypeInt::make( jint lo ) {
  return (TypeInt*)(new TypeInt(lo,lo,WidenMin))->hashcons();
}

static int normalize_int_widen( jint lo, jint hi, int w ) {
  // Certain normalizations keep us sane when comparing types.
  // The 'SMALLINT' covers constants and also CC and its relatives.
  if (lo <= hi) {
    if (((juint)hi - lo) <= SMALLINT)  w = Type::WidenMin;
    if (((juint)hi - lo) >= max_juint) w = Type::WidenMax; // TypeInt::INT
  } else {
    if (((juint)lo - hi) <= SMALLINT)  w = Type::WidenMin;
    if (((juint)lo - hi) >= max_juint) w = Type::WidenMin; // dual TypeInt::INT
  }
  return w;
}

const TypeInt *TypeInt::make( jint lo, jint hi, int w ) {
  w = normalize_int_widen(lo, hi, w);
  return (TypeInt*)(new TypeInt(lo,hi,w))->hashcons();
}

//------------------------------meet-------------------------------------------
// Compute the MEET of two types.  It returns a new Type representation object
// with reference count equal to the number of Types pointing at it.
// Caller should wrap a Types around it.
const Type *TypeInt::xmeet( const Type *t ) const {
  // Perform a fast test for common case; meeting the same types together.
  if( this == t ) return this;  // Meeting same type?

  // Currently "this->_base" is a TypeInt
  switch (t->base()) {          // Switch on original type
  case AnyPtr:                  // Mixing with oops happens when javac
  case RawPtr:                  // reuses local variables
  case OopPtr:
  case InstPtr:
  case AryPtr:
  case MetadataPtr:
  case KlassPtr:
  case NarrowOop:
  case NarrowKlass:
  case Long:
  case FloatTop:
  case FloatCon:
  case FloatBot:
  case DoubleTop:
  case DoubleCon:
  case DoubleBot:
  case Bottom:                  // Ye Olde Default
    return Type::BOTTOM;
  default:                      // All else is a mistake
    typerr(t);
  case Top:                     // No change
    return this;
  case Int:                     // Int vs Int?
    break;
  }

  // Expand covered set
  const TypeInt *r = t->is_int();
  return make( MIN2(_lo,r->_lo), MAX2(_hi,r->_hi), MAX2(_widen,r->_widen) );
}

//------------------------------xdual------------------------------------------
// Dual: reverse hi & lo; flip widen
const Type *TypeInt::xdual() const {
  int w = normalize_int_widen(_hi,_lo, WidenMax-_widen);
  return new TypeInt(_hi,_lo,w);
}

//------------------------------widen------------------------------------------
// Only happens for optimistic top-down optimizations.
const Type *TypeInt::widen( const Type *old, const Type* limit ) const {
  // Coming from TOP or such; no widening
  if( old->base() != Int ) return this;
  const TypeInt *ot = old->is_int();

  // If new guy is equal to old guy, no widening
  if( _lo == ot->_lo && _hi == ot->_hi )
    return old;

  // If new guy contains old, then we widened
  if( _lo <= ot->_lo && _hi >= ot->_hi ) {
    // New contains old
    // If new guy is already wider than old, no widening
    if( _widen > ot->_widen ) return this;
    // If old guy was a constant, do not bother
    if (ot->_lo == ot->_hi)  return this;
    // Now widen new guy.
    // Check for widening too far
    if (_widen == WidenMax) {
      int max = max_jint;
      int min = min_jint;
      if (limit->isa_int()) {
        max = limit->is_int()->_hi;
        min = limit->is_int()->_lo;
      }
      if (min < _lo && _hi < max) {
        // If neither endpoint is extremal yet, push out the endpoint
        // which is closer to its respective limit.
        if (_lo >= 0 ||                 // easy common case
            (juint)(_lo - min) >= (juint)(max - _hi)) {
          // Try to widen to an unsigned range type of 31 bits:
          return make(_lo, max, WidenMax);
        } else {
          return make(min, _hi, WidenMax);
        }
      }
      return TypeInt::INT;
    }
    // Returned widened new guy
    return make(_lo,_hi,_widen+1);
  }

  // If old guy contains new, then we probably widened too far & dropped to
  // bottom.  Return the wider fellow.
  if ( ot->_lo <= _lo && ot->_hi >= _hi )
    return old;

  //fatal("Integer value range is not subset");
  //return this;
  return TypeInt::INT;
}

//------------------------------narrow---------------------------------------
// Only happens for pessimistic optimizations.
const Type *TypeInt::narrow( const Type *old ) const {
  if (_lo >= _hi)  return this;   // already narrow enough
  if (old == NULL)  return this;
  const TypeInt* ot = old->isa_int();
  if (ot == NULL)  return this;
  jint olo = ot->_lo;
  jint ohi = ot->_hi;

  // If new guy is equal to old guy, no narrowing
  if (_lo == olo && _hi == ohi)  return old;

  // If old guy was maximum range, allow the narrowing
  if (olo == min_jint && ohi == max_jint)  return this;

  if (_lo < olo || _hi > ohi)
    return this;                // doesn't narrow; pretty wierd

  // The new type narrows the old type, so look for a "death march".
  // See comments on PhaseTransform::saturate.
  juint nrange = (juint)_hi - _lo;
  juint orange = (juint)ohi - olo;
  if (nrange < max_juint - 1 && nrange > (orange >> 1) + (SMALLINT*2)) {
    // Use the new type only if the range shrinks a lot.
    // We do not want the optimizer computing 2^31 point by point.
    return old;
  }

  return this;
}

//-----------------------------filter------------------------------------------
const Type *TypeInt::filter_helper(const Type *kills, bool include_speculative) const {
  const TypeInt* ft = join_helper(kills, include_speculative)->isa_int();
  if (ft == NULL || ft->empty())
    return Type::TOP;           // Canonical empty value
  if (ft->_widen < this->_widen) {
    // Do not allow the value of kill->_widen to affect the outcome.
    // The widen bits must be allowed to run freely through the graph.
    ft = TypeInt::make(ft->_lo, ft->_hi, this->_widen);
  }
  return ft;
}

//------------------------------eq---------------------------------------------
// Structural equality check for Type representations
bool TypeInt::eq( const Type *t ) const {
  const TypeInt *r = t->is_int(); // Handy access
  return r->_lo == _lo && r->_hi == _hi && r->_widen == _widen;
}

//------------------------------hash-------------------------------------------
// Type-specific hashing function.
int TypeInt::hash(void) const {
  return java_add(java_add(_lo, _hi), java_add((jint)_widen, (jint)Type::Int));
}

//------------------------------is_finite--------------------------------------
// Has a finite value
bool TypeInt::is_finite() const {
  return true;
}

//------------------------------dump2------------------------------------------
// Dump TypeInt
#ifndef PRODUCT
static const char* intname(char* buf, jint n) {
  if (n == min_jint)
    return "min";
  else if (n < min_jint + 10000)
    sprintf(buf, "min+" INT32_FORMAT, n - min_jint);
  else if (n == max_jint)
    return "max";
  else if (n > max_jint - 10000)
    sprintf(buf, "max-" INT32_FORMAT, max_jint - n);
  else
    sprintf(buf, INT32_FORMAT, n);
  return buf;
}

void TypeInt::dump2( Dict &d, uint depth, outputStream *st ) const {
  char buf[40], buf2[40];
  if (_lo == min_jint && _hi == max_jint)
    st->print("int");
  else if (is_con())
    st->print("int:%s", intname(buf, get_con()));
  else if (_lo == BOOL->_lo && _hi == BOOL->_hi)
    st->print("bool");
  else if (_lo == BYTE->_lo && _hi == BYTE->_hi)
    st->print("byte");
  else if (_lo == CHAR->_lo && _hi == CHAR->_hi)
    st->print("char");
  else if (_lo == SHORT->_lo && _hi == SHORT->_hi)
    st->print("short");
  else if (_hi == max_jint)
    st->print("int:>=%s", intname(buf, _lo));
  else if (_lo == min_jint)
    st->print("int:<=%s", intname(buf, _hi));
  else
    st->print("int:%s..%s", intname(buf, _lo), intname(buf2, _hi));

  if (_widen != 0 && this != TypeInt::INT)
    st->print(":%.*s", _widen, "wwww");
}
#endif

//------------------------------singleton--------------------------------------
// TRUE if Type is a singleton type, FALSE otherwise.   Singletons are simple
// constants.
bool TypeInt::singleton(void) const {
  return _lo >= _hi;
}

bool TypeInt::empty(void) const {
  return _lo > _hi;
}

//=============================================================================
// Convenience common pre-built types.
const TypeLong *TypeLong::MINUS_1;// -1
const TypeLong *TypeLong::ZERO; // 0
const TypeLong *TypeLong::ONE;  // 1
const TypeLong *TypeLong::POS;  // >=0
const TypeLong *TypeLong::LONG; // 64-bit integers
const TypeLong *TypeLong::INT;  // 32-bit subrange
const TypeLong *TypeLong::UINT; // 32-bit unsigned subrange
const TypeLong *TypeLong::TYPE_DOMAIN; // alias for TypeLong::LONG

//------------------------------TypeLong---------------------------------------
TypeLong::TypeLong( jlong lo, jlong hi, int w ) : Type(Long), _lo(lo), _hi(hi), _widen(w) {
}

//------------------------------make-------------------------------------------
const TypeLong *TypeLong::make( jlong lo ) {
  return (TypeLong*)(new TypeLong(lo,lo,WidenMin))->hashcons();
}

static int normalize_long_widen( jlong lo, jlong hi, int w ) {
  // Certain normalizations keep us sane when comparing types.
  // The 'SMALLINT' covers constants.
  if (lo <= hi) {
    if (((julong)hi - lo) <= SMALLINT)   w = Type::WidenMin;
    if (((julong)hi - lo) >= max_julong) w = Type::WidenMax; // TypeLong::LONG
  } else {
    if (((julong)lo - hi) <= SMALLINT)   w = Type::WidenMin;
    if (((julong)lo - hi) >= max_julong) w = Type::WidenMin; // dual TypeLong::LONG
  }
  return w;
}

const TypeLong *TypeLong::make( jlong lo, jlong hi, int w ) {
  w = normalize_long_widen(lo, hi, w);
  return (TypeLong*)(new TypeLong(lo,hi,w))->hashcons();
}


//------------------------------meet-------------------------------------------
// Compute the MEET of two types.  It returns a new Type representation object
// with reference count equal to the number of Types pointing at it.
// Caller should wrap a Types around it.
const Type *TypeLong::xmeet( const Type *t ) const {
  // Perform a fast test for common case; meeting the same types together.
  if( this == t ) return this;  // Meeting same type?

  // Currently "this->_base" is a TypeLong
  switch (t->base()) {          // Switch on original type
  case AnyPtr:                  // Mixing with oops happens when javac
  case RawPtr:                  // reuses local variables
  case OopPtr:
  case InstPtr:
  case AryPtr:
  case MetadataPtr:
  case KlassPtr:
  case NarrowOop:
  case NarrowKlass:
  case Int:
  case FloatTop:
  case FloatCon:
  case FloatBot:
  case DoubleTop:
  case DoubleCon:
  case DoubleBot:
  case Bottom:                  // Ye Olde Default
    return Type::BOTTOM;
  default:                      // All else is a mistake
    typerr(t);
  case Top:                     // No change
    return this;
  case Long:                    // Long vs Long?
    break;
  }

  // Expand covered set
  const TypeLong *r = t->is_long(); // Turn into a TypeLong
  return make( MIN2(_lo,r->_lo), MAX2(_hi,r->_hi), MAX2(_widen,r->_widen) );
}

//------------------------------xdual------------------------------------------
// Dual: reverse hi & lo; flip widen
const Type *TypeLong::xdual() const {
  int w = normalize_long_widen(_hi,_lo, WidenMax-_widen);
  return new TypeLong(_hi,_lo,w);
}

//------------------------------widen------------------------------------------
// Only happens for optimistic top-down optimizations.
const Type *TypeLong::widen( const Type *old, const Type* limit ) const {
  // Coming from TOP or such; no widening
  if( old->base() != Long ) return this;
  const TypeLong *ot = old->is_long();

  // If new guy is equal to old guy, no widening
  if( _lo == ot->_lo && _hi == ot->_hi )
    return old;

  // If new guy contains old, then we widened
  if( _lo <= ot->_lo && _hi >= ot->_hi ) {
    // New contains old
    // If new guy is already wider than old, no widening
    if( _widen > ot->_widen ) return this;
    // If old guy was a constant, do not bother
    if (ot->_lo == ot->_hi)  return this;
    // Now widen new guy.
    // Check for widening too far
    if (_widen == WidenMax) {
      jlong max = max_jlong;
      jlong min = min_jlong;
      if (limit->isa_long()) {
        max = limit->is_long()->_hi;
        min = limit->is_long()->_lo;
      }
      if (min < _lo && _hi < max) {
        // If neither endpoint is extremal yet, push out the endpoint
        // which is closer to its respective limit.
        if (_lo >= 0 ||                 // easy common case
            ((julong)_lo - min) >= ((julong)max - _hi)) {
          // Try to widen to an unsigned range type of 32/63 bits:
          if (max >= max_juint && _hi < max_juint)
            return make(_lo, max_juint, WidenMax);
          else
            return make(_lo, max, WidenMax);
        } else {
          return make(min, _hi, WidenMax);
        }
      }
      return TypeLong::LONG;
    }
    // Returned widened new guy
    return make(_lo,_hi,_widen+1);
  }

  // If old guy contains new, then we probably widened too far & dropped to
  // bottom.  Return the wider fellow.
  if ( ot->_lo <= _lo && ot->_hi >= _hi )
    return old;

  //  fatal("Long value range is not subset");
  // return this;
  return TypeLong::LONG;
}

//------------------------------narrow----------------------------------------
// Only happens for pessimistic optimizations.
const Type *TypeLong::narrow( const Type *old ) const {
  if (_lo >= _hi)  return this;   // already narrow enough
  if (old == NULL)  return this;
  const TypeLong* ot = old->isa_long();
  if (ot == NULL)  return this;
  jlong olo = ot->_lo;
  jlong ohi = ot->_hi;

  // If new guy is equal to old guy, no narrowing
  if (_lo == olo && _hi == ohi)  return old;

  // If old guy was maximum range, allow the narrowing
  if (olo == min_jlong && ohi == max_jlong)  return this;

  if (_lo < olo || _hi > ohi)
    return this;                // doesn't narrow; pretty wierd

  // The new type narrows the old type, so look for a "death march".
  // See comments on PhaseTransform::saturate.
  julong nrange = _hi - _lo;
  julong orange = ohi - olo;
  if (nrange < max_julong - 1 && nrange > (orange >> 1) + (SMALLINT*2)) {
    // Use the new type only if the range shrinks a lot.
    // We do not want the optimizer computing 2^31 point by point.
    return old;
  }

  return this;
}

//-----------------------------filter------------------------------------------
const Type *TypeLong::filter_helper(const Type *kills, bool include_speculative) const {
  const TypeLong* ft = join_helper(kills, include_speculative)->isa_long();
  if (ft == NULL || ft->empty())
    return Type::TOP;           // Canonical empty value
  if (ft->_widen < this->_widen) {
    // Do not allow the value of kill->_widen to affect the outcome.
    // The widen bits must be allowed to run freely through the graph.
    ft = TypeLong::make(ft->_lo, ft->_hi, this->_widen);
  }
  return ft;
}

//------------------------------eq---------------------------------------------
// Structural equality check for Type representations
bool TypeLong::eq( const Type *t ) const {
  const TypeLong *r = t->is_long(); // Handy access
  return r->_lo == _lo &&  r->_hi == _hi  && r->_widen == _widen;
}

//------------------------------hash-------------------------------------------
// Type-specific hashing function.
int TypeLong::hash(void) const {
  return (int)(_lo+_hi+_widen+(int)Type::Long);
}

//------------------------------is_finite--------------------------------------
// Has a finite value
bool TypeLong::is_finite() const {
  return true;
}

//------------------------------dump2------------------------------------------
// Dump TypeLong
#ifndef PRODUCT
static const char* longnamenear(jlong x, const char* xname, char* buf, jlong n) {
  if (n > x) {
    if (n >= x + 10000)  return NULL;
    sprintf(buf, "%s+" JLONG_FORMAT, xname, n - x);
  } else if (n < x) {
    if (n <= x - 10000)  return NULL;
    sprintf(buf, "%s-" JLONG_FORMAT, xname, x - n);
  } else {
    return xname;
  }
  return buf;
}

static const char* longname(char* buf, jlong n) {
  const char* str;
  if (n == min_jlong)
    return "min";
  else if (n < min_jlong + 10000)
    sprintf(buf, "min+" JLONG_FORMAT, n - min_jlong);
  else if (n == max_jlong)
    return "max";
  else if (n > max_jlong - 10000)
    sprintf(buf, "max-" JLONG_FORMAT, max_jlong - n);
  else if ((str = longnamenear(max_juint, "maxuint", buf, n)) != NULL)
    return str;
  else if ((str = longnamenear(max_jint, "maxint", buf, n)) != NULL)
    return str;
  else if ((str = longnamenear(min_jint, "minint", buf, n)) != NULL)
    return str;
  else
    sprintf(buf, JLONG_FORMAT, n);
  return buf;
}

void TypeLong::dump2( Dict &d, uint depth, outputStream *st ) const {
  char buf[80], buf2[80];
  if (_lo == min_jlong && _hi == max_jlong)
    st->print("long");
  else if (is_con())
    st->print("long:%s", longname(buf, get_con()));
  else if (_hi == max_jlong)
    st->print("long:>=%s", longname(buf, _lo));
  else if (_lo == min_jlong)
    st->print("long:<=%s", longname(buf, _hi));
  else
    st->print("long:%s..%s", longname(buf, _lo), longname(buf2, _hi));

  if (_widen != 0 && this != TypeLong::LONG)
    st->print(":%.*s", _widen, "wwww");
}
#endif

//------------------------------singleton--------------------------------------
// TRUE if Type is a singleton type, FALSE otherwise.   Singletons are simple
// constants
bool TypeLong::singleton(void) const {
  return _lo >= _hi;
}

bool TypeLong::empty(void) const {
  return _lo > _hi;
}

//=============================================================================
// Convenience common pre-built types.
const TypeTuple *TypeTuple::IFBOTH;     // Return both arms of IF as reachable
const TypeTuple *TypeTuple::IFFALSE;
const TypeTuple *TypeTuple::IFTRUE;
const TypeTuple *TypeTuple::IFNEITHER;
const TypeTuple *TypeTuple::LOOPBODY;
const TypeTuple *TypeTuple::MEMBAR;
const TypeTuple *TypeTuple::STORECONDITIONAL;
const TypeTuple *TypeTuple::START_I2C;
const TypeTuple *TypeTuple::INT_PAIR;
const TypeTuple *TypeTuple::LONG_PAIR;
const TypeTuple *TypeTuple::INT_CC_PAIR;
const TypeTuple *TypeTuple::LONG_CC_PAIR;

static void collect_value_fields(ciValueKlass* vk, const Type** field_array, uint& pos, ExtendedSignature& sig_cc) {
  for (int j = 0; j < vk->nof_nonstatic_fields(); j++) {
    ciField* field = vk->nonstatic_field_at(j);
    BasicType bt = field->type()->basic_type();
    const Type* ft = Type::get_const_type(field->type());
    field_array[pos++] = ft;
    if (type2size[bt] == 2) {
      field_array[pos++] = Type::HALF;
    }
    // Skip reserved arguments
    while (SigEntry::next_is_reserved(sig_cc, bt)) {
      field_array[pos++] = Type::get_const_basic_type(bt);
      if (type2size[bt] == 2) {
        field_array[pos++] = Type::HALF;
      }
    }
  }
}

//------------------------------make-------------------------------------------
// Make a TypeTuple from the range of a method signature
const TypeTuple *TypeTuple::make_range(ciSignature* sig, bool ret_vt_fields) {
  ciType* return_type = sig->return_type();
  uint arg_cnt = return_type->size();
  if (ret_vt_fields) {
    arg_cnt = return_type->as_value_klass()->value_arg_slots() + 1;
  }

  const Type **field_array = fields(arg_cnt);
  switch (return_type->basic_type()) {
  case T_LONG:
    field_array[TypeFunc::Parms]   = TypeLong::LONG;
    field_array[TypeFunc::Parms+1] = Type::HALF;
    break;
  case T_DOUBLE:
    field_array[TypeFunc::Parms]   = Type::DOUBLE;
    field_array[TypeFunc::Parms+1] = Type::HALF;
    break;
  case T_OBJECT:
  case T_ARRAY:
  case T_BOOLEAN:
  case T_CHAR:
  case T_FLOAT:
  case T_BYTE:
  case T_SHORT:
  case T_INT:
    field_array[TypeFunc::Parms] = get_const_type(return_type);
    break;
  case T_VALUETYPE:
    if (ret_vt_fields) {
      uint pos = TypeFunc::Parms;
      field_array[pos] = TypePtr::BOTTOM;
      pos++;
      ExtendedSignature sig = ExtendedSignature(NULL, SigEntryFilter());
      collect_value_fields(return_type->as_value_klass(), field_array, pos, sig);
    } else {
      field_array[TypeFunc::Parms] = get_const_type(return_type)->join_speculative(sig->returns_never_null() ? TypePtr::NOTNULL : TypePtr::BOTTOM);
    }
    break;
  case T_VOID:
    break;
  default:
    ShouldNotReachHere();
  }
  return (TypeTuple*)(new TypeTuple(TypeFunc::Parms + arg_cnt, field_array))->hashcons();
}

// Make a TypeTuple from the domain of a method signature
const TypeTuple *TypeTuple::make_domain(ciMethod* method, bool vt_fields_as_args) {
  ciSignature* sig = method->signature();
  ExtendedSignature sig_cc = ExtendedSignature(vt_fields_as_args ? method->get_sig_cc() : NULL, SigEntryFilter());

  uint arg_cnt = sig->size() + (method->is_static() ? 0 : 1);
  if (vt_fields_as_args) {
    for (arg_cnt = 0; !sig_cc.at_end(); ++sig_cc) {
      arg_cnt += type2size[(*sig_cc)._bt];
    }
    sig_cc = ExtendedSignature(method->get_sig_cc(), SigEntryFilter());
  }

  uint pos = TypeFunc::Parms;
  const Type** field_array = fields(arg_cnt);
  if (!method->is_static()) {
    ciInstanceKlass* recv = method->holder();
    if (vt_fields_as_args && recv->is_valuetype() && recv->as_value_klass()->is_scalarizable()) {
      collect_value_fields(recv->as_value_klass(), field_array, pos, sig_cc);
    } else {
      field_array[pos++] = get_const_type(recv)->join_speculative(TypePtr::NOTNULL);
      if (vt_fields_as_args) {
        ++sig_cc;
      }
    }
  }

  int i = 0;
  while (pos < TypeFunc::Parms + arg_cnt) {
    ciType* type = sig->type_at(i);
    BasicType bt = type->basic_type();
    bool is_flattened = false;

    switch (bt) {
    case T_LONG:
      field_array[pos++] = TypeLong::LONG;
      field_array[pos++] = Type::HALF;
      break;
    case T_DOUBLE:
      field_array[pos++] = Type::DOUBLE;
      field_array[pos++] = Type::HALF;
      break;
    case T_OBJECT:
    case T_ARRAY:
    case T_FLOAT:
    case T_INT:
      field_array[pos++] = get_const_type(type);
      break;
    case T_BOOLEAN:
    case T_CHAR:
    case T_BYTE:
    case T_SHORT:
      field_array[pos++] = TypeInt::INT;
      break;
    case T_VALUETYPE: {
      bool never_null = sig->is_never_null_at(i);
      if (vt_fields_as_args && type->as_value_klass()->is_scalarizable() && never_null) {
        is_flattened = true;
        collect_value_fields(type->as_value_klass(), field_array, pos, sig_cc);
      } else {
        field_array[pos++] = get_const_type(type)->join_speculative(never_null ? TypePtr::NOTNULL : TypePtr::BOTTOM);
      }
      break;
    }
    default:
      ShouldNotReachHere();
    }
    // Skip reserved arguments
    while (!is_flattened && SigEntry::next_is_reserved(sig_cc, bt)) {
      field_array[pos++] = Type::get_const_basic_type(bt);
      if (type2size[bt] == 2) {
        field_array[pos++] = Type::HALF;
      }
    }
    i++;
  }
  assert(pos == TypeFunc::Parms + arg_cnt, "wrong number of arguments");

  return (TypeTuple*)(new TypeTuple(TypeFunc::Parms + arg_cnt, field_array))->hashcons();
}

const TypeTuple *TypeTuple::make( uint cnt, const Type **fields ) {
  return (TypeTuple*)(new TypeTuple(cnt,fields))->hashcons();
}

//------------------------------fields-----------------------------------------
// Subroutine call type with space allocated for argument types
// Memory for Control, I_O, Memory, FramePtr, and ReturnAdr is allocated implicitly
const Type **TypeTuple::fields( uint arg_cnt ) {
  const Type **flds = (const Type **)(Compile::current()->type_arena()->Amalloc_4((TypeFunc::Parms+arg_cnt)*sizeof(Type*) ));
  flds[TypeFunc::Control  ] = Type::CONTROL;
  flds[TypeFunc::I_O      ] = Type::ABIO;
  flds[TypeFunc::Memory   ] = Type::MEMORY;
  flds[TypeFunc::FramePtr ] = TypeRawPtr::BOTTOM;
  flds[TypeFunc::ReturnAdr] = Type::RETURN_ADDRESS;

  return flds;
}

//------------------------------meet-------------------------------------------
// Compute the MEET of two types.  It returns a new Type object.
const Type *TypeTuple::xmeet( const Type *t ) const {
  // Perform a fast test for common case; meeting the same types together.
  if( this == t ) return this;  // Meeting same type-rep?

  // Current "this->_base" is Tuple
  switch (t->base()) {          // switch on original type

  case Bottom:                  // Ye Olde Default
    return t;

  default:                      // All else is a mistake
    typerr(t);

  case Tuple: {                 // Meeting 2 signatures?
    const TypeTuple *x = t->is_tuple();
    assert( _cnt == x->_cnt, "" );
    const Type **fields = (const Type **)(Compile::current()->type_arena()->Amalloc_4( _cnt*sizeof(Type*) ));
    for( uint i=0; i<_cnt; i++ )
      fields[i] = field_at(i)->xmeet( x->field_at(i) );
    return TypeTuple::make(_cnt,fields);
  }
  case Top:
    break;
  }
  return this;                  // Return the double constant
}

//------------------------------xdual------------------------------------------
// Dual: compute field-by-field dual
const Type *TypeTuple::xdual() const {
  const Type **fields = (const Type **)(Compile::current()->type_arena()->Amalloc_4( _cnt*sizeof(Type*) ));
  for( uint i=0; i<_cnt; i++ )
    fields[i] = _fields[i]->dual();
  return new TypeTuple(_cnt,fields);
}

//------------------------------eq---------------------------------------------
// Structural equality check for Type representations
bool TypeTuple::eq( const Type *t ) const {
  const TypeTuple *s = (const TypeTuple *)t;
  if (_cnt != s->_cnt)  return false;  // Unequal field counts
  for (uint i = 0; i < _cnt; i++)
    if (field_at(i) != s->field_at(i)) // POINTER COMPARE!  NO RECURSION!
      return false;             // Missed
  return true;
}

//------------------------------hash-------------------------------------------
// Type-specific hashing function.
int TypeTuple::hash(void) const {
  intptr_t sum = _cnt;
  for( uint i=0; i<_cnt; i++ )
    sum += (intptr_t)_fields[i];     // Hash on pointers directly
  return sum;
}

//------------------------------dump2------------------------------------------
// Dump signature Type
#ifndef PRODUCT
void TypeTuple::dump2( Dict &d, uint depth, outputStream *st ) const {
  st->print("{");
  if( !depth || d[this] ) {     // Check for recursive print
    st->print("...}");
    return;
  }
  d.Insert((void*)this, (void*)this);   // Stop recursion
  if( _cnt ) {
    uint i;
    for( i=0; i<_cnt-1; i++ ) {
      st->print("%d:", i);
      _fields[i]->dump2(d, depth-1, st);
      st->print(", ");
    }
    st->print("%d:", i);
    _fields[i]->dump2(d, depth-1, st);
  }
  st->print("}");
}
#endif

//------------------------------singleton--------------------------------------
// TRUE if Type is a singleton type, FALSE otherwise.   Singletons are simple
// constants (Ldi nodes).  Singletons are integer, float or double constants
// or a single symbol.
bool TypeTuple::singleton(void) const {
  return false;                 // Never a singleton
}

bool TypeTuple::empty(void) const {
  for( uint i=0; i<_cnt; i++ ) {
    if (_fields[i]->empty())  return true;
  }
  return false;
}

//=============================================================================
// Convenience common pre-built types.

inline const TypeInt* normalize_array_size(const TypeInt* size) {
  // Certain normalizations keep us sane when comparing types.
  // We do not want arrayOop variables to differ only by the wideness
  // of their index types.  Pick minimum wideness, since that is the
  // forced wideness of small ranges anyway.
  if (size->_widen != Type::WidenMin)
    return TypeInt::make(size->_lo, size->_hi, Type::WidenMin);
  else
    return size;
}

//------------------------------make-------------------------------------------
const TypeAry* TypeAry::make(const Type* elem, const TypeInt* size, bool stable,
                             bool not_flat, bool not_null_free) {
  if (UseCompressedOops && elem->isa_oopptr()) {
    elem = elem->make_narrowoop();
  }
  size = normalize_array_size(size);
  return (TypeAry*)(new TypeAry(elem, size, stable, not_flat, not_null_free))->hashcons();
}

//------------------------------meet-------------------------------------------
// Compute the MEET of two types.  It returns a new Type object.
const Type *TypeAry::xmeet( const Type *t ) const {
  // Perform a fast test for common case; meeting the same types together.
  if( this == t ) return this;  // Meeting same type-rep?

  // Current "this->_base" is Ary
  switch (t->base()) {          // switch on original type

  case Bottom:                  // Ye Olde Default
    return t;

  default:                      // All else is a mistake
    typerr(t);

  case Array: {                 // Meeting 2 arrays?
    const TypeAry *a = t->is_ary();
    return TypeAry::make(_elem->meet_speculative(a->_elem),
                         _size->xmeet(a->_size)->is_int(),
                         _stable && a->_stable,
                         _not_flat && a->_not_flat,
                         _not_null_free && a->_not_null_free);
  }
  case Top:
    break;
  }
  return this;                  // Return the double constant
}

//------------------------------xdual------------------------------------------
// Dual: compute field-by-field dual
const Type *TypeAry::xdual() const {
  const TypeInt* size_dual = _size->dual()->is_int();
  size_dual = normalize_array_size(size_dual);
  return new TypeAry(_elem->dual(), size_dual, !_stable, !_not_flat, !_not_null_free);
}

//------------------------------eq---------------------------------------------
// Structural equality check for Type representations
bool TypeAry::eq( const Type *t ) const {
  const TypeAry *a = (const TypeAry*)t;
  return _elem == a->_elem &&
    _stable == a->_stable &&
    _size == a->_size &&
    _not_flat == a->_not_flat &&
    _not_null_free == a->_not_null_free;

}

//------------------------------hash-------------------------------------------
// Type-specific hashing function.
int TypeAry::hash(void) const {
  return (intptr_t)_elem + (intptr_t)_size + (_stable ? 43 : 0);
}

/**
 * Return same type without a speculative part in the element
 */
const Type* TypeAry::remove_speculative() const {
  return make(_elem->remove_speculative(), _size, _stable, _not_flat, _not_null_free);
}

/**
 * Return same type with cleaned up speculative part of element
 */
const Type* TypeAry::cleanup_speculative() const {
  return make(_elem->cleanup_speculative(), _size, _stable, _not_flat, _not_null_free);
}

/**
 * Return same type but with a different inline depth (used for speculation)
 *
 * @param depth  depth to meet with
 */
const TypePtr* TypePtr::with_inline_depth(int depth) const {
  if (!UseInlineDepthForSpeculativeTypes) {
    return this;
  }
  return make(AnyPtr, _ptr, _offset, _speculative, depth);
}

//----------------------interface_vs_oop---------------------------------------
#ifdef ASSERT
bool TypeAry::interface_vs_oop(const Type *t) const {
  const TypeAry* t_ary = t->is_ary();
  if (t_ary) {
    const TypePtr* this_ptr = _elem->make_ptr(); // In case we have narrow_oops
    const TypePtr*    t_ptr = t_ary->_elem->make_ptr();
    if(this_ptr != NULL && t_ptr != NULL) {
      return this_ptr->interface_vs_oop(t_ptr);
    }
  }
  return false;
}
#endif

//------------------------------dump2------------------------------------------
#ifndef PRODUCT
void TypeAry::dump2( Dict &d, uint depth, outputStream *st ) const {
  if (_stable)  st->print("stable:");
  if (Verbose) {
    if (_not_flat) st->print("not flat:");
    if (_not_null_free) st->print("not null free:");
  }
  _elem->dump2(d, depth, st);
  st->print("[");
  _size->dump2(d, depth, st);
  st->print("]");
}
#endif

//------------------------------singleton--------------------------------------
// TRUE if Type is a singleton type, FALSE otherwise.   Singletons are simple
// constants (Ldi nodes).  Singletons are integer, float or double constants
// or a single symbol.
bool TypeAry::singleton(void) const {
  return false;                 // Never a singleton
}

bool TypeAry::empty(void) const {
  return _elem->empty() || _size->empty();
}

//--------------------------ary_must_be_exact----------------------------------
bool TypeAry::ary_must_be_exact() const {
  if (!UseExactTypes)       return false;
  // This logic looks at the element type of an array, and returns true
  // if the element type is either a primitive or a final instance class.
  // In such cases, an array built on this ary must have no subclasses.
  if (_elem == BOTTOM)      return false;  // general array not exact
  if (_elem == TOP   )      return false;  // inverted general array not exact
  const TypeOopPtr*  toop = NULL;
  if (UseCompressedOops && _elem->isa_narrowoop()) {
    toop = _elem->make_ptr()->isa_oopptr();
  } else {
    toop = _elem->isa_oopptr();
  }
  if (!toop)                return true;   // a primitive type, like int
  ciKlass* tklass = toop->klass();
  if (tklass == NULL)       return false;  // unloaded class
  if (!tklass->is_loaded()) return false;  // unloaded class
  const TypeInstPtr* tinst;
  if (_elem->isa_narrowoop())
    tinst = _elem->make_ptr()->isa_instptr();
  else
    tinst = _elem->isa_instptr();
  if (tinst) {
    // [V? has a subtype: [V. So even though V is final, [V? is not exact.
    if (tklass->as_instance_klass()->is_final()) {
      if (tinst->is_valuetypeptr() && (tinst->ptr() == TypePtr::BotPTR || tinst->ptr() == TypePtr::TopPTR)) {
        return false;
      }
      return true;
    }
    return false;
  }
  const TypeAryPtr*  tap;
  if (_elem->isa_narrowoop())
    tap = _elem->make_ptr()->isa_aryptr();
  else
    tap = _elem->isa_aryptr();
  if (tap)
    return tap->ary()->ary_must_be_exact();
  return false;
}

//==============================TypeValueType=======================================

const TypeValueType *TypeValueType::BOTTOM;

//------------------------------make-------------------------------------------
const TypeValueType* TypeValueType::make(ciValueKlass* vk, bool larval) {
  return (TypeValueType*)(new TypeValueType(vk, larval))->hashcons();
}

//------------------------------meet-------------------------------------------
// Compute the MEET of two types.  It returns a new Type object.
const Type* TypeValueType::xmeet(const Type* t) const {
  // Perform a fast test for common case; meeting the same types together.
  if(this == t) return this;  // Meeting same type-rep?

  // Current "this->_base" is ValueType
  switch (t->base()) {          // switch on original type

  case Int:
  case Long:
  case FloatTop:
  case FloatCon:
  case FloatBot:
  case DoubleTop:
  case DoubleCon:
  case DoubleBot:
  case NarrowKlass:
  case Bottom:
    return Type::BOTTOM;

  case OopPtr:
  case MetadataPtr:
  case KlassPtr:
  case RawPtr:
    return TypePtr::BOTTOM;

  case Top:
    return this;

  case NarrowOop: {
    const Type* res = t->make_ptr()->xmeet(this);
    if (res->isa_ptr()) {
      return res->make_narrowoop();
    }
    return res;
  }

  case AryPtr:
  case InstPtr: {
    return t->xmeet(this);
  }

  case ValueType: {
    // All value types inherit from Object
    const TypeValueType* other = t->is_valuetype();
    if (_vk == NULL) {
      return this;
    } else if (other->_vk == NULL) {
      return other;
    } else if (_vk == other->_vk) {
      if (_larval == other->_larval ||
          !_larval) {
        return this;
      } else {
        return t;
      }
    }
    return TypeInstPtr::NOTNULL;
  }

  default:                      // All else is a mistake
    typerr(t);

  }
  return this;
}

//------------------------------xdual------------------------------------------
const Type* TypeValueType::xdual() const {
  return this;
}

//------------------------------eq---------------------------------------------
// Structural equality check for Type representations
bool TypeValueType::eq(const Type* t) const {
  const TypeValueType* vt = t->is_valuetype();
  return (_vk == vt->value_klass() && _larval == vt->larval());
}

//------------------------------hash-------------------------------------------
// Type-specific hashing function.
int TypeValueType::hash(void) const {
  return (intptr_t)_vk;
}

//------------------------------singleton--------------------------------------
// TRUE if Type is a singleton type, FALSE otherwise. Singletons are simple constants.
bool TypeValueType::singleton(void) const {
  return false;
}

//------------------------------empty------------------------------------------
// TRUE if Type is a type with no values, FALSE otherwise.
bool TypeValueType::empty(void) const {
  return false;
}

//------------------------------dump2------------------------------------------
#ifndef PRODUCT
void TypeValueType::dump2(Dict &d, uint depth, outputStream* st) const {
  if (_vk == NULL) {
    st->print("BOTTOM valuetype");
    return;
  }
  int count = _vk->nof_declared_nonstatic_fields();
  st->print("valuetype[%d]:{", count);
  st->print("%s", count != 0 ? _vk->declared_nonstatic_field_at(0)->type()->name() : "empty");
  for (int i = 1; i < count; ++i) {
    st->print(", %s", _vk->declared_nonstatic_field_at(i)->type()->name());
  }
  st->print("}%s", _larval?" : larval":"");
}
#endif

//==============================TypeVect=======================================
// Convenience common pre-built types.
const TypeVect *TypeVect::VECTS = NULL; //  32-bit vectors
const TypeVect *TypeVect::VECTD = NULL; //  64-bit vectors
const TypeVect *TypeVect::VECTX = NULL; // 128-bit vectors
const TypeVect *TypeVect::VECTY = NULL; // 256-bit vectors
const TypeVect *TypeVect::VECTZ = NULL; // 512-bit vectors

//------------------------------make-------------------------------------------
const TypeVect* TypeVect::make(const Type *elem, uint length) {
  BasicType elem_bt = elem->array_element_basic_type();
  assert(is_java_primitive(elem_bt), "only primitive types in vector");
  assert(length > 1 && is_power_of_2(length), "vector length is power of 2");
  assert(Matcher::vector_size_supported(elem_bt, length), "length in range");
  int size = length * type2aelembytes(elem_bt);
  switch (Matcher::vector_ideal_reg(size)) {
  case Op_VecS:
    return (TypeVect*)(new TypeVectS(elem, length))->hashcons();
  case Op_RegL:
  case Op_VecD:
  case Op_RegD:
    return (TypeVect*)(new TypeVectD(elem, length))->hashcons();
  case Op_VecX:
    return (TypeVect*)(new TypeVectX(elem, length))->hashcons();
  case Op_VecY:
    return (TypeVect*)(new TypeVectY(elem, length))->hashcons();
  case Op_VecZ:
    return (TypeVect*)(new TypeVectZ(elem, length))->hashcons();
  }
 ShouldNotReachHere();
  return NULL;
}

//------------------------------meet-------------------------------------------
// Compute the MEET of two types.  It returns a new Type object.
const Type *TypeVect::xmeet( const Type *t ) const {
  // Perform a fast test for common case; meeting the same types together.
  if( this == t ) return this;  // Meeting same type-rep?

  // Current "this->_base" is Vector
  switch (t->base()) {          // switch on original type

  case Bottom:                  // Ye Olde Default
    return t;

  default:                      // All else is a mistake
    typerr(t);

  case VectorS:
  case VectorD:
  case VectorX:
  case VectorY:
  case VectorZ: {                // Meeting 2 vectors?
    const TypeVect* v = t->is_vect();
    assert(  base() == v->base(), "");
    assert(length() == v->length(), "");
    assert(element_basic_type() == v->element_basic_type(), "");
    return TypeVect::make(_elem->xmeet(v->_elem), _length);
  }
  case Top:
    break;
  }
  return this;
}

//------------------------------xdual------------------------------------------
// Dual: compute field-by-field dual
const Type *TypeVect::xdual() const {
  return new TypeVect(base(), _elem->dual(), _length);
}

//------------------------------eq---------------------------------------------
// Structural equality check for Type representations
bool TypeVect::eq(const Type *t) const {
  const TypeVect *v = t->is_vect();
  return (_elem == v->_elem) && (_length == v->_length);
}

//------------------------------hash-------------------------------------------
// Type-specific hashing function.
int TypeVect::hash(void) const {
  return (intptr_t)_elem + (intptr_t)_length;
}

//------------------------------singleton--------------------------------------
// TRUE if Type is a singleton type, FALSE otherwise.   Singletons are simple
// constants (Ldi nodes).  Vector is singleton if all elements are the same
// constant value (when vector is created with Replicate code).
bool TypeVect::singleton(void) const {
// There is no Con node for vectors yet.
//  return _elem->singleton();
  return false;
}

bool TypeVect::empty(void) const {
  return _elem->empty();
}

//------------------------------dump2------------------------------------------
#ifndef PRODUCT
void TypeVect::dump2(Dict &d, uint depth, outputStream *st) const {
  switch (base()) {
  case VectorS:
    st->print("vectors["); break;
  case VectorD:
    st->print("vectord["); break;
  case VectorX:
    st->print("vectorx["); break;
  case VectorY:
    st->print("vectory["); break;
  case VectorZ:
    st->print("vectorz["); break;
  default:
    ShouldNotReachHere();
  }
  st->print("%d]:{", _length);
  _elem->dump2(d, depth, st);
  st->print("}");
}
#endif


//=============================================================================
// Convenience common pre-built types.
const TypePtr *TypePtr::NULL_PTR;
const TypePtr *TypePtr::NOTNULL;
const TypePtr *TypePtr::BOTTOM;

//------------------------------meet-------------------------------------------
// Meet over the PTR enum
const TypePtr::PTR TypePtr::ptr_meet[TypePtr::lastPTR][TypePtr::lastPTR] = {
  //              TopPTR,    AnyNull,   Constant, Null,   NotNull, BotPTR,
  { /* Top     */ TopPTR,    AnyNull,   Constant, Null,   NotNull, BotPTR,},
  { /* AnyNull */ AnyNull,   AnyNull,   Constant, BotPTR, NotNull, BotPTR,},
  { /* Constant*/ Constant,  Constant,  Constant, BotPTR, NotNull, BotPTR,},
  { /* Null    */ Null,      BotPTR,    BotPTR,   Null,   BotPTR,  BotPTR,},
  { /* NotNull */ NotNull,   NotNull,   NotNull,  BotPTR, NotNull, BotPTR,},
  { /* BotPTR  */ BotPTR,    BotPTR,    BotPTR,   BotPTR, BotPTR,  BotPTR,}
};

//------------------------------make-------------------------------------------
const TypePtr* TypePtr::make(TYPES t, enum PTR ptr, Offset offset, const TypePtr* speculative, int inline_depth) {
  return (TypePtr*)(new TypePtr(t,ptr,offset, speculative, inline_depth))->hashcons();
}

//------------------------------cast_to_ptr_type-------------------------------
const Type *TypePtr::cast_to_ptr_type(PTR ptr) const {
  assert(_base == AnyPtr, "subclass must override cast_to_ptr_type");
  if( ptr == _ptr ) return this;
  return make(_base, ptr, _offset, _speculative, _inline_depth);
}

//------------------------------get_con----------------------------------------
intptr_t TypePtr::get_con() const {
  assert( _ptr == Null, "" );
  return offset();
}

//------------------------------meet-------------------------------------------
// Compute the MEET of two types.  It returns a new Type object.
const Type *TypePtr::xmeet(const Type *t) const {
  const Type* res = xmeet_helper(t);
  if (res->isa_ptr() == NULL) {
    return res;
  }

  const TypePtr* res_ptr = res->is_ptr();
  if (res_ptr->speculative() != NULL) {
    // type->speculative() == NULL means that speculation is no better
    // than type, i.e. type->speculative() == type. So there are 2
    // ways to represent the fact that we have no useful speculative
    // data and we should use a single one to be able to test for
    // equality between types. Check whether type->speculative() ==
    // type and set speculative to NULL if it is the case.
    if (res_ptr->remove_speculative() == res_ptr->speculative()) {
      return res_ptr->remove_speculative();
    }
  }

  return res;
}

const Type *TypePtr::xmeet_helper(const Type *t) const {
  // Perform a fast test for common case; meeting the same types together.
  if( this == t ) return this;  // Meeting same type-rep?

  // Current "this->_base" is AnyPtr
  switch (t->base()) {          // switch on original type
  case Int:                     // Mixing ints & oops happens when javac
  case Long:                    // reuses local variables
  case FloatTop:
  case FloatCon:
  case FloatBot:
  case DoubleTop:
  case DoubleCon:
  case DoubleBot:
  case NarrowOop:
  case NarrowKlass:
  case Bottom:                  // Ye Olde Default
    return Type::BOTTOM;
  case Top:
    return this;

  case AnyPtr: {                // Meeting to AnyPtrs
    const TypePtr *tp = t->is_ptr();
    const TypePtr* speculative = xmeet_speculative(tp);
    int depth = meet_inline_depth(tp->inline_depth());
    return make(AnyPtr, meet_ptr(tp->ptr()), meet_offset(tp->offset()), speculative, depth);
  }
  case RawPtr:                  // For these, flip the call around to cut down
  case OopPtr:
  case InstPtr:                 // on the cases I have to handle.
  case AryPtr:
  case MetadataPtr:
  case KlassPtr:
    return t->xmeet(this);      // Call in reverse direction
  default:                      // All else is a mistake
    typerr(t);

  }
  return this;
}

//------------------------------meet_offset------------------------------------
Type::Offset TypePtr::meet_offset(int offset) const {
  return _offset.meet(Offset(offset));
}

//------------------------------dual_offset------------------------------------
Type::Offset TypePtr::dual_offset() const {
  return _offset.dual();
}

//------------------------------xdual------------------------------------------
// Dual: compute field-by-field dual
const TypePtr::PTR TypePtr::ptr_dual[TypePtr::lastPTR] = {
  BotPTR, NotNull, Constant, Null, AnyNull, TopPTR
};
const Type *TypePtr::xdual() const {
  return new TypePtr(AnyPtr, dual_ptr(), dual_offset(), dual_speculative(), dual_inline_depth());
}

//------------------------------xadd_offset------------------------------------
Type::Offset TypePtr::xadd_offset(intptr_t offset) const {
  return _offset.add(offset);
}

//------------------------------add_offset-------------------------------------
const TypePtr *TypePtr::add_offset( intptr_t offset ) const {
  return make(AnyPtr, _ptr, xadd_offset(offset), _speculative, _inline_depth);
}

//------------------------------eq---------------------------------------------
// Structural equality check for Type representations
bool TypePtr::eq( const Type *t ) const {
  const TypePtr *a = (const TypePtr*)t;
  return _ptr == a->ptr() && _offset == a->_offset && eq_speculative(a) && _inline_depth == a->_inline_depth;
}

//------------------------------hash-------------------------------------------
// Type-specific hashing function.
int TypePtr::hash(void) const {
  return java_add(java_add((jint)_ptr, (jint)offset()), java_add((jint)hash_speculative(), (jint)_inline_depth));
;
}

/**
 * Return same type without a speculative part
 */
const Type* TypePtr::remove_speculative() const {
  if (_speculative == NULL) {
    return this;
  }
  assert(_inline_depth == InlineDepthTop || _inline_depth == InlineDepthBottom, "non speculative type shouldn't have inline depth");
  return make(AnyPtr, _ptr, _offset, NULL, _inline_depth);
}

/**
 * Return same type but drop speculative part if we know we won't use
 * it
 */
const Type* TypePtr::cleanup_speculative() const {
  if (speculative() == NULL) {
    return this;
  }
  const Type* no_spec = remove_speculative();
  // If this is NULL_PTR then we don't need the speculative type
  // (with_inline_depth in case the current type inline depth is
  // InlineDepthTop)
  if (no_spec == NULL_PTR->with_inline_depth(inline_depth())) {
    return no_spec;
  }
  if (above_centerline(speculative()->ptr())) {
    return no_spec;
  }
  const TypeOopPtr* spec_oopptr = speculative()->isa_oopptr();
  // If the speculative may be null and is an inexact klass then it
  // doesn't help
  if (speculative() != TypePtr::NULL_PTR && speculative()->maybe_null() &&
      (spec_oopptr == NULL || !spec_oopptr->klass_is_exact())) {
    return no_spec;
  }
  return this;
}

/**
 * dual of the speculative part of the type
 */
const TypePtr* TypePtr::dual_speculative() const {
  if (_speculative == NULL) {
    return NULL;
  }
  return _speculative->dual()->is_ptr();
}

/**
 * meet of the speculative parts of 2 types
 *
 * @param other  type to meet with
 */
const TypePtr* TypePtr::xmeet_speculative(const TypePtr* other) const {
  bool this_has_spec = (_speculative != NULL);
  bool other_has_spec = (other->speculative() != NULL);

  if (!this_has_spec && !other_has_spec) {
    return NULL;
  }

  // If we are at a point where control flow meets and one branch has
  // a speculative type and the other has not, we meet the speculative
  // type of one branch with the actual type of the other. If the
  // actual type is exact and the speculative is as well, then the
  // result is a speculative type which is exact and we can continue
  // speculation further.
  const TypePtr* this_spec = _speculative;
  const TypePtr* other_spec = other->speculative();

  if (!this_has_spec) {
    this_spec = this;
  }

  if (!other_has_spec) {
    other_spec = other;
  }

  return this_spec->meet(other_spec)->is_ptr();
}

/**
 * dual of the inline depth for this type (used for speculation)
 */
int TypePtr::dual_inline_depth() const {
  return -inline_depth();
}

/**
 * meet of 2 inline depths (used for speculation)
 *
 * @param depth  depth to meet with
 */
int TypePtr::meet_inline_depth(int depth) const {
  return MAX2(inline_depth(), depth);
}

/**
 * Are the speculative parts of 2 types equal?
 *
 * @param other  type to compare this one to
 */
bool TypePtr::eq_speculative(const TypePtr* other) const {
  if (_speculative == NULL || other->speculative() == NULL) {
    return _speculative == other->speculative();
  }

  if (_speculative->base() != other->speculative()->base()) {
    return false;
  }

  return _speculative->eq(other->speculative());
}

/**
 * Hash of the speculative part of the type
 */
int TypePtr::hash_speculative() const {
  if (_speculative == NULL) {
    return 0;
  }

  return _speculative->hash();
}

/**
 * add offset to the speculative part of the type
 *
 * @param offset  offset to add
 */
const TypePtr* TypePtr::add_offset_speculative(intptr_t offset) const {
  if (_speculative == NULL) {
    return NULL;
  }
  return _speculative->add_offset(offset)->is_ptr();
}

/**
 * return exact klass from the speculative type if there's one
 */
ciKlass* TypePtr::speculative_type() const {
  if (_speculative != NULL && _speculative->isa_oopptr()) {
    const TypeOopPtr* speculative = _speculative->join(this)->is_oopptr();
    if (speculative->klass_is_exact()) {
      return speculative->klass();
    }
  }
  return NULL;
}

/**
 * return true if speculative type may be null
 */
bool TypePtr::speculative_maybe_null() const {
  if (_speculative != NULL) {
    const TypePtr* speculative = _speculative->join(this)->is_ptr();
    return speculative->maybe_null();
  }
  return true;
}

bool TypePtr::speculative_always_null() const {
  if (_speculative != NULL) {
    const TypePtr* speculative = _speculative->join(this)->is_ptr();
    return speculative == TypePtr::NULL_PTR;
  }
  return false;
}

/**
 * Same as TypePtr::speculative_type() but return the klass only if
 * the speculative tells us is not null
 */
ciKlass* TypePtr::speculative_type_not_null() const {
  if (speculative_maybe_null()) {
    return NULL;
  }
  return speculative_type();
}

/**
 * Check whether new profiling would improve speculative type
 *
 * @param   exact_kls    class from profiling
 * @param   inline_depth inlining depth of profile point
 *
 * @return  true if type profile is valuable
 */
bool TypePtr::would_improve_type(ciKlass* exact_kls, int inline_depth) const {
  // no profiling?
  if (exact_kls == NULL) {
    return false;
  }
  if (speculative() == TypePtr::NULL_PTR) {
    return false;
  }
  // no speculative type or non exact speculative type?
  if (speculative_type() == NULL) {
    return true;
  }
  // If the node already has an exact speculative type keep it,
  // unless it was provided by profiling that is at a deeper
  // inlining level. Profiling at a higher inlining depth is
  // expected to be less accurate.
  if (_speculative->inline_depth() == InlineDepthBottom) {
    return false;
  }
  assert(_speculative->inline_depth() != InlineDepthTop, "can't do the comparison");
  return inline_depth < _speculative->inline_depth();
}

/**
 * Check whether new profiling would improve ptr (= tells us it is non
 * null)
 *
 * @param   ptr_kind always null or not null?
 *
 * @return  true if ptr profile is valuable
 */
bool TypePtr::would_improve_ptr(ProfilePtrKind ptr_kind) const {
  // profiling doesn't tell us anything useful
  if (ptr_kind != ProfileAlwaysNull && ptr_kind != ProfileNeverNull) {
    return false;
  }
  // We already know this is not null
  if (!this->maybe_null()) {
    return false;
  }
  // We already know the speculative type cannot be null
  if (!speculative_maybe_null()) {
    return false;
  }
  // We already know this is always null
  if (this == TypePtr::NULL_PTR) {
    return false;
  }
  // We already know the speculative type is always null
  if (speculative_always_null()) {
    return false;
  }
  if (ptr_kind == ProfileAlwaysNull && speculative() != NULL && speculative()->isa_oopptr()) {
    return false;
  }
  return true;
}

//------------------------------dump2------------------------------------------
const char *const TypePtr::ptr_msg[TypePtr::lastPTR] = {
  "TopPTR","AnyNull","Constant","NULL","NotNull","BotPTR"
};

#ifndef PRODUCT
void TypePtr::dump2( Dict &d, uint depth, outputStream *st ) const {
  if( _ptr == Null ) st->print("NULL");
  else st->print("%s *", ptr_msg[_ptr]);
  _offset.dump2(st);
  dump_inline_depth(st);
  dump_speculative(st);
}

/**
 *dump the speculative part of the type
 */
void TypePtr::dump_speculative(outputStream *st) const {
  if (_speculative != NULL) {
    st->print(" (speculative=");
    _speculative->dump_on(st);
    st->print(")");
  }
}

/**
 *dump the inline depth of the type
 */
void TypePtr::dump_inline_depth(outputStream *st) const {
  if (_inline_depth != InlineDepthBottom) {
    if (_inline_depth == InlineDepthTop) {
      st->print(" (inline_depth=InlineDepthTop)");
    } else {
      st->print(" (inline_depth=%d)", _inline_depth);
    }
  }
}
#endif

//------------------------------singleton--------------------------------------
// TRUE if Type is a singleton type, FALSE otherwise.   Singletons are simple
// constants
bool TypePtr::singleton(void) const {
  // TopPTR, Null, AnyNull, Constant are all singletons
  return (_offset != Offset::bottom) && !below_centerline(_ptr);
}

bool TypePtr::empty(void) const {
  return (_offset == Offset::top) || above_centerline(_ptr);
}

//=============================================================================
// Convenience common pre-built types.
const TypeRawPtr *TypeRawPtr::BOTTOM;
const TypeRawPtr *TypeRawPtr::NOTNULL;

//------------------------------make-------------------------------------------
const TypeRawPtr *TypeRawPtr::make( enum PTR ptr ) {
  assert( ptr != Constant, "what is the constant?" );
  assert( ptr != Null, "Use TypePtr for NULL" );
  return (TypeRawPtr*)(new TypeRawPtr(ptr,0))->hashcons();
}

const TypeRawPtr *TypeRawPtr::make( address bits ) {
  assert( bits, "Use TypePtr for NULL" );
  return (TypeRawPtr*)(new TypeRawPtr(Constant,bits))->hashcons();
}

//------------------------------cast_to_ptr_type-------------------------------
const Type *TypeRawPtr::cast_to_ptr_type(PTR ptr) const {
  assert( ptr != Constant, "what is the constant?" );
  assert( ptr != Null, "Use TypePtr for NULL" );
  assert( _bits==0, "Why cast a constant address?");
  if( ptr == _ptr ) return this;
  return make(ptr);
}

//------------------------------get_con----------------------------------------
intptr_t TypeRawPtr::get_con() const {
  assert( _ptr == Null || _ptr == Constant, "" );
  return (intptr_t)_bits;
}

//------------------------------meet-------------------------------------------
// Compute the MEET of two types.  It returns a new Type object.
const Type *TypeRawPtr::xmeet( const Type *t ) const {
  // Perform a fast test for common case; meeting the same types together.
  if( this == t ) return this;  // Meeting same type-rep?

  // Current "this->_base" is RawPtr
  switch( t->base() ) {         // switch on original type
  case Bottom:                  // Ye Olde Default
    return t;
  case Top:
    return this;
  case AnyPtr:                  // Meeting to AnyPtrs
    break;
  case RawPtr: {                // might be top, bot, any/not or constant
    enum PTR tptr = t->is_ptr()->ptr();
    enum PTR ptr = meet_ptr( tptr );
    if( ptr == Constant ) {     // Cannot be equal constants, so...
      if( tptr == Constant && _ptr != Constant)  return t;
      if( _ptr == Constant && tptr != Constant)  return this;
      ptr = NotNull;            // Fall down in lattice
    }
    return make( ptr );
  }

  case OopPtr:
  case InstPtr:
  case AryPtr:
  case MetadataPtr:
  case KlassPtr:
    return TypePtr::BOTTOM;     // Oop meet raw is not well defined
  default:                      // All else is a mistake
    typerr(t);
  }

  // Found an AnyPtr type vs self-RawPtr type
  const TypePtr *tp = t->is_ptr();
  switch (tp->ptr()) {
  case TypePtr::TopPTR:  return this;
  case TypePtr::BotPTR:  return t;
  case TypePtr::Null:
    if( _ptr == TypePtr::TopPTR ) return t;
    return TypeRawPtr::BOTTOM;
  case TypePtr::NotNull: return TypePtr::make(AnyPtr, meet_ptr(TypePtr::NotNull), tp->meet_offset(0), tp->speculative(), tp->inline_depth());
  case TypePtr::AnyNull:
    if( _ptr == TypePtr::Constant) return this;
    return make( meet_ptr(TypePtr::AnyNull) );
  default: ShouldNotReachHere();
  }
  return this;
}

//------------------------------xdual------------------------------------------
// Dual: compute field-by-field dual
const Type *TypeRawPtr::xdual() const {
  return new TypeRawPtr( dual_ptr(), _bits );
}

//------------------------------add_offset-------------------------------------
const TypePtr *TypeRawPtr::add_offset( intptr_t offset ) const {
  if( offset == OffsetTop ) return BOTTOM; // Undefined offset-> undefined pointer
  if( offset == OffsetBot ) return BOTTOM; // Unknown offset-> unknown pointer
  if( offset == 0 ) return this; // No change
  switch (_ptr) {
  case TypePtr::TopPTR:
  case TypePtr::BotPTR:
  case TypePtr::NotNull:
    return this;
  case TypePtr::Null:
  case TypePtr::Constant: {
    address bits = _bits+offset;
    if ( bits == 0 ) return TypePtr::NULL_PTR;
    return make( bits );
  }
  default:  ShouldNotReachHere();
  }
  return NULL;                  // Lint noise
}

//------------------------------eq---------------------------------------------
// Structural equality check for Type representations
bool TypeRawPtr::eq( const Type *t ) const {
  const TypeRawPtr *a = (const TypeRawPtr*)t;
  return _bits == a->_bits && TypePtr::eq(t);
}

//------------------------------hash-------------------------------------------
// Type-specific hashing function.
int TypeRawPtr::hash(void) const {
  return (intptr_t)_bits + TypePtr::hash();
}

//------------------------------dump2------------------------------------------
#ifndef PRODUCT
void TypeRawPtr::dump2( Dict &d, uint depth, outputStream *st ) const {
  if( _ptr == Constant )
    st->print(INTPTR_FORMAT, p2i(_bits));
  else
    st->print("rawptr:%s", ptr_msg[_ptr]);
}
#endif

//=============================================================================
// Convenience common pre-built type.
const TypeOopPtr *TypeOopPtr::BOTTOM;

//------------------------------TypeOopPtr-------------------------------------
TypeOopPtr::TypeOopPtr(TYPES t, PTR ptr, ciKlass* k, bool xk, ciObject* o, Offset offset, Offset field_offset,
                       int instance_id, const TypePtr* speculative, int inline_depth)
  : TypePtr(t, ptr, offset, speculative, inline_depth),
    _const_oop(o), _klass(k),
    _klass_is_exact(xk),
    _is_ptr_to_narrowoop(false),
    _is_ptr_to_narrowklass(false),
    _is_ptr_to_boxed_value(false),
    _instance_id(instance_id) {
  if (Compile::current()->eliminate_boxing() && (t == InstPtr) &&
      (offset.get() > 0) && xk && (k != 0) && k->is_instance_klass()) {
    _is_ptr_to_boxed_value = k->as_instance_klass()->is_boxed_value_offset(offset.get());
  }
#ifdef _LP64
  if (this->offset() > 0 || this->offset() == Type::OffsetTop || this->offset() == Type::OffsetBot) {
    if (this->offset() == oopDesc::klass_offset_in_bytes()) {
      _is_ptr_to_narrowklass = UseCompressedClassPointers;
    } else if (klass() == NULL) {
      // Array with unknown body type
      assert(this->isa_aryptr(), "only arrays without klass");
      _is_ptr_to_narrowoop = UseCompressedOops;
    } else if (UseCompressedOops && this->isa_aryptr() && this->offset() != arrayOopDesc::length_offset_in_bytes()) {
      if (klass()->is_obj_array_klass()) {
        _is_ptr_to_narrowoop = true;
      } else if (klass()->is_value_array_klass() && field_offset != Offset::top && field_offset != Offset::bottom) {
        // Check if the field of the value type array element contains oops
        ciValueKlass* vk = klass()->as_value_array_klass()->element_klass()->as_value_klass();
        int foffset = field_offset.get() + vk->first_field_offset();
        ciField* field = vk->get_field_by_offset(foffset, false);
        assert(field != NULL, "missing field");
        BasicType bt = field->layout_type();
        _is_ptr_to_narrowoop = (bt == T_OBJECT || bt == T_ARRAY || T_VALUETYPE);
      }
    } else if (klass()->is_instance_klass()) {
      if (this->isa_klassptr()) {
        // Perm objects don't use compressed references
      } else if (_offset == Offset::bottom || _offset == Offset::top) {
        // unsafe access
        _is_ptr_to_narrowoop = UseCompressedOops;
      } else { // exclude unsafe ops
        assert(this->isa_instptr(), "must be an instance ptr.");
        if (klass() == ciEnv::current()->Class_klass() &&
            (this->offset() == java_lang_Class::klass_offset_in_bytes() ||
             this->offset() == java_lang_Class::array_klass_offset_in_bytes())) {
          // Special hidden fields from the Class.
          assert(this->isa_instptr(), "must be an instance ptr.");
          _is_ptr_to_narrowoop = false;
        } else if (klass() == ciEnv::current()->Class_klass() &&
                   this->offset() >= InstanceMirrorKlass::offset_of_static_fields()) {
          // Static fields
          assert(o != NULL, "must be constant");
          ciInstanceKlass* ik = o->as_instance()->java_lang_Class_klass()->as_instance_klass();
          BasicType basic_elem_type;
          if (ik->is_valuetype() && this->offset() == ik->as_value_klass()->default_value_offset()) {
            // Special hidden field that contains the oop of the default value type
            basic_elem_type = T_VALUETYPE;
          } else {
            ciField* field = ik->get_field_by_offset(this->offset(), true);
            assert(field != NULL, "missing field");
            basic_elem_type = field->layout_type();
          }
          _is_ptr_to_narrowoop = UseCompressedOops && is_reference_type(basic_elem_type);
        } else {
          // Instance fields which contains a compressed oop references.
          ciInstanceKlass* ik = klass()->as_instance_klass();
          ciField* field = ik->get_field_by_offset(this->offset(), false);
          if (field != NULL) {
            BasicType basic_elem_type = field->layout_type();
            _is_ptr_to_narrowoop = UseCompressedOops && is_reference_type(basic_elem_type);
          } else if (klass()->equals(ciEnv::current()->Object_klass())) {
            // Compile::find_alias_type() cast exactness on all types to verify
            // that it does not affect alias type.
            _is_ptr_to_narrowoop = UseCompressedOops;
          } else {
            // Type for the copy start in LibraryCallKit::inline_native_clone().
            _is_ptr_to_narrowoop = UseCompressedOops;
          }
        }
      }
    }
  }
#endif
}

//------------------------------make-------------------------------------------
const TypeOopPtr *TypeOopPtr::make(PTR ptr, Offset offset, int instance_id,
                                   const TypePtr* speculative, int inline_depth) {
  assert(ptr != Constant, "no constant generic pointers");
  ciKlass*  k = Compile::current()->env()->Object_klass();
  bool      xk = false;
  ciObject* o = NULL;
  return (TypeOopPtr*)(new TypeOopPtr(OopPtr, ptr, k, xk, o, offset, Offset::bottom, instance_id, speculative, inline_depth))->hashcons();
}


//------------------------------cast_to_ptr_type-------------------------------
const Type *TypeOopPtr::cast_to_ptr_type(PTR ptr) const {
  assert(_base == OopPtr, "subclass must override cast_to_ptr_type");
  if( ptr == _ptr ) return this;
  return make(ptr, _offset, _instance_id, _speculative, _inline_depth);
}

//-----------------------------cast_to_instance_id----------------------------
const TypeOopPtr *TypeOopPtr::cast_to_instance_id(int instance_id) const {
  // There are no instances of a general oop.
  // Return self unchanged.
  return this;
}

//-----------------------------cast_to_exactness-------------------------------
const Type *TypeOopPtr::cast_to_exactness(bool klass_is_exact) const {
  // There is no such thing as an exact general oop.
  // Return self unchanged.
  return this;
}


//------------------------------as_klass_type----------------------------------
// Return the klass type corresponding to this instance or array type.
// It is the type that is loaded from an object of this type.
const TypeKlassPtr* TypeOopPtr::as_klass_type() const {
  ciKlass* k = klass();
  bool    xk = klass_is_exact();
  if (k == NULL)
    return TypeKlassPtr::OBJECT;
  else
    return TypeKlassPtr::make(xk? Constant: NotNull, k, Offset(0), isa_instptr() && is_instptr()->flat_array());
}

//------------------------------meet-------------------------------------------
// Compute the MEET of two types.  It returns a new Type object.
const Type *TypeOopPtr::xmeet_helper(const Type *t) const {
  // Perform a fast test for common case; meeting the same types together.
  if( this == t ) return this;  // Meeting same type-rep?

  // Current "this->_base" is OopPtr
  switch (t->base()) {          // switch on original type

  case Int:                     // Mixing ints & oops happens when javac
  case Long:                    // reuses local variables
  case FloatTop:
  case FloatCon:
  case FloatBot:
  case DoubleTop:
  case DoubleCon:
  case DoubleBot:
  case NarrowOop:
  case NarrowKlass:
  case Bottom:                  // Ye Olde Default
    return Type::BOTTOM;
  case Top:
    return this;

  default:                      // All else is a mistake
    typerr(t);

  case RawPtr:
  case MetadataPtr:
  case KlassPtr:
    return TypePtr::BOTTOM;     // Oop meet raw is not well defined

  case AnyPtr: {
    // Found an AnyPtr type vs self-OopPtr type
    const TypePtr *tp = t->is_ptr();
    Offset offset = meet_offset(tp->offset());
    PTR ptr = meet_ptr(tp->ptr());
    const TypePtr* speculative = xmeet_speculative(tp);
    int depth = meet_inline_depth(tp->inline_depth());
    switch (tp->ptr()) {
    case Null:
      if (ptr == Null)  return TypePtr::make(AnyPtr, ptr, offset, speculative, depth);
      // else fall through:
    case TopPTR:
    case AnyNull: {
      int instance_id = meet_instance_id(InstanceTop);
      return make(ptr, offset, instance_id, speculative, depth);
    }
    case BotPTR:
    case NotNull:
      return TypePtr::make(AnyPtr, ptr, offset, speculative, depth);
    default: typerr(t);
    }
  }

  case OopPtr: {                 // Meeting to other OopPtrs
    const TypeOopPtr *tp = t->is_oopptr();
    int instance_id = meet_instance_id(tp->instance_id());
    const TypePtr* speculative = xmeet_speculative(tp);
    int depth = meet_inline_depth(tp->inline_depth());
    return make(meet_ptr(tp->ptr()), meet_offset(tp->offset()), instance_id, speculative, depth);
  }

  case InstPtr:                  // For these, flip the call around to cut down
  case AryPtr:
    return t->xmeet(this);      // Call in reverse direction

  } // End of switch
  return this;                  // Return the double constant
}


//------------------------------xdual------------------------------------------
// Dual of a pure heap pointer.  No relevant klass or oop information.
const Type *TypeOopPtr::xdual() const {
  assert(klass() == Compile::current()->env()->Object_klass(), "no klasses here");
  assert(const_oop() == NULL,             "no constants here");
  return new TypeOopPtr(_base, dual_ptr(), klass(), klass_is_exact(), const_oop(), dual_offset(), Offset::bottom, dual_instance_id(), dual_speculative(), dual_inline_depth());
}

//--------------------------make_from_klass_common-----------------------------
// Computes the element-type given a klass.
const TypeOopPtr* TypeOopPtr::make_from_klass_common(ciKlass *klass, bool klass_change, bool try_for_exact) {
  if (klass->is_instance_klass() || klass->is_valuetype()) {
    Compile* C = Compile::current();
    Dependencies* deps = C->dependencies();
    assert((deps != NULL) == (C->method() != NULL && C->method()->code_size() > 0), "sanity");
    // Element is an instance
    bool klass_is_exact = false;
    if (klass->is_loaded()) {
      // Try to set klass_is_exact.
      ciInstanceKlass* ik = klass->as_instance_klass();
      klass_is_exact = ik->is_final();
      if (!klass_is_exact && klass_change
          && deps != NULL && UseUniqueSubclasses) {
        ciInstanceKlass* sub = ik->unique_concrete_subklass();
        if (sub != NULL) {
          deps->assert_abstract_with_unique_concrete_subtype(ik, sub);
          klass = ik = sub;
          klass_is_exact = sub->is_final();
        }
      }
      if (!klass_is_exact && try_for_exact
          && deps != NULL && UseExactTypes) {
        if (!ik->is_interface() && !ik->has_subklass()) {
          // Add a dependence; if concrete subclass added we need to recompile
          deps->assert_leaf_type(ik);
          klass_is_exact = true;
        }
      }
    }
    return TypeInstPtr::make(TypePtr::BotPTR, klass, klass_is_exact, NULL, Offset(0), klass->flatten_array());
  } else if (klass->is_obj_array_klass()) {
    // Element is an object or value array. Recursively call ourself.
    const TypeOopPtr* etype = TypeOopPtr::make_from_klass_common(klass->as_array_klass()->element_klass(), false, try_for_exact);
    bool null_free = klass->is_loaded() && klass->as_array_klass()->storage_properties().is_null_free();
    if (null_free) {
      assert(etype->is_valuetypeptr(), "must be a valuetypeptr");
      etype = etype->join_speculative(TypePtr::NOTNULL)->is_oopptr();
    }
    // [V? has a subtype: [V. So even though V is final, [V? is not exact.
    bool xk = etype->klass_is_exact() && (!etype->is_valuetypeptr() || null_free);
    bool not_null_free = !etype->can_be_value_type() || xk;
    bool not_flat = !ValueArrayFlatten || not_null_free || (etype->is_valuetypeptr() && !etype->value_klass()->flatten_array());
    const TypeAry* arr0 = TypeAry::make(etype, TypeInt::POS, false, not_flat, not_null_free);
    // We used to pass NotNull in here, asserting that the sub-arrays
    // are all not-null.  This is not true in generally, as code can
    // slam NULLs down in the subarrays.
    const TypeAryPtr* arr = TypeAryPtr::make(TypePtr::BotPTR, arr0, klass, xk, Offset(0));
    return arr;
  } else if (klass->is_type_array_klass()) {
    // Element is an typeArray
    const Type* etype = get_const_basic_type(klass->as_type_array_klass()->element_type());
    const TypeAry* arr0 = TypeAry::make(etype, TypeInt::POS,
                                        /* stable= */ false, /* not_flat= */ true, /* not_null_free= */ true);
    // We used to pass NotNull in here, asserting that the array pointer
    // is not-null. That was not true in general.
    const TypeAryPtr* arr = TypeAryPtr::make(TypePtr::BotPTR, arr0, klass, true, Offset(0));
    return arr;
  } else if (klass->is_value_array_klass()) {
    ciValueKlass* vk = klass->as_array_klass()->element_klass()->as_value_klass();
    const TypeAry* arr0 = TypeAry::make(TypeValueType::make(vk), TypeInt::POS);
    const TypeAryPtr* arr = TypeAryPtr::make(TypePtr::BotPTR, arr0, klass, true, Offset(0));
    return arr;
  } else {
    ShouldNotReachHere();
    return NULL;
  }
}

//------------------------------make_from_constant-----------------------------
// Make a java pointer from an oop constant
const TypeOopPtr* TypeOopPtr::make_from_constant(ciObject* o, bool require_constant) {
  assert(!o->is_null_object(), "null object not yet handled here.");

  const bool make_constant = require_constant || o->should_be_constant();

  ciKlass* klass = o->klass();
  if (klass->is_instance_klass() || klass->is_valuetype()) {
    // Element is an instance or value type
    if (make_constant) {
      return TypeInstPtr::make(o);
    } else {
      return TypeInstPtr::make(TypePtr::NotNull, klass, true, NULL, Offset(0), klass->flatten_array());
    }
  } else if (klass->is_obj_array_klass()) {
    // Element is an object array. Recursively call ourself.
    const TypeOopPtr* etype = TypeOopPtr::make_from_klass_raw(klass->as_array_klass()->element_klass());
    bool null_free = klass->is_loaded() && klass->as_array_klass()->storage_properties().is_null_free();
    if (null_free) {
      assert(etype->is_valuetypeptr(), "must be a valuetypeptr");
      etype = etype->join_speculative(TypePtr::NOTNULL)->is_oopptr();
    }
    const TypeAry* arr0 = TypeAry::make(etype, TypeInt::make(o->as_array()->length()),
                                        /* stable= */ false, /* not_flat= */ true, /* not_null_free= */ !null_free);
    // We used to pass NotNull in here, asserting that the sub-arrays
    // are all not-null.  This is not true in generally, as code can
    // slam NULLs down in the subarrays.
    if (make_constant) {
      return TypeAryPtr::make(TypePtr::Constant, o, arr0, klass, true, Offset(0));
    } else {
      return TypeAryPtr::make(TypePtr::NotNull, arr0, klass, true, Offset(0));
    }
  } else if (klass->is_type_array_klass()) {
    // Element is an typeArray
    const Type* etype = (Type*)get_const_basic_type(klass->as_type_array_klass()->element_type());
    const TypeAry* arr0 = TypeAry::make(etype, TypeInt::make(o->as_array()->length()),
                                        /* stable= */ false, /* not_flat= */ true, /* not_null_free= */ true);
    // We used to pass NotNull in here, asserting that the array pointer
    // is not-null. That was not true in general.
    if (make_constant) {
      return TypeAryPtr::make(TypePtr::Constant, o, arr0, klass, true, Offset(0));
    } else {
      return TypeAryPtr::make(TypePtr::NotNull, arr0, klass, true, Offset(0));
    }
  } else if (klass->is_value_array_klass()) {
    ciValueKlass* vk = klass->as_array_klass()->element_klass()->as_value_klass();
    const TypeAry* arr0 = TypeAry::make(TypeValueType::make(vk), TypeInt::make(o->as_array()->length()));
    // We used to pass NotNull in here, asserting that the sub-arrays
    // are all not-null.  This is not true in generally, as code can
    // slam NULLs down in the subarrays.
    if (make_constant) {
      return TypeAryPtr::make(TypePtr::Constant, o, arr0, klass, true, Offset(0));
    } else {
      return TypeAryPtr::make(TypePtr::NotNull, arr0, klass, true, Offset(0));
    }
  }

  fatal("unhandled object type");
  return NULL;
}

//------------------------------get_con----------------------------------------
intptr_t TypeOopPtr::get_con() const {
  assert( _ptr == Null || _ptr == Constant, "" );
  assert(offset() >= 0, "");

  if (offset() != 0) {
    // After being ported to the compiler interface, the compiler no longer
    // directly manipulates the addresses of oops.  Rather, it only has a pointer
    // to a handle at compile time.  This handle is embedded in the generated
    // code and dereferenced at the time the nmethod is made.  Until that time,
    // it is not reasonable to do arithmetic with the addresses of oops (we don't
    // have access to the addresses!).  This does not seem to currently happen,
    // but this assertion here is to help prevent its occurence.
    tty->print_cr("Found oop constant with non-zero offset");
    ShouldNotReachHere();
  }

  return (intptr_t)const_oop()->constant_encoding();
}


//-----------------------------filter------------------------------------------
// Do not allow interface-vs.-noninterface joins to collapse to top.
const Type *TypeOopPtr::filter_helper(const Type *kills, bool include_speculative) const {

  const Type* ft = join_helper(kills, include_speculative);
  const TypeInstPtr* ftip = ft->isa_instptr();
  const TypeInstPtr* ktip = kills->isa_instptr();

  if (ft->empty()) {
    // Check for evil case of 'this' being a class and 'kills' expecting an
    // interface.  This can happen because the bytecodes do not contain
    // enough type info to distinguish a Java-level interface variable
    // from a Java-level object variable.  If we meet 2 classes which
    // both implement interface I, but their meet is at 'j/l/O' which
    // doesn't implement I, we have no way to tell if the result should
    // be 'I' or 'j/l/O'.  Thus we'll pick 'j/l/O'.  If this then flows
    // into a Phi which "knows" it's an Interface type we'll have to
    // uplift the type.
    if (!empty()) {
      if (ktip != NULL && ktip->is_loaded() && ktip->klass()->is_interface()) {
        return kills;           // Uplift to interface
      }
      // Also check for evil cases of 'this' being a class array
      // and 'kills' expecting an array of interfaces.
      Type::get_arrays_base_elements(ft, kills, NULL, &ktip);
      if (ktip != NULL && ktip->is_loaded() && ktip->klass()->is_interface()) {
        return kills;           // Uplift to array of interface
      }
    }

    return Type::TOP;           // Canonical empty value
  }

  // If we have an interface-typed Phi or cast and we narrow to a class type,
  // the join should report back the class.  However, if we have a J/L/Object
  // class-typed Phi and an interface flows in, it's possible that the meet &
  // join report an interface back out.  This isn't possible but happens
  // because the type system doesn't interact well with interfaces.
  if (ftip != NULL && ktip != NULL &&
      ftip->is_loaded() &&  ftip->klass()->is_interface() &&
      ktip->is_loaded() && !ktip->klass()->is_interface()) {
    assert(!ftip->klass_is_exact(), "interface could not be exact");
    return ktip->cast_to_ptr_type(ftip->ptr());
  }

  return ft;
}

//------------------------------eq---------------------------------------------
// Structural equality check for Type representations
bool TypeOopPtr::eq( const Type *t ) const {
  const TypeOopPtr *a = (const TypeOopPtr*)t;
  if (_klass_is_exact != a->_klass_is_exact ||
      _instance_id != a->_instance_id)  return false;
  ciObject* one = const_oop();
  ciObject* two = a->const_oop();
  if (one == NULL || two == NULL) {
    return (one == two) && TypePtr::eq(t);
  } else {
    return one->equals(two) && TypePtr::eq(t);
  }
}

//------------------------------hash-------------------------------------------
// Type-specific hashing function.
int TypeOopPtr::hash(void) const {
  return
    java_add(java_add((jint)(const_oop() ? const_oop()->hash() : 0), (jint)_klass_is_exact),
             java_add((jint)_instance_id, (jint)TypePtr::hash()));
}

//------------------------------dump2------------------------------------------
#ifndef PRODUCT
void TypeOopPtr::dump2( Dict &d, uint depth, outputStream *st ) const {
  st->print("oopptr:%s", ptr_msg[_ptr]);
  if( _klass_is_exact ) st->print(":exact");
  if( const_oop() ) st->print(INTPTR_FORMAT, p2i(const_oop()));
  _offset.dump2(st);
  if (_instance_id == InstanceTop)
    st->print(",iid=top");
  else if (_instance_id != InstanceBot)
    st->print(",iid=%d",_instance_id);

  dump_inline_depth(st);
  dump_speculative(st);
}
#endif

//------------------------------singleton--------------------------------------
// TRUE if Type is a singleton type, FALSE otherwise.   Singletons are simple
// constants
bool TypeOopPtr::singleton(void) const {
  // detune optimizer to not generate constant oop + constant offset as a constant!
  // TopPTR, Null, AnyNull, Constant are all singletons
  return (offset() == 0) && !below_centerline(_ptr);
}

//------------------------------add_offset-------------------------------------
const TypePtr *TypeOopPtr::add_offset(intptr_t offset) const {
  return make(_ptr, xadd_offset(offset), _instance_id, add_offset_speculative(offset), _inline_depth);
}

/**
 * Return same type without a speculative part
 */
const Type* TypeOopPtr::remove_speculative() const {
  if (_speculative == NULL) {
    return this;
  }
  assert(_inline_depth == InlineDepthTop || _inline_depth == InlineDepthBottom, "non speculative type shouldn't have inline depth");
  return make(_ptr, _offset, _instance_id, NULL, _inline_depth);
}

/**
 * Return same type but drop speculative part if we know we won't use
 * it
 */
const Type* TypeOopPtr::cleanup_speculative() const {
  // If the klass is exact and the ptr is not null then there's
  // nothing that the speculative type can help us with
  if (klass_is_exact() && !maybe_null()) {
    return remove_speculative();
  }
  return TypePtr::cleanup_speculative();
}

/**
 * Return same type but with a different inline depth (used for speculation)
 *
 * @param depth  depth to meet with
 */
const TypePtr* TypeOopPtr::with_inline_depth(int depth) const {
  if (!UseInlineDepthForSpeculativeTypes) {
    return this;
  }
  return make(_ptr, _offset, _instance_id, _speculative, depth);
}

//------------------------------with_instance_id--------------------------------
const TypePtr* TypeOopPtr::with_instance_id(int instance_id) const {
  assert(_instance_id != -1, "should be known");
  return make(_ptr, _offset, instance_id, _speculative, _inline_depth);
}

//------------------------------meet_instance_id--------------------------------
int TypeOopPtr::meet_instance_id( int instance_id ) const {
  // Either is 'TOP' instance?  Return the other instance!
  if( _instance_id == InstanceTop ) return  instance_id;
  if(  instance_id == InstanceTop ) return _instance_id;
  // If either is different, return 'BOTTOM' instance
  if( _instance_id != instance_id ) return InstanceBot;
  return _instance_id;
}

//------------------------------dual_instance_id--------------------------------
int TypeOopPtr::dual_instance_id( ) const {
  if( _instance_id == InstanceTop ) return InstanceBot; // Map TOP into BOTTOM
  if( _instance_id == InstanceBot ) return InstanceTop; // Map BOTTOM into TOP
  return _instance_id;              // Map everything else into self
}

/**
 * Check whether new profiling would improve speculative type
 *
 * @param   exact_kls    class from profiling
 * @param   inline_depth inlining depth of profile point
 *
 * @return  true if type profile is valuable
 */
bool TypeOopPtr::would_improve_type(ciKlass* exact_kls, int inline_depth) const {
  // no way to improve an already exact type
  if (klass_is_exact()) {
    return false;
  }
  return TypePtr::would_improve_type(exact_kls, inline_depth);
}

//=============================================================================
// Convenience common pre-built types.
const TypeInstPtr *TypeInstPtr::NOTNULL;
const TypeInstPtr *TypeInstPtr::BOTTOM;
const TypeInstPtr *TypeInstPtr::MIRROR;
const TypeInstPtr *TypeInstPtr::MARK;
const TypeInstPtr *TypeInstPtr::KLASS;

//------------------------------TypeInstPtr-------------------------------------
TypeInstPtr::TypeInstPtr(PTR ptr, ciKlass* k, bool xk, ciObject* o, Offset off,
                         bool flat_array, int instance_id, const TypePtr* speculative,
                         int inline_depth)
  : TypeOopPtr(InstPtr, ptr, k, xk, o, off, Offset::bottom, instance_id, speculative, inline_depth),
    _name(k->name()), _flat_array(flat_array) {
   assert(k != NULL &&
          (k->is_loaded() || o == NULL),
          "cannot have constants with non-loaded klass");
   assert(!klass()->is_valuetype() || !klass()->flatten_array() || flat_array, "incorrect flatten array bit");
   assert(!flat_array || can_be_value_type(), "incorrect flatten array bit");
};

//------------------------------make-------------------------------------------
const TypeInstPtr *TypeInstPtr::make(PTR ptr,
                                     ciKlass* k,
                                     bool xk,
                                     ciObject* o,
                                     Offset offset,
                                     bool flat_array,
                                     int instance_id,
                                     const TypePtr* speculative,
                                     int inline_depth) {
  assert( !k->is_loaded() || k->is_instance_klass(), "Must be for instance");
  // Either const_oop() is NULL or else ptr is Constant
  assert( (!o && ptr != Constant) || (o && ptr == Constant),
          "constant pointers must have a value supplied" );
  // Ptr is never Null
  assert( ptr != Null, "NULL pointers are not typed" );

  assert(instance_id <= 0 || xk || !UseExactTypes, "instances are always exactly typed");
  if (!UseExactTypes)  xk = false;
  if (ptr == Constant) {
    // Note:  This case includes meta-object constants, such as methods.
    xk = true;
  } else if (k->is_loaded()) {
    ciInstanceKlass* ik = k->as_instance_klass();
    if (!xk && ik->is_final())     xk = true;   // no inexact final klass
    if (xk && ik->is_interface())  xk = false;  // no exact interface
  }

  // Now hash this baby
  TypeInstPtr *result =
    (TypeInstPtr*)(new TypeInstPtr(ptr, k, xk, o ,offset, flat_array, instance_id, speculative, inline_depth))->hashcons();

  return result;
}

/**
 *  Create constant type for a constant boxed value
 */
const Type* TypeInstPtr::get_const_boxed_value() const {
  assert(is_ptr_to_boxed_value(), "should be called only for boxed value");
  assert((const_oop() != NULL), "should be called only for constant object");
  ciConstant constant = const_oop()->as_instance()->field_value_by_offset(offset());
  BasicType bt = constant.basic_type();
  switch (bt) {
    case T_BOOLEAN:  return TypeInt::make(constant.as_boolean());
    case T_INT:      return TypeInt::make(constant.as_int());
    case T_CHAR:     return TypeInt::make(constant.as_char());
    case T_BYTE:     return TypeInt::make(constant.as_byte());
    case T_SHORT:    return TypeInt::make(constant.as_short());
    case T_FLOAT:    return TypeF::make(constant.as_float());
    case T_DOUBLE:   return TypeD::make(constant.as_double());
    case T_LONG:     return TypeLong::make(constant.as_long());
    default:         break;
  }
  fatal("Invalid boxed value type '%s'", type2name(bt));
  return NULL;
}

//------------------------------cast_to_ptr_type-------------------------------
const Type *TypeInstPtr::cast_to_ptr_type(PTR ptr) const {
  if( ptr == _ptr ) return this;
  // Reconstruct _sig info here since not a problem with later lazy
  // construction, _sig will show up on demand.
  return make(ptr, klass(), klass_is_exact(), const_oop(), _offset, _flat_array, _instance_id, _speculative, _inline_depth);
}


//-----------------------------cast_to_exactness-------------------------------
const Type *TypeInstPtr::cast_to_exactness(bool klass_is_exact) const {
  if( klass_is_exact == _klass_is_exact ) return this;
  if (!UseExactTypes)  return this;
  if (!_klass->is_loaded())  return this;
  ciInstanceKlass* ik = _klass->as_instance_klass();
  if( (ik->is_final() || _const_oop) )  return this;  // cannot clear xk
  if( ik->is_interface() )              return this;  // cannot set xk
  return make(ptr(), klass(), klass_is_exact, const_oop(), _offset, _flat_array, _instance_id, _speculative, _inline_depth);
}

//-----------------------------cast_to_instance_id----------------------------
const TypeOopPtr *TypeInstPtr::cast_to_instance_id(int instance_id) const {
  if( instance_id == _instance_id ) return this;
  return make(_ptr, klass(), _klass_is_exact, const_oop(), _offset, _flat_array, instance_id, _speculative, _inline_depth);
}

//------------------------------xmeet_unloaded---------------------------------
// Compute the MEET of two InstPtrs when at least one is unloaded.
// Assume classes are different since called after check for same name/class-loader
const TypeInstPtr *TypeInstPtr::xmeet_unloaded(const TypeInstPtr *tinst) const {
    Offset off = meet_offset(tinst->offset());
    PTR ptr = meet_ptr(tinst->ptr());
    int instance_id = meet_instance_id(tinst->instance_id());
    const TypePtr* speculative = xmeet_speculative(tinst);
    int depth = meet_inline_depth(tinst->inline_depth());

    const TypeInstPtr *loaded    = is_loaded() ? this  : tinst;
    const TypeInstPtr *unloaded  = is_loaded() ? tinst : this;
    if( loaded->klass()->equals(ciEnv::current()->Object_klass()) ) {
      //
      // Meet unloaded class with java/lang/Object
      //
      // Meet
      //          |                     Unloaded Class
      //  Object  |   TOP    |   AnyNull | Constant |   NotNull |  BOTTOM   |
      //  ===================================================================
      //   TOP    | ..........................Unloaded......................|
      //  AnyNull |  U-AN    |................Unloaded......................|
      // Constant | ... O-NN .................................. |   O-BOT   |
      //  NotNull | ... O-NN .................................. |   O-BOT   |
      //  BOTTOM  | ........................Object-BOTTOM ..................|
      //
      assert(loaded->ptr() != TypePtr::Null, "insanity check");
      //
      if(      loaded->ptr() == TypePtr::TopPTR ) { return unloaded; }
      else if (loaded->ptr() == TypePtr::AnyNull) { return TypeInstPtr::make(ptr, unloaded->klass(), false, NULL, off, false, instance_id, speculative, depth); }
      else if (loaded->ptr() == TypePtr::BotPTR ) { return TypeInstPtr::BOTTOM; }
      else if (loaded->ptr() == TypePtr::Constant || loaded->ptr() == TypePtr::NotNull) {
        if (unloaded->ptr() == TypePtr::BotPTR  ) { return TypeInstPtr::BOTTOM;  }
        else                                      { return TypeInstPtr::NOTNULL; }
      }
      else if( unloaded->ptr() == TypePtr::TopPTR )  { return unloaded; }

      return unloaded->cast_to_ptr_type(TypePtr::AnyNull)->is_instptr();
    }

    // Both are unloaded, not the same class, not Object
    // Or meet unloaded with a different loaded class, not java/lang/Object
    if( ptr != TypePtr::BotPTR ) {
      return TypeInstPtr::NOTNULL;
    }
    return TypeInstPtr::BOTTOM;
}


//------------------------------meet-------------------------------------------
// Compute the MEET of two types.  It returns a new Type object.
const Type *TypeInstPtr::xmeet_helper(const Type *t) const {
  // Perform a fast test for common case; meeting the same types together.
  if( this == t ) return this;  // Meeting same type-rep?

  // Current "this->_base" is Pointer
  switch (t->base()) {          // switch on original type

  case Int:                     // Mixing ints & oops happens when javac
  case Long:                    // reuses local variables
  case FloatTop:
  case FloatCon:
  case FloatBot:
  case DoubleTop:
  case DoubleCon:
  case DoubleBot:
  case NarrowOop:
  case NarrowKlass:
  case Bottom:                  // Ye Olde Default
    return Type::BOTTOM;
  case Top:
    return this;

  default:                      // All else is a mistake
    typerr(t);

  case MetadataPtr:
  case KlassPtr:
  case RawPtr: return TypePtr::BOTTOM;

  case AryPtr: {                // All arrays inherit from Object class
    const TypeAryPtr *tp = t->is_aryptr();
    Offset offset = meet_offset(tp->offset());
    PTR ptr = meet_ptr(tp->ptr());
    int instance_id = meet_instance_id(tp->instance_id());
    const TypePtr* speculative = xmeet_speculative(tp);
    int depth = meet_inline_depth(tp->inline_depth());
    switch (ptr) {
    case TopPTR:
    case AnyNull:                // Fall 'down' to dual of object klass
      // For instances when a subclass meets a superclass we fall
      // below the centerline when the superclass is exact. We need to
      // do the same here.
      if (klass()->equals(ciEnv::current()->Object_klass()) && !klass_is_exact()) {
        return TypeAryPtr::make(ptr, tp->ary(), tp->klass(), tp->klass_is_exact(), offset, tp->field_offset(), instance_id, speculative, depth);
      } else {
        // cannot subclass, so the meet has to fall badly below the centerline
        ptr = NotNull;
        instance_id = InstanceBot;
        return TypeInstPtr::make( ptr, ciEnv::current()->Object_klass(), false, NULL, offset, false, instance_id, speculative, depth);
      }
    case Constant:
    case NotNull:
    case BotPTR:                // Fall down to object klass
      // LCA is object_klass, but if we subclass from the top we can do better
      if( above_centerline(_ptr) ) { // if( _ptr == TopPTR || _ptr == AnyNull )
        // If 'this' (InstPtr) is above the centerline and it is Object class
        // then we can subclass in the Java class hierarchy.
        // For instances when a subclass meets a superclass we fall
        // below the centerline when the superclass is exact. We need
        // to do the same here.
        if (klass()->equals(ciEnv::current()->Object_klass()) && !klass_is_exact()) {
          // that is, tp's array type is a subtype of my klass
          return TypeAryPtr::make(ptr, (ptr == Constant ? tp->const_oop() : NULL),
                                  tp->ary(), tp->klass(), tp->klass_is_exact(), offset, tp->field_offset(), instance_id, speculative, depth);
        }
      }
      // The other case cannot happen, since I cannot be a subtype of an array.
      // The meet falls down to Object class below centerline.
      if( ptr == Constant )
         ptr = NotNull;
      instance_id = InstanceBot;
      return make(ptr, ciEnv::current()->Object_klass(), false, NULL, offset, false, instance_id, speculative, depth);
    default: typerr(t);
    }
  }

  case OopPtr: {                // Meeting to OopPtrs
    // Found a OopPtr type vs self-InstPtr type
    const TypeOopPtr *tp = t->is_oopptr();
    Offset offset = meet_offset(tp->offset());
    PTR ptr = meet_ptr(tp->ptr());
    switch (tp->ptr()) {
    case TopPTR:
    case AnyNull: {
      int instance_id = meet_instance_id(InstanceTop);
      const TypePtr* speculative = xmeet_speculative(tp);
      int depth = meet_inline_depth(tp->inline_depth());
      return make(ptr, klass(), klass_is_exact(),
                  (ptr == Constant ? const_oop() : NULL), offset, flat_array(), instance_id, speculative, depth);
    }
    case NotNull:
    case BotPTR: {
      int instance_id = meet_instance_id(tp->instance_id());
      const TypePtr* speculative = xmeet_speculative(tp);
      int depth = meet_inline_depth(tp->inline_depth());
      return TypeOopPtr::make(ptr, offset, instance_id, speculative, depth);
    }
    default: typerr(t);
    }
  }

  case AnyPtr: {                // Meeting to AnyPtrs
    // Found an AnyPtr type vs self-InstPtr type
    const TypePtr *tp = t->is_ptr();
    Offset offset = meet_offset(tp->offset());
    PTR ptr = meet_ptr(tp->ptr());
    int instance_id = meet_instance_id(InstanceTop);
    const TypePtr* speculative = xmeet_speculative(tp);
    int depth = meet_inline_depth(tp->inline_depth());
    switch (tp->ptr()) {
    case Null:
      if( ptr == Null ) return TypePtr::make(AnyPtr, ptr, offset, speculative, depth);
      // else fall through to AnyNull
    case TopPTR:
    case AnyNull: {
      return make(ptr, klass(), klass_is_exact(),
                  (ptr == Constant ? const_oop() : NULL), offset, flat_array(), instance_id, speculative, depth);
    }
    case NotNull:
    case BotPTR:
      return TypePtr::make(AnyPtr, ptr, offset, speculative,depth);
    default: typerr(t);
    }
  }

  /*
                 A-top         }
               /   |   \       }  Tops
           B-top A-any C-top   }
              | /  |  \ |      }  Any-nulls
           B-any   |   C-any   }
              |    |    |
           B-con A-con C-con   } constants; not comparable across classes
              |    |    |
           B-not   |   C-not   }
              | \  |  / |      }  not-nulls
           B-bot A-not C-bot   }
               \   |   /       }  Bottoms
                 A-bot         }
  */

  case InstPtr: {                // Meeting 2 Oops?
    // Found an InstPtr sub-type vs self-InstPtr type
    const TypeInstPtr *tinst = t->is_instptr();
    Offset off = meet_offset( tinst->offset() );
    PTR ptr = meet_ptr( tinst->ptr() );
    int instance_id = meet_instance_id(tinst->instance_id());
    const TypePtr* speculative = xmeet_speculative(tinst);
    int depth = meet_inline_depth(tinst->inline_depth());

    // Check for easy case; klasses are equal (and perhaps not loaded!)
    // If we have constants, then we created oops so classes are loaded
    // and we can handle the constants further down.  This case handles
    // both-not-loaded or both-loaded classes
    if (ptr != Constant && klass()->equals(tinst->klass()) && klass_is_exact() == tinst->klass_is_exact() &&
        flat_array() == tinst->flat_array()) {
      return make(ptr, klass(), klass_is_exact(), NULL, off, flat_array(), instance_id, speculative, depth);
    }

    // Classes require inspection in the Java klass hierarchy.  Must be loaded.
    ciKlass* tinst_klass = tinst->klass();
    ciKlass* this_klass  = this->klass();
    bool tinst_xk = tinst->klass_is_exact();
    bool this_xk  = this->klass_is_exact();
    bool tinst_flat_array = tinst->flat_array();
    bool this_flat_array  = this->flat_array();
    if (!tinst_klass->is_loaded() || !this_klass->is_loaded() ) {
      // One of these classes has not been loaded
      const TypeInstPtr *unloaded_meet = xmeet_unloaded(tinst);
#ifndef PRODUCT
      if( PrintOpto && Verbose ) {
        tty->print("meet of unloaded classes resulted in: "); unloaded_meet->dump(); tty->cr();
        tty->print("  this == "); this->dump(); tty->cr();
        tty->print(" tinst == "); tinst->dump(); tty->cr();
      }
#endif
      return unloaded_meet;
    }

    // Handle mixing oops and interfaces first.
    if( this_klass->is_interface() && !(tinst_klass->is_interface() ||
                                        tinst_klass == ciEnv::current()->Object_klass())) {
      ciKlass *tmp = tinst_klass; // Swap interface around
      tinst_klass = this_klass;
      this_klass = tmp;
      bool tmp2 = tinst_xk;
      tinst_xk = this_xk;
      this_xk = tmp2;
      tmp2 = tinst_flat_array;
      tinst_flat_array = this_flat_array;
      this_flat_array = tmp2;
    }
    if (tinst_klass->is_interface() &&
        !(this_klass->is_interface() ||
          // Treat java/lang/Object as an honorary interface,
          // because we need a bottom for the interface hierarchy.
          this_klass == ciEnv::current()->Object_klass())) {
      // Oop meets interface!

      // See if the oop subtypes (implements) interface.
      ciKlass *k;
      bool xk;
      bool flat_array;
      if( this_klass->is_subtype_of( tinst_klass ) ) {
        // Oop indeed subtypes.  Now keep oop or interface depending
        // on whether we are both above the centerline or either is
        // below the centerline.  If we are on the centerline
        // (e.g., Constant vs. AnyNull interface), use the constant.
        k  = below_centerline(ptr) ? tinst_klass : this_klass;
        // If we are keeping this_klass, keep its exactness too.
        xk = below_centerline(ptr) ? tinst_xk    : this_xk;
        flat_array = below_centerline(ptr) ? tinst_flat_array    : this_flat_array;
      } else {                  // Does not implement, fall to Object
        // Oop does not implement interface, so mixing falls to Object
        // just like the verifier does (if both are above the
        // centerline fall to interface)
        k = above_centerline(ptr) ? tinst_klass : ciEnv::current()->Object_klass();
        xk = above_centerline(ptr) ? tinst_xk : false;
        flat_array = above_centerline(ptr) ? tinst_flat_array : false;
        // Watch out for Constant vs. AnyNull interface.
        if (ptr == Constant)  ptr = NotNull;   // forget it was a constant
        instance_id = InstanceBot;
      }
      ciObject* o = NULL;  // the Constant value, if any
      if (ptr == Constant) {
        // Find out which constant.
        o = (this_klass == klass()) ? const_oop() : tinst->const_oop();
      }
      return make(ptr, k, xk, o, off, flat_array, instance_id, speculative, depth);
    }

    // Either oop vs oop or interface vs interface or interface vs Object

    // !!! Here's how the symmetry requirement breaks down into invariants:
    // If we split one up & one down AND they subtype, take the down man.
    // If we split one up & one down AND they do NOT subtype, "fall hard".
    // If both are up and they subtype, take the subtype class.
    // If both are up and they do NOT subtype, "fall hard".
    // If both are down and they subtype, take the supertype class.
    // If both are down and they do NOT subtype, "fall hard".
    // Constants treated as down.

    // Now, reorder the above list; observe that both-down+subtype is also
    // "fall hard"; "fall hard" becomes the default case:
    // If we split one up & one down AND they subtype, take the down man.
    // If both are up and they subtype, take the subtype class.

    // If both are down and they subtype, "fall hard".
    // If both are down and they do NOT subtype, "fall hard".
    // If both are up and they do NOT subtype, "fall hard".
    // If we split one up & one down AND they do NOT subtype, "fall hard".

    // If a proper subtype is exact, and we return it, we return it exactly.
    // If a proper supertype is exact, there can be no subtyping relationship!
    // If both types are equal to the subtype, exactness is and-ed below the
    // centerline and or-ed above it.  (N.B. Constants are always exact.)

    // Check for subtyping:
    ciKlass *subtype = NULL;
    bool subtype_exact = false;
    bool flat_array = false;
    if( tinst_klass->equals(this_klass) ) {
      subtype = this_klass;
      subtype_exact = below_centerline(ptr) ? (this_xk && tinst_xk) : (this_xk || tinst_xk);
      flat_array = below_centerline(ptr) ? (this_flat_array && tinst_flat_array) : (this_flat_array || tinst_flat_array);
    } else if( !tinst_xk && this_klass->is_subtype_of( tinst_klass ) ) {
      subtype = this_klass;     // Pick subtyping class
      subtype_exact = this_xk;
      flat_array = this_flat_array;
    } else if( !this_xk && tinst_klass->is_subtype_of( this_klass ) ) {
      subtype = tinst_klass;    // Pick subtyping class
      subtype_exact = tinst_xk;
      flat_array = tinst_flat_array;
    }

    if( subtype ) {
      if( above_centerline(ptr) ) { // both are up?
        this_klass = tinst_klass = subtype;
        this_xk = tinst_xk = subtype_exact;
        this_flat_array = tinst_flat_array = flat_array;
      } else if( above_centerline(this ->_ptr) && !above_centerline(tinst->_ptr) ) {
        this_klass = tinst_klass; // tinst is down; keep down man
        this_xk = tinst_xk;
        this_flat_array = tinst_flat_array;
      } else if( above_centerline(tinst->_ptr) && !above_centerline(this ->_ptr) ) {
        tinst_klass = this_klass; // this is down; keep down man
        tinst_xk = this_xk;
        tinst_flat_array = this_flat_array;
      } else {
        this_xk = subtype_exact;  // either they are equal, or we'll do an LCA
        this_flat_array = flat_array;
      }
    }

    // Check for classes now being equal
    if (tinst_klass->equals(this_klass)) {
      // If the klasses are equal, the constants may still differ.  Fall to
      // NotNull if they do (neither constant is NULL; that is a special case
      // handled elsewhere).
      ciObject* o = NULL;             // Assume not constant when done
      ciObject* this_oop  = const_oop();
      ciObject* tinst_oop = tinst->const_oop();
      if( ptr == Constant ) {
        if (this_oop != NULL && tinst_oop != NULL &&
            this_oop->equals(tinst_oop) )
          o = this_oop;
        else if (above_centerline(this ->_ptr))
          o = tinst_oop;
        else if (above_centerline(tinst ->_ptr))
          o = this_oop;
        else
          ptr = NotNull;
      }
      return make(ptr, this_klass, this_xk, o, off, this_flat_array, instance_id, speculative, depth);
    } // Else classes are not equal

    // Since klasses are different, we require a LCA in the Java
    // class hierarchy - which means we have to fall to at least NotNull.
    if( ptr == TopPTR || ptr == AnyNull || ptr == Constant )
      ptr = NotNull;

    instance_id = InstanceBot;

    // Now we find the LCA of Java classes
    ciKlass* k = this_klass->least_common_ancestor(tinst_klass);
    return make(ptr, k, false, NULL, off, false, instance_id, speculative, depth);
  } // End of case InstPtr

  case ValueType: {
    const TypeValueType* tv = t->is_valuetype();
    if (above_centerline(ptr())) {
      if (tv->value_klass()->is_subtype_of(_klass)) {
        return t;
      } else {
        return TypeInstPtr::make(NotNull, _klass);
      }
    } else {
      PTR ptr = this->_ptr;
      if (ptr == Constant) {
        ptr = NotNull;
      }
      if (tv->value_klass()->is_subtype_of(_klass)) {
        return TypeInstPtr::make(ptr, _klass);
      } else {
        return TypeInstPtr::make(ptr, ciEnv::current()->Object_klass());
      }
    }
  }

  } // End of switch
  return this;                  // Return the double constant
}


//------------------------java_mirror_type--------------------------------------
ciType* TypeInstPtr::java_mirror_type(bool* is_indirect_type) const {
  // must be a singleton type
  if( const_oop() == NULL )  return NULL;

  // must be of type java.lang.Class
  if( klass() != ciEnv::current()->Class_klass() )  return NULL;

  return const_oop()->as_instance()->java_mirror_type(is_indirect_type);
}


//------------------------------xdual------------------------------------------
// Dual: do NOT dual on klasses.  This means I do NOT understand the Java
// inheritance mechanism.
const Type *TypeInstPtr::xdual() const {
  return new TypeInstPtr(dual_ptr(), klass(), klass_is_exact(), const_oop(), dual_offset(), flat_array(), dual_instance_id(), dual_speculative(), dual_inline_depth());
}

//------------------------------eq---------------------------------------------
// Structural equality check for Type representations
bool TypeInstPtr::eq( const Type *t ) const {
  const TypeInstPtr *p = t->is_instptr();
  return
    klass()->equals(p->klass()) &&
    flat_array() == p->flat_array() &&
    TypeOopPtr::eq(p);          // Check sub-type stuff
}

//------------------------------hash-------------------------------------------
// Type-specific hashing function.
int TypeInstPtr::hash(void) const {
  int hash = java_add(java_add((jint)klass()->hash(), (jint)TypeOopPtr::hash()), (jint)flat_array());
  return hash;
}

//------------------------------dump2------------------------------------------
// Dump oop Type
#ifndef PRODUCT
void TypeInstPtr::dump2( Dict &d, uint depth, outputStream *st ) const {
  // Print the name of the klass.
  klass()->print_name_on(st);

  switch( _ptr ) {
  case Constant:
    // TO DO: Make CI print the hex address of the underlying oop.
    if (WizardMode || Verbose) {
      const_oop()->print_oop(st);
    }
  case BotPTR:
    if (!WizardMode && !Verbose) {
      if( _klass_is_exact ) st->print(":exact");
      break;
    }
  case TopPTR:
  case AnyNull:
  case NotNull:
    st->print(":%s", ptr_msg[_ptr]);
    if( _klass_is_exact ) st->print(":exact");
    break;
  default:
    break;
  }

  _offset.dump2(st);

  st->print(" *");

  if (flat_array() && !klass()->is_valuetype()) {
    st->print(" (flatten array)");
  }

  if (_instance_id == InstanceTop)
    st->print(",iid=top");
  else if (_instance_id != InstanceBot)
    st->print(",iid=%d",_instance_id);

  dump_inline_depth(st);
  dump_speculative(st);
}
#endif

//------------------------------add_offset-------------------------------------
const TypePtr *TypeInstPtr::add_offset(intptr_t offset) const {
  return make(_ptr, klass(), klass_is_exact(), const_oop(), xadd_offset(offset), flat_array(),
              _instance_id, add_offset_speculative(offset), _inline_depth);
}

const Type *TypeInstPtr::remove_speculative() const {
  if (_speculative == NULL) {
    return this;
  }
  assert(_inline_depth == InlineDepthTop || _inline_depth == InlineDepthBottom, "non speculative type shouldn't have inline depth");
  return make(_ptr, klass(), klass_is_exact(), const_oop(), _offset, flat_array(),
              _instance_id, NULL, _inline_depth);
}

const TypePtr *TypeInstPtr::with_inline_depth(int depth) const {
  if (!UseInlineDepthForSpeculativeTypes) {
    return this;
  }
  return make(_ptr, klass(), klass_is_exact(), const_oop(), _offset, flat_array(), _instance_id, _speculative, depth);
}

const TypePtr *TypeInstPtr::with_instance_id(int instance_id) const {
  assert(is_known_instance(), "should be known");
  return make(_ptr, klass(), klass_is_exact(), const_oop(), _offset, flat_array(), instance_id, _speculative, _inline_depth);
}

const TypeInstPtr *TypeInstPtr::cast_to_flat_array() const {
  return make(_ptr, klass(), klass_is_exact(), const_oop(), _offset, true, _instance_id, _speculative, _inline_depth);
}


//=============================================================================
// Convenience common pre-built types.
const TypeAryPtr *TypeAryPtr::RANGE;
const TypeAryPtr *TypeAryPtr::OOPS;
const TypeAryPtr *TypeAryPtr::NARROWOOPS;
const TypeAryPtr *TypeAryPtr::BYTES;
const TypeAryPtr *TypeAryPtr::SHORTS;
const TypeAryPtr *TypeAryPtr::CHARS;
const TypeAryPtr *TypeAryPtr::INTS;
const TypeAryPtr *TypeAryPtr::LONGS;
const TypeAryPtr *TypeAryPtr::FLOATS;
const TypeAryPtr *TypeAryPtr::DOUBLES;
const TypeAryPtr *TypeAryPtr::VALUES;

//------------------------------make-------------------------------------------
const TypeAryPtr* TypeAryPtr::make(PTR ptr, const TypeAry *ary, ciKlass* k, bool xk, Offset offset, Offset field_offset,
                                   int instance_id, const TypePtr* speculative, int inline_depth) {
  assert(!(k == NULL && ary->_elem->isa_int()),
         "integral arrays must be pre-equipped with a class");
  if (!xk) xk = ary->ary_must_be_exact();
  assert(instance_id <= 0 || xk || !UseExactTypes, "instances are always exactly typed");
  if (!UseExactTypes)  xk = (ptr == Constant);
  return (TypeAryPtr*)(new TypeAryPtr(ptr, NULL, ary, k, xk, offset, field_offset, instance_id, false, speculative, inline_depth))->hashcons();
}

//------------------------------make-------------------------------------------
const TypeAryPtr* TypeAryPtr::make(PTR ptr, ciObject* o, const TypeAry *ary, ciKlass* k, bool xk, Offset offset, Offset field_offset,
                                   int instance_id, const TypePtr* speculative, int inline_depth,
                                   bool is_autobox_cache) {
  assert(!(k == NULL && ary->_elem->isa_int()),
         "integral arrays must be pre-equipped with a class");
  assert( (ptr==Constant && o) || (ptr!=Constant && !o), "" );
  if (!xk)  xk = (o != NULL) || ary->ary_must_be_exact();
  assert(instance_id <= 0 || xk || !UseExactTypes, "instances are always exactly typed");
  if (!UseExactTypes)  xk = (ptr == Constant);
  return (TypeAryPtr*)(new TypeAryPtr(ptr, o, ary, k, xk, offset, field_offset, instance_id, is_autobox_cache, speculative, inline_depth))->hashcons();
}

//------------------------------cast_to_ptr_type-------------------------------
const Type *TypeAryPtr::cast_to_ptr_type(PTR ptr) const {
  if( ptr == _ptr ) return this;
  return make(ptr, const_oop(), _ary, klass(), klass_is_exact(), _offset, _field_offset, _instance_id, _speculative, _inline_depth, _is_autobox_cache);
}


//-----------------------------cast_to_exactness-------------------------------
const Type *TypeAryPtr::cast_to_exactness(bool klass_is_exact) const {
  if( klass_is_exact == _klass_is_exact ) return this;
  if (!UseExactTypes)  return this;
  if (_ary->ary_must_be_exact())  return this;  // cannot clear xk

  const TypeAry* new_ary = _ary;
  if (klass() != NULL && klass()->is_obj_array_klass() && klass_is_exact) {
    // An object array can't be flat or null-free if the klass is exact
    new_ary = TypeAry::make(elem(), size(), is_stable(), /* not_flat= */ true, /* not_null_free= */ true);
  }
  return make(ptr(), const_oop(), new_ary, klass(), klass_is_exact, _offset, _field_offset, _instance_id, _speculative, _inline_depth, _is_autobox_cache);
}

//-----------------------------cast_to_instance_id----------------------------
const TypeOopPtr *TypeAryPtr::cast_to_instance_id(int instance_id) const {
  if( instance_id == _instance_id ) return this;
  return make(_ptr, const_oop(), _ary, klass(), _klass_is_exact, _offset, _field_offset, instance_id, _speculative, _inline_depth, _is_autobox_cache);
}


//-----------------------------max_array_length-------------------------------
// A wrapper around arrayOopDesc::max_array_length(etype) with some input normalization.
jint TypeAryPtr::max_array_length(BasicType etype) {
  if (!is_java_primitive(etype) && !is_reference_type(etype)) {
    if (etype == T_NARROWOOP) {
      etype = T_OBJECT;
    } else if (etype == T_ILLEGAL) { // bottom[]
      etype = T_BYTE; // will produce conservatively high value
    } else {
      fatal("not an element type: %s", type2name(etype));
    }
  }
  return arrayOopDesc::max_array_length(etype);
}

//-----------------------------narrow_size_type-------------------------------
// Narrow the given size type to the index range for the given array base type.
// Return NULL if the resulting int type becomes empty.
const TypeInt* TypeAryPtr::narrow_size_type(const TypeInt* size) const {
  jint hi = size->_hi;
  jint lo = size->_lo;
  jint min_lo = 0;
  jint max_hi = max_array_length(elem()->basic_type());
  //if (index_not_size)  --max_hi;     // type of a valid array index, FTR
  bool chg = false;
  if (lo < min_lo) {
    lo = min_lo;
    if (size->is_con()) {
      hi = lo;
    }
    chg = true;
  }
  if (hi > max_hi) {
    hi = max_hi;
    if (size->is_con()) {
      lo = hi;
    }
    chg = true;
  }
  // Negative length arrays will produce weird intermediate dead fast-path code
  if (lo > hi)
    return TypeInt::ZERO;
  if (!chg)
    return size;
  return TypeInt::make(lo, hi, Type::WidenMin);
}

//-------------------------------cast_to_size----------------------------------
const TypeAryPtr* TypeAryPtr::cast_to_size(const TypeInt* new_size) const {
  assert(new_size != NULL, "");
  new_size = narrow_size_type(new_size);
  if (new_size == size())  return this;
  const TypeAry* new_ary = TypeAry::make(elem(), new_size, is_stable(), is_not_flat(), is_not_null_free());
  return make(ptr(), const_oop(), new_ary, klass(), klass_is_exact(), _offset, _field_offset, _instance_id, _speculative, _inline_depth, _is_autobox_cache);
}

//-------------------------------cast_to_not_flat------------------------------
const TypeAryPtr* TypeAryPtr::cast_to_not_flat(bool not_flat) const {
  if (not_flat == is_not_flat()) {
    return this;
  }
  const TypeAry* new_ary = TypeAry::make(elem(), size(), is_stable(), not_flat, is_not_null_free());
  return make(ptr(), const_oop(), new_ary, klass(), klass_is_exact(), _offset, _field_offset, _instance_id, _speculative, _inline_depth, _is_autobox_cache);
}

//-------------------------------cast_to_not_null_free-------------------------
const TypeAryPtr* TypeAryPtr::cast_to_not_null_free(bool not_null_free) const {
  if (not_null_free == is_not_null_free()) {
    return this;
  }
  // Not null free implies not flat
  const TypeAry* new_ary = TypeAry::make(elem(), size(), is_stable(), not_null_free ? true : is_not_flat(), not_null_free);
  return make(ptr(), const_oop(), new_ary, klass(), klass_is_exact(), _offset, _field_offset, _instance_id, _speculative, _inline_depth, _is_autobox_cache);
}

//------------------------------cast_to_stable---------------------------------
const TypeAryPtr* TypeAryPtr::cast_to_stable(bool stable, int stable_dimension) const {
  if (stable_dimension <= 0 || (stable_dimension == 1 && stable == this->is_stable()))
    return this;

  const Type* elem = this->elem();
  const TypePtr* elem_ptr = elem->make_ptr();

  if (stable_dimension > 1 && elem_ptr != NULL && elem_ptr->isa_aryptr()) {
    // If this is widened from a narrow oop, TypeAry::make will re-narrow it.
    elem = elem_ptr = elem_ptr->is_aryptr()->cast_to_stable(stable, stable_dimension - 1);
  }

  const TypeAry* new_ary = TypeAry::make(elem, size(), stable, is_not_flat(), is_not_null_free());

  return make(ptr(), const_oop(), new_ary, klass(), klass_is_exact(), _offset, _field_offset, _instance_id, _speculative, _inline_depth, _is_autobox_cache);
}

//-----------------------------stable_dimension--------------------------------
int TypeAryPtr::stable_dimension() const {
  if (!is_stable())  return 0;
  int dim = 1;
  const TypePtr* elem_ptr = elem()->make_ptr();
  if (elem_ptr != NULL && elem_ptr->isa_aryptr())
    dim += elem_ptr->is_aryptr()->stable_dimension();
  return dim;
}

//----------------------cast_to_autobox_cache-----------------------------------
const TypeAryPtr* TypeAryPtr::cast_to_autobox_cache(bool cache) const {
  if (is_autobox_cache() == cache)  return this;
  const TypeOopPtr* etype = elem()->make_oopptr();
  if (etype == NULL)  return this;
  // The pointers in the autobox arrays are always non-null.
  TypePtr::PTR ptr_type = cache ? TypePtr::NotNull : TypePtr::AnyNull;
  etype = etype->cast_to_ptr_type(TypePtr::NotNull)->is_oopptr();
  const TypeAry* new_ary = TypeAry::make(etype, size(), is_stable(), is_not_flat(), is_not_null_free());
  return make(ptr(), const_oop(), new_ary, klass(), klass_is_exact(), _offset, _field_offset, _instance_id, _speculative, _inline_depth, cache);
}

//------------------------------eq---------------------------------------------
// Structural equality check for Type representations
bool TypeAryPtr::eq( const Type *t ) const {
  const TypeAryPtr *p = t->is_aryptr();
  return
    _ary == p->_ary &&  // Check array
    TypeOopPtr::eq(p) &&// Check sub-parts
    _field_offset == p->_field_offset;
}

//------------------------------hash-------------------------------------------
// Type-specific hashing function.
int TypeAryPtr::hash(void) const {
  return (intptr_t)_ary + TypeOopPtr::hash() + _field_offset.get();
}

//------------------------------meet-------------------------------------------
// Compute the MEET of two types.  It returns a new Type object.
const Type *TypeAryPtr::xmeet_helper(const Type *t) const {
  // Perform a fast test for common case; meeting the same types together.
  if( this == t ) return this;  // Meeting same type-rep?
  // Current "this->_base" is Pointer
  switch (t->base()) {          // switch on original type

  // Mixing ints & oops happens when javac reuses local variables
  case Int:
  case Long:
  case FloatTop:
  case FloatCon:
  case FloatBot:
  case DoubleTop:
  case DoubleCon:
  case DoubleBot:
  case NarrowOop:
  case NarrowKlass:
  case Bottom:                  // Ye Olde Default
    return Type::BOTTOM;
  case Top:
    return this;

  default:                      // All else is a mistake
    typerr(t);

  case OopPtr: {                // Meeting to OopPtrs
    // Found a OopPtr type vs self-AryPtr type
    const TypeOopPtr *tp = t->is_oopptr();
    Offset offset = meet_offset(tp->offset());
    PTR ptr = meet_ptr(tp->ptr());
    int depth = meet_inline_depth(tp->inline_depth());
    const TypePtr* speculative = xmeet_speculative(tp);
    switch (tp->ptr()) {
    case TopPTR:
    case AnyNull: {
      int instance_id = meet_instance_id(InstanceTop);
      return make(ptr, (ptr == Constant ? const_oop() : NULL),
                  _ary, _klass, _klass_is_exact, offset, _field_offset, instance_id, speculative, depth);
    }
    case BotPTR:
    case NotNull: {
      int instance_id = meet_instance_id(tp->instance_id());
      return TypeOopPtr::make(ptr, offset, instance_id, speculative, depth);
    }
    default: ShouldNotReachHere();
    }
  }

  case AnyPtr: {                // Meeting two AnyPtrs
    // Found an AnyPtr type vs self-AryPtr type
    const TypePtr *tp = t->is_ptr();
    Offset offset = meet_offset(tp->offset());
    PTR ptr = meet_ptr(tp->ptr());
    const TypePtr* speculative = xmeet_speculative(tp);
    int depth = meet_inline_depth(tp->inline_depth());
    switch (tp->ptr()) {
    case TopPTR:
      return this;
    case BotPTR:
    case NotNull:
      return TypePtr::make(AnyPtr, ptr, offset, speculative, depth);
    case Null:
      if( ptr == Null ) return TypePtr::make(AnyPtr, ptr, offset, speculative, depth);
      // else fall through to AnyNull
    case AnyNull: {
      int instance_id = meet_instance_id(InstanceTop);
      return make(ptr, (ptr == Constant ? const_oop() : NULL),
                  _ary, _klass, _klass_is_exact, offset, _field_offset, instance_id, speculative, depth);
    }
    default: ShouldNotReachHere();
    }
  }

  case MetadataPtr:
  case KlassPtr:
  case RawPtr: return TypePtr::BOTTOM;

  case AryPtr: {                // Meeting 2 references?
    const TypeAryPtr *tap = t->is_aryptr();
    Offset off = meet_offset(tap->offset());
    Offset field_off = meet_field_offset(tap->field_offset());
    const TypeAry *tary = _ary->meet_speculative(tap->_ary)->is_ary();
    PTR ptr = meet_ptr(tap->ptr());
    int instance_id = meet_instance_id(tap->instance_id());
    const TypePtr* speculative = xmeet_speculative(tap);
    int depth = meet_inline_depth(tap->inline_depth());
    ciKlass* lazy_klass = NULL;
    if (tary->_elem->isa_int()) {
      // Integral array element types have irrelevant lattice relations.
      // It is the klass that determines array layout, not the element type.
      if (_klass == NULL)
        lazy_klass = tap->_klass;
      else if (tap->_klass == NULL || tap->_klass == _klass) {
        lazy_klass = _klass;
      } else {
        // Something like byte[int+] meets char[int+].
        // This must fall to bottom, not (int[-128..65535])[int+].
        instance_id = InstanceBot;
        tary = TypeAry::make(Type::BOTTOM, tary->_size, tary->_stable, tary->_not_flat, tary->_not_null_free);
      }
    } else if (klass() != NULL && tap->klass() != NULL &&
               klass()->as_array_klass()->storage_properties().value() != tap->klass()->as_array_klass()->storage_properties().value()) {
      // Meeting value type arrays with conflicting storage properties
      if (tary->_elem->isa_valuetype()) {
        // Result is flattened
        off = Offset(elem()->isa_valuetype() ? offset() : tap->offset());
        field_off = elem()->isa_valuetype() ? field_offset() : tap->field_offset();
      } else if (tary->_elem->make_oopptr() != NULL && tary->_elem->make_oopptr()->isa_instptr() && below_centerline(ptr)) {
        // Result is non-flattened
        off = Offset(flattened_offset()).meet(Offset(tap->flattened_offset()));
        field_off = Offset::bottom;
      }
    } else // Non integral arrays.
      // Must fall to bottom if exact klasses in upper lattice
      // are not equal or super klass is exact.
      if ((above_centerline(ptr) || ptr == Constant) && klass() != tap->klass() &&
          // meet with top[] and bottom[] are processed further down:
          tap->_klass != NULL && this->_klass != NULL &&
          // both are exact and not equal:
          ((tap->_klass_is_exact && this->_klass_is_exact) ||
           // 'tap' is exact and super or unrelated:
           (tap->_klass_is_exact && !tap->klass()->is_subtype_of(klass())) ||
           // 'this' is exact and super or unrelated:
           (this->_klass_is_exact && !klass()->is_subtype_of(tap->klass())))) {
<<<<<<< HEAD
      if (above_centerline(ptr)) {
        tary = TypeAry::make(Type::BOTTOM, tary->_size, tary->_stable, tary->_not_flat, tary->_not_null_free);
=======
      if (above_centerline(ptr) || (tary->_elem->make_ptr() && above_centerline(tary->_elem->make_ptr()->_ptr))) {
        tary = TypeAry::make(Type::BOTTOM, tary->_size, tary->_stable);
>>>>>>> b0e1ee4b
      }
      return make(NotNull, NULL, tary, lazy_klass, false, off, field_off, InstanceBot, speculative, depth);
    }

    bool xk = false;
    switch (tap->ptr()) {
    case AnyNull:
    case TopPTR:
      // Compute new klass on demand, do not use tap->_klass
      if (below_centerline(this->_ptr)) {
        xk = this->_klass_is_exact;
      } else {
        xk = (tap->_klass_is_exact || this->_klass_is_exact);
      }
      return make(ptr, const_oop(), tary, lazy_klass, xk, off, field_off, instance_id, speculative, depth);
    case Constant: {
      ciObject* o = const_oop();
      if( _ptr == Constant ) {
        if( tap->const_oop() != NULL && !o->equals(tap->const_oop()) ) {
          xk = (klass() == tap->klass());
          ptr = NotNull;
          o = NULL;
          instance_id = InstanceBot;
        } else {
          xk = true;
        }
      } else if(above_centerline(_ptr)) {
        o = tap->const_oop();
        xk = true;
      } else {
        // Only precise for identical arrays
        xk = this->_klass_is_exact && (klass() == tap->klass());
      }
      return TypeAryPtr::make(ptr, o, tary, lazy_klass, xk, off, field_off, instance_id, speculative, depth);
    }
    case NotNull:
    case BotPTR:
      // Compute new klass on demand, do not use tap->_klass
      if (above_centerline(this->_ptr))
            xk = tap->_klass_is_exact;
      else  xk = (tap->_klass_is_exact & this->_klass_is_exact) &&
              (klass() == tap->klass()); // Only precise for identical arrays
      return TypeAryPtr::make(ptr, NULL, tary, lazy_klass, xk, off, field_off, instance_id, speculative, depth);
    default: ShouldNotReachHere();
    }
  }

  // All arrays inherit from Object class
  case InstPtr: {
    const TypeInstPtr *tp = t->is_instptr();
    Offset offset = meet_offset(tp->offset());
    PTR ptr = meet_ptr(tp->ptr());
    int instance_id = meet_instance_id(tp->instance_id());
    const TypePtr* speculative = xmeet_speculative(tp);
    int depth = meet_inline_depth(tp->inline_depth());
    switch (ptr) {
    case TopPTR:
    case AnyNull:                // Fall 'down' to dual of object klass
      // For instances when a subclass meets a superclass we fall
      // below the centerline when the superclass is exact. We need to
      // do the same here.
      if (tp->klass()->equals(ciEnv::current()->Object_klass()) && !tp->klass_is_exact()) {
        return TypeAryPtr::make(ptr, _ary, _klass, _klass_is_exact, offset, _field_offset, instance_id, speculative, depth);
      } else {
        // cannot subclass, so the meet has to fall badly below the centerline
        ptr = NotNull;
        instance_id = InstanceBot;
        return TypeInstPtr::make(ptr, ciEnv::current()->Object_klass(), false, NULL, offset, false, instance_id, speculative, depth);
      }
    case Constant:
    case NotNull:
    case BotPTR:                // Fall down to object klass
      // LCA is object_klass, but if we subclass from the top we can do better
      if (above_centerline(tp->ptr())) {
        // If 'tp'  is above the centerline and it is Object class
        // then we can subclass in the Java class hierarchy.
        // For instances when a subclass meets a superclass we fall
        // below the centerline when the superclass is exact. We need
        // to do the same here.
        if (tp->klass()->equals(ciEnv::current()->Object_klass()) && !tp->klass_is_exact()) {
          // that is, my array type is a subtype of 'tp' klass
          return make(ptr, (ptr == Constant ? const_oop() : NULL),
                      _ary, _klass, _klass_is_exact, offset, _field_offset, instance_id, speculative, depth);
        }
      }
      // The other case cannot happen, since t cannot be a subtype of an array.
      // The meet falls down to Object class below centerline.
      if( ptr == Constant )
         ptr = NotNull;
      instance_id = InstanceBot;
      return TypeInstPtr::make(ptr, ciEnv::current()->Object_klass(), false, NULL, offset, false, instance_id, speculative, depth);
    default: typerr(t);
    }
  }

  case ValueType: {
    // All value types inherit from Object
    PTR ptr = this->_ptr;
    if (ptr == Constant) {
      ptr = NotNull;
    }
    return TypeInstPtr::make(ptr, ciEnv::current()->Object_klass());
  }

  }
  return this;                  // Lint noise
}

//------------------------------xdual------------------------------------------
// Dual: compute field-by-field dual
const Type *TypeAryPtr::xdual() const {
  return new TypeAryPtr(dual_ptr(), _const_oop, _ary->dual()->is_ary(), _klass, _klass_is_exact, dual_offset(), dual_field_offset(), dual_instance_id(), is_autobox_cache(), dual_speculative(), dual_inline_depth());
}

Type::Offset TypeAryPtr::meet_field_offset(const Type::Offset offset) const {
  return _field_offset.meet(offset);
}

//------------------------------dual_offset------------------------------------
Type::Offset TypeAryPtr::dual_field_offset() const {
  return _field_offset.dual();
}

//----------------------interface_vs_oop---------------------------------------
#ifdef ASSERT
bool TypeAryPtr::interface_vs_oop(const Type *t) const {
  const TypeAryPtr* t_aryptr = t->isa_aryptr();
  if (t_aryptr) {
    return _ary->interface_vs_oop(t_aryptr->_ary);
  }
  return false;
}
#endif

//------------------------------dump2------------------------------------------
#ifndef PRODUCT
void TypeAryPtr::dump2( Dict &d, uint depth, outputStream *st ) const {
  _ary->dump2(d,depth,st);
  switch( _ptr ) {
  case Constant:
    const_oop()->print(st);
    break;
  case BotPTR:
    if (!WizardMode && !Verbose) {
      if( _klass_is_exact ) st->print(":exact");
      break;
    }
  case TopPTR:
  case AnyNull:
  case NotNull:
    st->print(":%s", ptr_msg[_ptr]);
    if( _klass_is_exact ) st->print(":exact");
    break;
  default:
    break;
  }

  if (elem()->isa_valuetype()) {
    st->print("(");
    _field_offset.dump2(st);
    st->print(")");
  }
  if (offset() != 0) {
    int header_size = objArrayOopDesc::header_size() * wordSize;
    if( _offset == Offset::top )       st->print("+undefined");
    else if( _offset == Offset::bottom )  st->print("+any");
    else if( offset() < header_size ) st->print("+%d", offset());
    else {
      BasicType basic_elem_type = elem()->basic_type();
      int array_base = arrayOopDesc::base_offset_in_bytes(basic_elem_type);
      int elem_size = type2aelembytes(basic_elem_type);
      st->print("[%d]", (offset() - array_base)/elem_size);
    }
  }
  st->print(" *");
  if (_instance_id == InstanceTop)
    st->print(",iid=top");
  else if (_instance_id != InstanceBot)
    st->print(",iid=%d",_instance_id);

  dump_inline_depth(st);
  dump_speculative(st);
}
#endif

bool TypeAryPtr::empty(void) const {
  if (_ary->empty())       return true;
  return TypeOopPtr::empty();
}

//------------------------------add_offset-------------------------------------
const TypePtr *TypeAryPtr::add_offset(intptr_t offset) const {
  return make(_ptr, _const_oop, _ary, _klass, _klass_is_exact, xadd_offset(offset), _field_offset, _instance_id, add_offset_speculative(offset), _inline_depth, _is_autobox_cache);
}

const Type *TypeAryPtr::remove_speculative() const {
  if (_speculative == NULL) {
    return this;
  }
  assert(_inline_depth == InlineDepthTop || _inline_depth == InlineDepthBottom, "non speculative type shouldn't have inline depth");
  return make(_ptr, _const_oop, _ary->remove_speculative()->is_ary(), _klass, _klass_is_exact, _offset, _field_offset, _instance_id, NULL, _inline_depth, _is_autobox_cache);
}

const Type* TypeAryPtr::cleanup_speculative() const {
  if (speculative() == NULL) {
    return this;
  }
  // Keep speculative part if it contains information about flat-/nullability
  const TypeAryPtr* spec_aryptr = speculative()->isa_aryptr();
  if (spec_aryptr != NULL && (spec_aryptr->is_not_flat() || spec_aryptr->is_not_null_free())) {
    return this;
  }
  return TypeOopPtr::cleanup_speculative();
}

const TypePtr *TypeAryPtr::with_inline_depth(int depth) const {
  if (!UseInlineDepthForSpeculativeTypes) {
    return this;
  }
  return make(_ptr, _const_oop, _ary->remove_speculative()->is_ary(), _klass, _klass_is_exact, _offset, _field_offset, _instance_id, _speculative, depth, _is_autobox_cache);
}

const TypeAryPtr* TypeAryPtr::with_field_offset(int offset) const {
  return make(_ptr, _const_oop, _ary->remove_speculative()->is_ary(), _klass, _klass_is_exact, _offset, Offset(offset), _instance_id, _speculative, _inline_depth, _is_autobox_cache);
}

const TypePtr* TypeAryPtr::add_field_offset_and_offset(intptr_t offset) const {
  int adj = 0;
  if (offset != Type::OffsetBot && offset != Type::OffsetTop) {
    const Type* elemtype = elem();
    if (elemtype->isa_valuetype()) {
      if (_offset.get() != OffsetBot && _offset.get() != OffsetTop) {
        adj = _offset.get();
        offset += _offset.get();
      }
      uint header = arrayOopDesc::base_offset_in_bytes(T_OBJECT);
      if (_field_offset.get() != OffsetBot && _field_offset.get() != OffsetTop) {
        offset += _field_offset.get();
        if (_offset.get() == OffsetBot || _offset.get() == OffsetTop) {
          offset += header;
        }
      }
      if (offset >= (intptr_t)header || offset < 0) {
        // Try to get the field of the value type array element we are pointing to
        ciKlass* arytype_klass = klass();
        ciValueArrayKlass* vak = arytype_klass->as_value_array_klass();
        ciValueKlass* vk = vak->element_klass()->as_value_klass();
        int shift = vak->log2_element_size();
        int mask = (1 << shift) - 1;
        intptr_t field_offset = ((offset - header) & mask);
        ciField* field = vk->get_field_by_offset(field_offset + vk->first_field_offset(), false);
        if (field == NULL) {
          // This may happen with nested AddP(base, AddP(base, base, offset), longcon(16))
          return add_offset(offset);
        } else {
          return with_field_offset(field_offset)->add_offset(offset - field_offset - adj);
        }
      }
    }
  }
  return add_offset(offset - adj);
}

// Return offset incremented by field_offset for flattened value type arrays
const int TypeAryPtr::flattened_offset() const {
  int offset = _offset.get();
  if (offset != Type::OffsetBot && offset != Type::OffsetTop &&
      _field_offset != Offset::bottom && _field_offset != Offset::top) {
    offset += _field_offset.get();
  }
  return offset;
}

const TypePtr *TypeAryPtr::with_instance_id(int instance_id) const {
  assert(is_known_instance(), "should be known");
  return make(_ptr, _const_oop, _ary->remove_speculative()->is_ary(), _klass, _klass_is_exact, _offset, _field_offset, instance_id, _speculative, _inline_depth);
}

//=============================================================================


//------------------------------hash-------------------------------------------
// Type-specific hashing function.
int TypeNarrowPtr::hash(void) const {
  return _ptrtype->hash() + 7;
}

bool TypeNarrowPtr::singleton(void) const {    // TRUE if type is a singleton
  return _ptrtype->singleton();
}

bool TypeNarrowPtr::empty(void) const {
  return _ptrtype->empty();
}

intptr_t TypeNarrowPtr::get_con() const {
  return _ptrtype->get_con();
}

bool TypeNarrowPtr::eq( const Type *t ) const {
  const TypeNarrowPtr* tc = isa_same_narrowptr(t);
  if (tc != NULL) {
    if (_ptrtype->base() != tc->_ptrtype->base()) {
      return false;
    }
    return tc->_ptrtype->eq(_ptrtype);
  }
  return false;
}

const Type *TypeNarrowPtr::xdual() const {    // Compute dual right now.
  const TypePtr* odual = _ptrtype->dual()->is_ptr();
  return make_same_narrowptr(odual);
}


const Type *TypeNarrowPtr::filter_helper(const Type *kills, bool include_speculative) const {
  if (isa_same_narrowptr(kills)) {
    const Type* ft =_ptrtype->filter_helper(is_same_narrowptr(kills)->_ptrtype, include_speculative);
    if (ft->empty())
      return Type::TOP;           // Canonical empty value
    if (ft->isa_ptr()) {
      return make_hash_same_narrowptr(ft->isa_ptr());
    }
    return ft;
  } else if (kills->isa_ptr()) {
    const Type* ft = _ptrtype->join_helper(kills, include_speculative);
    if (ft->empty())
      return Type::TOP;           // Canonical empty value
    return ft;
  } else {
    return Type::TOP;
  }
}

//------------------------------xmeet------------------------------------------
// Compute the MEET of two types.  It returns a new Type object.
const Type *TypeNarrowPtr::xmeet( const Type *t ) const {
  // Perform a fast test for common case; meeting the same types together.
  if( this == t ) return this;  // Meeting same type-rep?

  if (t->base() == base()) {
    const Type* result = _ptrtype->xmeet(t->make_ptr());
    if (result->isa_ptr()) {
      return make_hash_same_narrowptr(result->is_ptr());
    }
    return result;
  }

  // Current "this->_base" is NarrowKlass or NarrowOop
  switch (t->base()) {          // switch on original type

  case Int:                     // Mixing ints & oops happens when javac
  case Long:                    // reuses local variables
  case FloatTop:
  case FloatCon:
  case FloatBot:
  case DoubleTop:
  case DoubleCon:
  case DoubleBot:
  case AnyPtr:
  case RawPtr:
  case OopPtr:
  case InstPtr:
  case AryPtr:
  case MetadataPtr:
  case KlassPtr:
  case NarrowOop:
  case NarrowKlass:
  case Bottom:                  // Ye Olde Default
    return Type::BOTTOM;
  case Top:
    return this;

  case ValueType:
    return t->xmeet(this);

  default:                      // All else is a mistake
    typerr(t);

  } // End of switch

  return this;
}

#ifndef PRODUCT
void TypeNarrowPtr::dump2( Dict & d, uint depth, outputStream *st ) const {
  _ptrtype->dump2(d, depth, st);
}
#endif

const TypeNarrowOop *TypeNarrowOop::BOTTOM;
const TypeNarrowOop *TypeNarrowOop::NULL_PTR;


const TypeNarrowOop* TypeNarrowOop::make(const TypePtr* type) {
  return (const TypeNarrowOop*)(new TypeNarrowOop(type))->hashcons();
}

const Type* TypeNarrowOop::remove_speculative() const {
  return make(_ptrtype->remove_speculative()->is_ptr());
}

const Type* TypeNarrowOop::cleanup_speculative() const {
  return make(_ptrtype->cleanup_speculative()->is_ptr());
}

#ifndef PRODUCT
void TypeNarrowOop::dump2( Dict & d, uint depth, outputStream *st ) const {
  st->print("narrowoop: ");
  TypeNarrowPtr::dump2(d, depth, st);
}
#endif

const TypeNarrowKlass *TypeNarrowKlass::NULL_PTR;

const TypeNarrowKlass* TypeNarrowKlass::make(const TypePtr* type) {
  return (const TypeNarrowKlass*)(new TypeNarrowKlass(type))->hashcons();
}

#ifndef PRODUCT
void TypeNarrowKlass::dump2( Dict & d, uint depth, outputStream *st ) const {
  st->print("narrowklass: ");
  TypeNarrowPtr::dump2(d, depth, st);
}
#endif


//------------------------------eq---------------------------------------------
// Structural equality check for Type representations
bool TypeMetadataPtr::eq( const Type *t ) const {
  const TypeMetadataPtr *a = (const TypeMetadataPtr*)t;
  ciMetadata* one = metadata();
  ciMetadata* two = a->metadata();
  if (one == NULL || two == NULL) {
    return (one == two) && TypePtr::eq(t);
  } else {
    return one->equals(two) && TypePtr::eq(t);
  }
}

//------------------------------hash-------------------------------------------
// Type-specific hashing function.
int TypeMetadataPtr::hash(void) const {
  return
    (metadata() ? metadata()->hash() : 0) +
    TypePtr::hash();
}

//------------------------------singleton--------------------------------------
// TRUE if Type is a singleton type, FALSE otherwise.   Singletons are simple
// constants
bool TypeMetadataPtr::singleton(void) const {
  // detune optimizer to not generate constant metadata + constant offset as a constant!
  // TopPTR, Null, AnyNull, Constant are all singletons
  return (offset() == 0) && !below_centerline(_ptr);
}

//------------------------------add_offset-------------------------------------
const TypePtr *TypeMetadataPtr::add_offset( intptr_t offset ) const {
  return make( _ptr, _metadata, xadd_offset(offset));
}

//-----------------------------filter------------------------------------------
// Do not allow interface-vs.-noninterface joins to collapse to top.
const Type *TypeMetadataPtr::filter_helper(const Type *kills, bool include_speculative) const {
  const TypeMetadataPtr* ft = join_helper(kills, include_speculative)->isa_metadataptr();
  if (ft == NULL || ft->empty())
    return Type::TOP;           // Canonical empty value
  return ft;
}

 //------------------------------get_con----------------------------------------
intptr_t TypeMetadataPtr::get_con() const {
  assert( _ptr == Null || _ptr == Constant, "" );
  assert(offset() >= 0, "");

  if (offset() != 0) {
    // After being ported to the compiler interface, the compiler no longer
    // directly manipulates the addresses of oops.  Rather, it only has a pointer
    // to a handle at compile time.  This handle is embedded in the generated
    // code and dereferenced at the time the nmethod is made.  Until that time,
    // it is not reasonable to do arithmetic with the addresses of oops (we don't
    // have access to the addresses!).  This does not seem to currently happen,
    // but this assertion here is to help prevent its occurence.
    tty->print_cr("Found oop constant with non-zero offset");
    ShouldNotReachHere();
  }

  return (intptr_t)metadata()->constant_encoding();
}

//------------------------------cast_to_ptr_type-------------------------------
const Type *TypeMetadataPtr::cast_to_ptr_type(PTR ptr) const {
  if( ptr == _ptr ) return this;
  return make(ptr, metadata(), _offset);
}

//------------------------------meet-------------------------------------------
// Compute the MEET of two types.  It returns a new Type object.
const Type *TypeMetadataPtr::xmeet( const Type *t ) const {
  // Perform a fast test for common case; meeting the same types together.
  if( this == t ) return this;  // Meeting same type-rep?

  // Current "this->_base" is OopPtr
  switch (t->base()) {          // switch on original type

  case Int:                     // Mixing ints & oops happens when javac
  case Long:                    // reuses local variables
  case FloatTop:
  case FloatCon:
  case FloatBot:
  case DoubleTop:
  case DoubleCon:
  case DoubleBot:
  case NarrowOop:
  case NarrowKlass:
  case Bottom:                  // Ye Olde Default
    return Type::BOTTOM;
  case Top:
    return this;

  default:                      // All else is a mistake
    typerr(t);

  case AnyPtr: {
    // Found an AnyPtr type vs self-OopPtr type
    const TypePtr *tp = t->is_ptr();
    Offset offset = meet_offset(tp->offset());
    PTR ptr = meet_ptr(tp->ptr());
    switch (tp->ptr()) {
    case Null:
      if (ptr == Null)  return TypePtr::make(AnyPtr, ptr, offset, tp->speculative(), tp->inline_depth());
      // else fall through:
    case TopPTR:
    case AnyNull: {
      return make(ptr, _metadata, offset);
    }
    case BotPTR:
    case NotNull:
      return TypePtr::make(AnyPtr, ptr, offset, tp->speculative(), tp->inline_depth());
    default: typerr(t);
    }
  }

  case RawPtr:
  case KlassPtr:
  case OopPtr:
  case InstPtr:
  case AryPtr:
    return TypePtr::BOTTOM;     // Oop meet raw is not well defined

  case MetadataPtr: {
    const TypeMetadataPtr *tp = t->is_metadataptr();
    Offset offset = meet_offset(tp->offset());
    PTR tptr = tp->ptr();
    PTR ptr = meet_ptr(tptr);
    ciMetadata* md = (tptr == TopPTR) ? metadata() : tp->metadata();
    if (tptr == TopPTR || _ptr == TopPTR ||
        metadata()->equals(tp->metadata())) {
      return make(ptr, md, offset);
    }
    // metadata is different
    if( ptr == Constant ) {  // Cannot be equal constants, so...
      if( tptr == Constant && _ptr != Constant)  return t;
      if( _ptr == Constant && tptr != Constant)  return this;
      ptr = NotNull;            // Fall down in lattice
    }
    return make(ptr, NULL, offset);
    break;
  }
  } // End of switch
  return this;                  // Return the double constant
}


//------------------------------xdual------------------------------------------
// Dual of a pure metadata pointer.
const Type *TypeMetadataPtr::xdual() const {
  return new TypeMetadataPtr(dual_ptr(), metadata(), dual_offset());
}

//------------------------------dump2------------------------------------------
#ifndef PRODUCT
void TypeMetadataPtr::dump2( Dict &d, uint depth, outputStream *st ) const {
  st->print("metadataptr:%s", ptr_msg[_ptr]);
  if( metadata() ) st->print(INTPTR_FORMAT, p2i(metadata()));
  switch (offset()) {
  case OffsetTop: st->print("+top"); break;
  case OffsetBot: st->print("+any"); break;
  case         0: break;
  default:        st->print("+%d",offset()); break;
  }
}
#endif


//=============================================================================
// Convenience common pre-built type.
const TypeMetadataPtr *TypeMetadataPtr::BOTTOM;

TypeMetadataPtr::TypeMetadataPtr(PTR ptr, ciMetadata* metadata, Offset offset):
  TypePtr(MetadataPtr, ptr, offset), _metadata(metadata) {
}

const TypeMetadataPtr* TypeMetadataPtr::make(ciMethod* m) {
  return make(Constant, m, Offset(0));
}
const TypeMetadataPtr* TypeMetadataPtr::make(ciMethodData* m) {
  return make(Constant, m, Offset(0));
}

//------------------------------make-------------------------------------------
// Create a meta data constant
const TypeMetadataPtr* TypeMetadataPtr::make(PTR ptr, ciMetadata* m, Offset offset) {
  assert(m == NULL || !m->is_klass(), "wrong type");
  return (TypeMetadataPtr*)(new TypeMetadataPtr(ptr, m, offset))->hashcons();
}


//=============================================================================
// Convenience common pre-built types.

// Not-null object klass or below
const TypeKlassPtr *TypeKlassPtr::OBJECT;
const TypeKlassPtr *TypeKlassPtr::OBJECT_OR_NULL;

//------------------------------TypeKlassPtr-----------------------------------
TypeKlassPtr::TypeKlassPtr(PTR ptr, ciKlass* klass, Offset offset, bool flat_array)
  : TypePtr(KlassPtr, ptr, offset), _klass(klass), _klass_is_exact(ptr == Constant), _flat_array(flat_array) {
   assert(!klass->is_valuetype() || !klass->flatten_array() || flat_array, "incorrect flatten array bit");
   assert(!flat_array || can_be_value_type(), "incorrect flatten array bit");
}

//------------------------------make-------------------------------------------
// ptr to klass 'k', if Constant, or possibly to a sub-klass if not a Constant
const TypeKlassPtr* TypeKlassPtr::make(PTR ptr, ciKlass* k, Offset offset, bool flat_array) {
  assert(k == NULL || k->is_instance_klass() || k->is_array_klass(), "Incorrect type of klass oop");
  return (TypeKlassPtr*)(new TypeKlassPtr(ptr, k, offset, flat_array))->hashcons();
}

//------------------------------eq---------------------------------------------
// Structural equality check for Type representations
bool TypeKlassPtr::eq( const Type *t ) const {
  const TypeKlassPtr *p = t->is_klassptr();
  return klass() == p->klass() && TypePtr::eq(p) && flat_array() == p->flat_array();
}

//------------------------------hash-------------------------------------------
// Type-specific hashing function.
int TypeKlassPtr::hash(void) const {
  return java_add(java_add(klass() != NULL ? klass()->hash() : (jint)0, (jint)TypePtr::hash()), (jint)flat_array());
}

//------------------------------singleton--------------------------------------
// TRUE if Type is a singleton type, FALSE otherwise.   Singletons are simple
// constants
bool TypeKlassPtr::singleton(void) const {
  // detune optimizer to not generate constant klass + constant offset as a constant!
  // TopPTR, Null, AnyNull, Constant are all singletons
  return (offset() == 0) && !below_centerline(_ptr);
}

// Do not allow interface-vs.-noninterface joins to collapse to top.
const Type *TypeKlassPtr::filter_helper(const Type *kills, bool include_speculative) const {
  // logic here mirrors the one from TypeOopPtr::filter. See comments
  // there.
  const Type* ft = join_helper(kills, include_speculative);
  const TypeKlassPtr* ftkp = ft->isa_klassptr();
  const TypeKlassPtr* ktkp = kills->isa_klassptr();

  if (ft->empty()) {
    if (!empty() && ktkp != NULL && ktkp->is_loaded() && ktkp->klass()->is_interface())
      return kills;             // Uplift to interface

    return Type::TOP;           // Canonical empty value
  }

  // Interface klass type could be exact in opposite to interface type,
  // return it here instead of incorrect Constant ptr J/L/Object (6894807).
  if (ftkp != NULL && ktkp != NULL &&
      ftkp->is_loaded() &&  ftkp->klass()->is_interface() &&
      !ftkp->klass_is_exact() && // Keep exact interface klass
      ktkp->is_loaded() && !ktkp->klass()->is_interface()) {
    return ktkp->cast_to_ptr_type(ftkp->ptr());
  }

  return ft;
}

//----------------------compute_klass------------------------------------------
// Compute the defining klass for this class
ciKlass* TypeAryPtr::compute_klass(DEBUG_ONLY(bool verify)) const {
  // Compute _klass based on element type.
  ciKlass* k_ary = NULL;
  const TypeAryPtr *tary;
  const Type* el = elem();
  if (el->isa_narrowoop()) {
    el = el->make_ptr();
  }

  // Get element klass
  if (el->isa_instptr()) {
    // Compute object array klass from element klass
    bool null_free = el->is_valuetypeptr() && el->isa_instptr()->ptr() != TypePtr::TopPTR && !el->isa_instptr()->maybe_null();
    k_ary = ciArrayKlass::make(el->is_oopptr()->klass(), null_free);
  } else if (el->isa_valuetype()) {
    if (el->value_klass() != NULL) {
      k_ary = ciArrayKlass::make(el->value_klass(), /* null_free */ true);
    }
  } else if ((tary = el->isa_aryptr()) != NULL) {
    // Compute array klass from element klass
    ciKlass* k_elem = tary->klass();
    // If element type is something like bottom[], k_elem will be null.
    if (k_elem != NULL)
      k_ary = ciObjArrayKlass::make(k_elem);
  } else if ((el->base() == Type::Top) ||
             (el->base() == Type::Bottom)) {
    // element type of Bottom occurs from meet of basic type
    // and object; Top occurs when doing join on Bottom.
    // Leave k_ary at NULL.
  } else {
    // Cannot compute array klass directly from basic type,
    // since subtypes of TypeInt all have basic type T_INT.
#ifdef ASSERT
    if (verify && el->isa_int()) {
      // Check simple cases when verifying klass.
      BasicType bt = T_ILLEGAL;
      if (el == TypeInt::BYTE) {
        bt = T_BYTE;
      } else if (el == TypeInt::SHORT) {
        bt = T_SHORT;
      } else if (el == TypeInt::CHAR) {
        bt = T_CHAR;
      } else if (el == TypeInt::INT) {
        bt = T_INT;
      } else {
        return _klass; // just return specified klass
      }
      return ciTypeArrayKlass::make(bt);
    }
#endif
    assert(!el->isa_int(),
           "integral arrays must be pre-equipped with a class");
    // Compute array klass directly from basic type
    k_ary = ciTypeArrayKlass::make(el->basic_type());
  }
  return k_ary;
}

//------------------------------klass------------------------------------------
// Return the defining klass for this class
ciKlass* TypeAryPtr::klass() const {
  if( _klass ) return _klass;   // Return cached value, if possible

  // Oops, need to compute _klass and cache it
  ciKlass* k_ary = compute_klass();

  if( this != TypeAryPtr::OOPS && this->dual() != TypeAryPtr::OOPS ) {
    // The _klass field acts as a cache of the underlying
    // ciKlass for this array type.  In order to set the field,
    // we need to cast away const-ness.
    //
    // IMPORTANT NOTE: we *never* set the _klass field for the
    // type TypeAryPtr::OOPS.  This Type is shared between all
    // active compilations.  However, the ciKlass which represents
    // this Type is *not* shared between compilations, so caching
    // this value would result in fetching a dangling pointer.
    //
    // Recomputing the underlying ciKlass for each request is
    // a bit less efficient than caching, but calls to
    // TypeAryPtr::OOPS->klass() are not common enough to matter.
    ((TypeAryPtr*)this)->_klass = k_ary;
    if (UseCompressedOops && k_ary != NULL && k_ary->is_obj_array_klass() &&
        offset() != 0 && offset() != arrayOopDesc::length_offset_in_bytes()) {
      ((TypeAryPtr*)this)->_is_ptr_to_narrowoop = true;
    }
  }
  return k_ary;
}


//------------------------------add_offset-------------------------------------
// Access internals of klass object
const TypePtr *TypeKlassPtr::add_offset( intptr_t offset ) const {
  return make(_ptr, klass(), xadd_offset(offset), flat_array());
}

//------------------------------cast_to_ptr_type-------------------------------
const Type *TypeKlassPtr::cast_to_ptr_type(PTR ptr) const {
  assert(_base == KlassPtr, "subclass must override cast_to_ptr_type");
  if( ptr == _ptr ) return this;
  return make(ptr, _klass, _offset, _flat_array);
}


//-----------------------------cast_to_exactness-------------------------------
const Type *TypeKlassPtr::cast_to_exactness(bool klass_is_exact) const {
  if( klass_is_exact == _klass_is_exact ) return this;
  if (!UseExactTypes)  return this;
  return make(klass_is_exact ? Constant : NotNull, _klass, _offset, _flat_array);
}


//-----------------------------as_instance_type--------------------------------
// Corresponding type for an instance of the given class.
// It will be NotNull, and exact if and only if the klass type is exact.
const TypeOopPtr* TypeKlassPtr::as_instance_type() const {
  ciKlass* k = klass();
  assert(k != NULL, "klass should not be NULL");
  bool    xk = klass_is_exact();
  //return TypeInstPtr::make(TypePtr::NotNull, k, xk, NULL, 0);
  const TypeOopPtr* toop = TypeOopPtr::make_from_klass_raw(k);
  guarantee(toop != NULL, "need type for given klass");
  toop = toop->cast_to_ptr_type(TypePtr::NotNull)->is_oopptr();
  if (flat_array() && !klass()->is_valuetype()) {
    toop = toop->is_instptr()->cast_to_flat_array();
  }
  return toop->cast_to_exactness(xk)->is_oopptr();
}


//------------------------------xmeet------------------------------------------
// Compute the MEET of two types, return a new Type object.
const Type    *TypeKlassPtr::xmeet( const Type *t ) const {
  // Perform a fast test for common case; meeting the same types together.
  if( this == t ) return this;  // Meeting same type-rep?

  // Current "this->_base" is Pointer
  switch (t->base()) {          // switch on original type

  case Int:                     // Mixing ints & oops happens when javac
  case Long:                    // reuses local variables
  case FloatTop:
  case FloatCon:
  case FloatBot:
  case DoubleTop:
  case DoubleCon:
  case DoubleBot:
  case NarrowOop:
  case NarrowKlass:
  case Bottom:                  // Ye Olde Default
    return Type::BOTTOM;
  case Top:
    return this;

  default:                      // All else is a mistake
    typerr(t);

  case AnyPtr: {                // Meeting to AnyPtrs
    // Found an AnyPtr type vs self-KlassPtr type
    const TypePtr *tp = t->is_ptr();
    Offset offset = meet_offset(tp->offset());
    PTR ptr = meet_ptr(tp->ptr());
    switch (tp->ptr()) {
    case TopPTR:
      return this;
    case Null:
      if( ptr == Null ) return TypePtr::make(AnyPtr, ptr, offset, tp->speculative(), tp->inline_depth());
    case AnyNull:
      return make(ptr, klass(), offset, flat_array());
    case BotPTR:
    case NotNull:
      return TypePtr::make(AnyPtr, ptr, offset, tp->speculative(), tp->inline_depth());
    default: typerr(t);
    }
  }

  case RawPtr:
  case MetadataPtr:
  case OopPtr:
  case AryPtr:                  // Meet with AryPtr
  case InstPtr:                 // Meet with InstPtr
    return TypePtr::BOTTOM;

  //
  //             A-top         }
  //           /   |   \       }  Tops
  //       B-top A-any C-top   }
  //          | /  |  \ |      }  Any-nulls
  //       B-any   |   C-any   }
  //          |    |    |
  //       B-con A-con C-con   } constants; not comparable across classes
  //          |    |    |
  //       B-not   |   C-not   }
  //          | \  |  / |      }  not-nulls
  //       B-bot A-not C-bot   }
  //           \   |   /       }  Bottoms
  //             A-bot         }
  //

  case KlassPtr: {  // Meet two KlassPtr types
    const TypeKlassPtr *tkls = t->is_klassptr();
    Offset  off  = meet_offset(tkls->offset());
    PTR  ptr     = meet_ptr(tkls->ptr());

    if (klass() == NULL || tkls->klass() == NULL) {
      ciKlass* k = NULL;
      if (ptr == Constant) {
        k = (klass() == NULL) ? tkls->klass() : klass();
      }
      return make(ptr, k, off, false);
    }

    // Check for easy case; klasses are equal (and perhaps not loaded!)
    // If we have constants, then we created oops so classes are loaded
    // and we can handle the constants further down.  This case handles
    // not-loaded classes
    if (ptr != Constant && tkls->klass()->equals(klass()) && flat_array() == tkls->flat_array()) {
      return make(ptr, klass(), off, flat_array());
    }

    // Classes require inspection in the Java klass hierarchy.  Must be loaded.
    ciKlass* tkls_klass = tkls->klass();
    ciKlass* this_klass = this->klass();
    assert( tkls_klass->is_loaded(), "This class should have been loaded.");
    assert( this_klass->is_loaded(), "This class should have been loaded.");
    bool tkls_flat_array = tkls->flat_array();
    bool this_flat_array  = this->flat_array();
    bool flat_array = below_centerline(ptr) ? (this_flat_array && tkls_flat_array) : (this_flat_array || tkls_flat_array);

    // If 'this' type is above the centerline and is a superclass of the
    // other, we can treat 'this' as having the same type as the other.
    if ((above_centerline(this->ptr())) &&
        tkls_klass->is_subtype_of(this_klass)) {
      this_klass = tkls_klass;
    }
    // If 'tinst' type is above the centerline and is a superclass of the
    // other, we can treat 'tinst' as having the same type as the other.
    if ((above_centerline(tkls->ptr())) &&
        this_klass->is_subtype_of(tkls_klass)) {
      tkls_klass = this_klass;
    }

    // Check for classes now being equal
    if (tkls_klass->equals(this_klass)) {
      // If the klasses are equal, the constants may still differ.  Fall to
      // NotNull if they do (neither constant is NULL; that is a special case
      // handled elsewhere).
      if( ptr == Constant ) {
        if (this->_ptr == Constant && tkls->_ptr == Constant &&
            this->klass()->equals(tkls->klass()));
        else if (above_centerline(this->ptr()));
        else if (above_centerline(tkls->ptr()));
        else
          ptr = NotNull;
      }
      return make(ptr, this_klass, off, flat_array);
    } // Else classes are not equal

    // Since klasses are different, we require the LCA in the Java
    // class hierarchy - which means we have to fall to at least NotNull.
    if( ptr == TopPTR || ptr == AnyNull || ptr == Constant )
      ptr = NotNull;
    // Now we find the LCA of Java classes
    ciKlass* k = this_klass->least_common_ancestor(tkls_klass);
    return   make(ptr, k, off, k->is_valuetype() && k->flatten_array());
  } // End of case KlassPtr

  } // End of switch
  return this;                  // Return the double constant
}

//------------------------------xdual------------------------------------------
// Dual: compute field-by-field dual
const Type    *TypeKlassPtr::xdual() const {
  return new TypeKlassPtr(dual_ptr(), klass(), dual_offset(), flat_array());
}

//------------------------------get_con----------------------------------------
intptr_t TypeKlassPtr::get_con() const {
  assert( _ptr == Null || _ptr == Constant, "" );
  assert(offset() >= 0, "");

  if (offset() != 0) {
    // After being ported to the compiler interface, the compiler no longer
    // directly manipulates the addresses of oops.  Rather, it only has a pointer
    // to a handle at compile time.  This handle is embedded in the generated
    // code and dereferenced at the time the nmethod is made.  Until that time,
    // it is not reasonable to do arithmetic with the addresses of oops (we don't
    // have access to the addresses!).  This does not seem to currently happen,
    // but this assertion here is to help prevent its occurence.
    tty->print_cr("Found oop constant with non-zero offset");
    ShouldNotReachHere();
  }

  return (intptr_t)klass()->constant_encoding();
}
//------------------------------dump2------------------------------------------
// Dump Klass Type
#ifndef PRODUCT
void TypeKlassPtr::dump2( Dict & d, uint depth, outputStream *st ) const {
  switch( _ptr ) {
  case Constant:
    st->print("precise ");
  case NotNull:
    {
      if (klass() != NULL) {
        const char* name = klass()->name()->as_utf8();
        st->print("klass %s: " INTPTR_FORMAT, name, p2i(klass()));
      } else {
        st->print("klass BOTTOM");
      }
    }
  case BotPTR:
    if( !WizardMode && !Verbose && !_klass_is_exact ) break;
  case TopPTR:
  case AnyNull:
    st->print(":%s", ptr_msg[_ptr]);
    if( _klass_is_exact ) st->print(":exact");
    break;
  default:
    break;
  }

  _offset.dump2(st);

  st->print(" *");
}
#endif



//=============================================================================
// Convenience common pre-built types.

//------------------------------make-------------------------------------------
const TypeFunc *TypeFunc::make(const TypeTuple *domain_sig, const TypeTuple* domain_cc,
                               const TypeTuple *range_sig, const TypeTuple *range_cc) {
  return (TypeFunc*)(new TypeFunc(domain_sig, domain_cc, range_sig, range_cc))->hashcons();
}

const TypeFunc *TypeFunc::make(const TypeTuple *domain, const TypeTuple *range) {
  return make(domain, domain, range, range);
}

//------------------------------osr_domain-----------------------------
const TypeTuple* osr_domain() {
  const Type **fields = TypeTuple::fields(2);
  fields[TypeFunc::Parms+0] = TypeRawPtr::BOTTOM;  // address of osr buffer
  return TypeTuple::make(TypeFunc::Parms+1, fields);
}

//------------------------------make-------------------------------------------
const TypeFunc* TypeFunc::make(ciMethod* method, bool is_osr_compilation) {
  Compile* C = Compile::current();
  const TypeFunc* tf = NULL;
  if (!is_osr_compilation) {
    tf = C->last_tf(method); // check cache
    if (tf != NULL)  return tf;  // The hit rate here is almost 50%.
  }
  // Value types are not passed/returned by reference, instead each field of
  // the value type is passed/returned as an argument. We maintain two views of
  // the argument/return list here: one based on the signature (with a value
  // type argument/return as a single slot), one based on the actual calling
  // convention (with a value type argument/return as a list of its fields).
  bool has_scalar_args = method->has_scalarized_args() && !is_osr_compilation;
  const TypeTuple* domain_sig = is_osr_compilation ? osr_domain() : TypeTuple::make_domain(method, false);
  const TypeTuple* domain_cc = has_scalar_args ? TypeTuple::make_domain(method, true) : domain_sig;
  ciSignature* sig = method->signature();
  bool has_scalar_ret = sig->returns_never_null() && sig->return_type()->as_value_klass()->can_be_returned_as_fields();
  const TypeTuple* range_sig = TypeTuple::make_range(sig, false);
  const TypeTuple* range_cc = has_scalar_ret ? TypeTuple::make_range(sig, true) : range_sig;
  tf = TypeFunc::make(domain_sig, domain_cc, range_sig, range_cc);
  if (!is_osr_compilation) {
    C->set_last_tf(method, tf);  // fill cache
  }
  return tf;
}

//------------------------------meet-------------------------------------------
// Compute the MEET of two types.  It returns a new Type object.
const Type *TypeFunc::xmeet( const Type *t ) const {
  // Perform a fast test for common case; meeting the same types together.
  if( this == t ) return this;  // Meeting same type-rep?

  // Current "this->_base" is Func
  switch (t->base()) {          // switch on original type

  case Bottom:                  // Ye Olde Default
    return t;

  default:                      // All else is a mistake
    typerr(t);

  case Top:
    break;
  }
  return this;                  // Return the double constant
}

//------------------------------xdual------------------------------------------
// Dual: compute field-by-field dual
const Type *TypeFunc::xdual() const {
  return this;
}

//------------------------------eq---------------------------------------------
// Structural equality check for Type representations
bool TypeFunc::eq( const Type *t ) const {
  const TypeFunc *a = (const TypeFunc*)t;
  return _domain_sig == a->_domain_sig &&
    _domain_cc == a->_domain_cc &&
    _range_sig == a->_range_sig &&
    _range_cc == a->_range_cc;
}

//------------------------------hash-------------------------------------------
// Type-specific hashing function.
int TypeFunc::hash(void) const {
  return (intptr_t)_domain_sig + (intptr_t)_domain_cc + (intptr_t)_range_sig + (intptr_t)_range_cc;
}

//------------------------------dump2------------------------------------------
// Dump Function Type
#ifndef PRODUCT
void TypeFunc::dump2( Dict &d, uint depth, outputStream *st ) const {
  if( _range_sig->cnt() <= Parms )
    st->print("void");
  else {
    uint i;
    for (i = Parms; i < _range_sig->cnt()-1; i++) {
      _range_sig->field_at(i)->dump2(d,depth,st);
      st->print("/");
    }
    _range_sig->field_at(i)->dump2(d,depth,st);
  }
  st->print(" ");
  st->print("( ");
  if( !depth || d[this] ) {     // Check for recursive dump
    st->print("...)");
    return;
  }
  d.Insert((void*)this,(void*)this);    // Stop recursion
  if (Parms < _domain_sig->cnt())
    _domain_sig->field_at(Parms)->dump2(d,depth-1,st);
  for (uint i = Parms+1; i < _domain_sig->cnt(); i++) {
    st->print(", ");
    _domain_sig->field_at(i)->dump2(d,depth-1,st);
  }
  st->print(" )");
}
#endif

//------------------------------singleton--------------------------------------
// TRUE if Type is a singleton type, FALSE otherwise.   Singletons are simple
// constants (Ldi nodes).  Singletons are integer, float or double constants
// or a single symbol.
bool TypeFunc::singleton(void) const {
  return false;                 // Never a singleton
}

bool TypeFunc::empty(void) const {
  return false;                 // Never empty
}


BasicType TypeFunc::return_type() const{
  if (range_sig()->cnt() == TypeFunc::Parms) {
    return T_VOID;
  }
  return range_sig()->field_at(TypeFunc::Parms)->basic_type();
}<|MERGE_RESOLUTION|>--- conflicted
+++ resolved
@@ -4725,13 +4725,8 @@
            (tap->_klass_is_exact && !tap->klass()->is_subtype_of(klass())) ||
            // 'this' is exact and super or unrelated:
            (this->_klass_is_exact && !klass()->is_subtype_of(tap->klass())))) {
-<<<<<<< HEAD
-      if (above_centerline(ptr)) {
+      if (above_centerline(ptr) || (tary->_elem->make_ptr() && above_centerline(tary->_elem->make_ptr()->_ptr))) {
         tary = TypeAry::make(Type::BOTTOM, tary->_size, tary->_stable, tary->_not_flat, tary->_not_null_free);
-=======
-      if (above_centerline(ptr) || (tary->_elem->make_ptr() && above_centerline(tary->_elem->make_ptr()->_ptr))) {
-        tary = TypeAry::make(Type::BOTTOM, tary->_size, tary->_stable);
->>>>>>> b0e1ee4b
       }
       return make(NotNull, NULL, tary, lazy_klass, false, off, field_off, InstanceBot, speculative, depth);
     }
