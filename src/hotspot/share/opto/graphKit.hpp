--- conflicted
+++ resolved
@@ -641,13 +641,9 @@
                              BasicType bt,
                              DecoratorSet decorators);
 
-<<<<<<< HEAD
-  void access_clone(Node* ctl, Node* src_base, Node* dst_base, Node* countx, bool is_array);
-=======
-  void access_clone(Node* src, Node* dst, Node* size, bool is_array);
+  void access_clone(Node* src_base, Node* dst_base, Node* countx, bool is_array);
 
   Node* access_resolve(Node* n, DecoratorSet decorators);
->>>>>>> 17773c31
 
   // Return addressing for an array element.
   Node* array_element_address(Node* ary, Node* idx, BasicType elembt,
