/*
 * Copyright (c) 2001, 2019, Oracle and/or its affiliates. All rights reserved.
 * DO NOT ALTER OR REMOVE COPYRIGHT NOTICES OR THIS FILE HEADER.
 *
 * This code is free software; you can redistribute it and/or modify it
 * under the terms of the GNU General Public License version 2 only, as
 * published by the Free Software Foundation.
 *
 * This code is distributed in the hope that it will be useful, but WITHOUT
 * ANY WARRANTY; without even the implied warranty of MERCHANTABILITY or
 * FITNESS FOR A PARTICULAR PURPOSE.  See the GNU General Public License
 * version 2 for more details (a copy is included in the LICENSE file that
 * accompanied this code).
 *
 * You should have received a copy of the GNU General Public License version
 * 2 along with this work; if not, write to the Free Software Foundation,
 * Inc., 51 Franklin St, Fifth Floor, Boston, MA 02110-1301 USA.
 *
 * Please contact Oracle, 500 Oracle Parkway, Redwood Shores, CA 94065 USA
 * or visit www.oracle.com if you need additional information or have any
 * questions.
 *
 */

#include "precompiled.hpp"
#include "ci/ciUtilities.hpp"
#include "compiler/compileLog.hpp"
#include "ci/ciValueKlass.hpp"
#include "gc/shared/barrierSet.hpp"
#include "gc/shared/c2/barrierSetC2.hpp"
#include "interpreter/interpreter.hpp"
#include "memory/resourceArea.hpp"
#include "opto/addnode.hpp"
#include "opto/castnode.hpp"
#include "opto/convertnode.hpp"
#include "opto/graphKit.hpp"
#include "opto/idealKit.hpp"
#include "opto/intrinsicnode.hpp"
#include "opto/locknode.hpp"
#include "opto/machnode.hpp"
#include "opto/narrowptrnode.hpp"
#include "opto/opaquenode.hpp"
#include "opto/parse.hpp"
#include "opto/rootnode.hpp"
#include "opto/runtime.hpp"
#include "opto/subtypenode.hpp"
#include "opto/valuetypenode.hpp"
#include "runtime/deoptimization.hpp"
#include "runtime/sharedRuntime.hpp"
#include "utilities/bitMap.inline.hpp"
#include "utilities/powerOfTwo.hpp"

//----------------------------GraphKit-----------------------------------------
// Main utility constructor.
GraphKit::GraphKit(JVMState* jvms, PhaseGVN* gvn)
  : Phase(Phase::Parser),
    _env(C->env()),
    _gvn((gvn != NULL) ? *gvn : *C->initial_gvn()),
    _barrier_set(BarrierSet::barrier_set()->barrier_set_c2())
{
  assert(gvn == NULL || !gvn->is_IterGVN() || gvn->is_IterGVN()->delay_transform(), "delay transform should be enabled");
  _exceptions = jvms->map()->next_exception();
  if (_exceptions != NULL)  jvms->map()->set_next_exception(NULL);
  set_jvms(jvms);
#ifdef ASSERT
  if (_gvn.is_IterGVN() != NULL) {
    assert(_gvn.is_IterGVN()->delay_transform(), "Transformation must be delayed if IterGVN is used");
    // Save the initial size of _for_igvn worklist for verification (see ~GraphKit)
    _worklist_size = _gvn.C->for_igvn()->size();
  }
#endif
}

// Private constructor for parser.
GraphKit::GraphKit()
  : Phase(Phase::Parser),
    _env(C->env()),
    _gvn(*C->initial_gvn()),
    _barrier_set(BarrierSet::barrier_set()->barrier_set_c2())
{
  _exceptions = NULL;
  set_map(NULL);
  debug_only(_sp = -99);
  debug_only(set_bci(-99));
}



//---------------------------clean_stack---------------------------------------
// Clear away rubbish from the stack area of the JVM state.
// This destroys any arguments that may be waiting on the stack.
void GraphKit::clean_stack(int from_sp) {
  SafePointNode* map      = this->map();
  JVMState*      jvms     = this->jvms();
  int            stk_size = jvms->stk_size();
  int            stkoff   = jvms->stkoff();
  Node*          top      = this->top();
  for (int i = from_sp; i < stk_size; i++) {
    if (map->in(stkoff + i) != top) {
      map->set_req(stkoff + i, top);
    }
  }
}


//--------------------------------sync_jvms-----------------------------------
// Make sure our current jvms agrees with our parse state.
JVMState* GraphKit::sync_jvms() const {
  JVMState* jvms = this->jvms();
  jvms->set_bci(bci());       // Record the new bci in the JVMState
  jvms->set_sp(sp());         // Record the new sp in the JVMState
  assert(jvms_in_sync(), "jvms is now in sync");
  return jvms;
}

//--------------------------------sync_jvms_for_reexecute---------------------
// Make sure our current jvms agrees with our parse state.  This version
// uses the reexecute_sp for reexecuting bytecodes.
JVMState* GraphKit::sync_jvms_for_reexecute() {
  JVMState* jvms = this->jvms();
  jvms->set_bci(bci());          // Record the new bci in the JVMState
  jvms->set_sp(reexecute_sp());  // Record the new sp in the JVMState
  return jvms;
}

#ifdef ASSERT
bool GraphKit::jvms_in_sync() const {
  Parse* parse = is_Parse();
  if (parse == NULL) {
    if (bci() !=      jvms()->bci())          return false;
    if (sp()  != (int)jvms()->sp())           return false;
    return true;
  }
  if (jvms()->method() != parse->method())    return false;
  if (jvms()->bci()    != parse->bci())       return false;
  int jvms_sp = jvms()->sp();
  if (jvms_sp          != parse->sp())        return false;
  int jvms_depth = jvms()->depth();
  if (jvms_depth       != parse->depth())     return false;
  return true;
}

// Local helper checks for special internal merge points
// used to accumulate and merge exception states.
// They are marked by the region's in(0) edge being the map itself.
// Such merge points must never "escape" into the parser at large,
// until they have been handed to gvn.transform.
static bool is_hidden_merge(Node* reg) {
  if (reg == NULL)  return false;
  if (reg->is_Phi()) {
    reg = reg->in(0);
    if (reg == NULL)  return false;
  }
  return reg->is_Region() && reg->in(0) != NULL && reg->in(0)->is_Root();
}

void GraphKit::verify_map() const {
  if (map() == NULL)  return;  // null map is OK
  assert(map()->req() <= jvms()->endoff(), "no extra garbage on map");
  assert(!map()->has_exceptions(),    "call add_exception_states_from 1st");
  assert(!is_hidden_merge(control()), "call use_exception_state, not set_map");
}

void GraphKit::verify_exception_state(SafePointNode* ex_map) {
  assert(ex_map->next_exception() == NULL, "not already part of a chain");
  assert(has_saved_ex_oop(ex_map), "every exception state has an ex_oop");
}
#endif

//---------------------------stop_and_kill_map---------------------------------
// Set _map to NULL, signalling a stop to further bytecode execution.
// First smash the current map's control to a constant, to mark it dead.
void GraphKit::stop_and_kill_map() {
  SafePointNode* dead_map = stop();
  if (dead_map != NULL) {
    dead_map->disconnect_inputs(NULL, C); // Mark the map as killed.
    assert(dead_map->is_killed(), "must be so marked");
  }
}


//--------------------------------stopped--------------------------------------
// Tell if _map is NULL, or control is top.
bool GraphKit::stopped() {
  if (map() == NULL)           return true;
  else if (control() == top()) return true;
  else                         return false;
}


//-----------------------------has_ex_handler----------------------------------
// Tell if this method or any caller method has exception handlers.
bool GraphKit::has_ex_handler() {
  for (JVMState* jvmsp = jvms(); jvmsp != NULL; jvmsp = jvmsp->caller()) {
    if (jvmsp->has_method() && jvmsp->method()->has_exception_handlers()) {
      return true;
    }
  }
  return false;
}

//------------------------------save_ex_oop------------------------------------
// Save an exception without blowing stack contents or other JVM state.
void GraphKit::set_saved_ex_oop(SafePointNode* ex_map, Node* ex_oop) {
  assert(!has_saved_ex_oop(ex_map), "clear ex-oop before setting again");
  ex_map->add_req(ex_oop);
  debug_only(verify_exception_state(ex_map));
}

inline static Node* common_saved_ex_oop(SafePointNode* ex_map, bool clear_it) {
  assert(GraphKit::has_saved_ex_oop(ex_map), "ex_oop must be there");
  Node* ex_oop = ex_map->in(ex_map->req()-1);
  if (clear_it)  ex_map->del_req(ex_map->req()-1);
  return ex_oop;
}

//-----------------------------saved_ex_oop------------------------------------
// Recover a saved exception from its map.
Node* GraphKit::saved_ex_oop(SafePointNode* ex_map) {
  return common_saved_ex_oop(ex_map, false);
}

//--------------------------clear_saved_ex_oop---------------------------------
// Erase a previously saved exception from its map.
Node* GraphKit::clear_saved_ex_oop(SafePointNode* ex_map) {
  return common_saved_ex_oop(ex_map, true);
}

#ifdef ASSERT
//---------------------------has_saved_ex_oop----------------------------------
// Erase a previously saved exception from its map.
bool GraphKit::has_saved_ex_oop(SafePointNode* ex_map) {
  return ex_map->req() == ex_map->jvms()->endoff()+1;
}
#endif

//-------------------------make_exception_state--------------------------------
// Turn the current JVM state into an exception state, appending the ex_oop.
SafePointNode* GraphKit::make_exception_state(Node* ex_oop) {
  sync_jvms();
  SafePointNode* ex_map = stop();  // do not manipulate this map any more
  set_saved_ex_oop(ex_map, ex_oop);
  return ex_map;
}


//--------------------------add_exception_state--------------------------------
// Add an exception to my list of exceptions.
void GraphKit::add_exception_state(SafePointNode* ex_map) {
  if (ex_map == NULL || ex_map->control() == top()) {
    return;
  }
#ifdef ASSERT
  verify_exception_state(ex_map);
  if (has_exceptions()) {
    assert(ex_map->jvms()->same_calls_as(_exceptions->jvms()), "all collected exceptions must come from the same place");
  }
#endif

  // If there is already an exception of exactly this type, merge with it.
  // In particular, null-checks and other low-level exceptions common up here.
  Node*       ex_oop  = saved_ex_oop(ex_map);
  const Type* ex_type = _gvn.type(ex_oop);
  if (ex_oop == top()) {
    // No action needed.
    return;
  }
  assert(ex_type->isa_instptr(), "exception must be an instance");
  for (SafePointNode* e2 = _exceptions; e2 != NULL; e2 = e2->next_exception()) {
    const Type* ex_type2 = _gvn.type(saved_ex_oop(e2));
    // We check sp also because call bytecodes can generate exceptions
    // both before and after arguments are popped!
    if (ex_type2 == ex_type
        && e2->_jvms->sp() == ex_map->_jvms->sp()) {
      combine_exception_states(ex_map, e2);
      return;
    }
  }

  // No pre-existing exception of the same type.  Chain it on the list.
  push_exception_state(ex_map);
}

//-----------------------add_exception_states_from-----------------------------
void GraphKit::add_exception_states_from(JVMState* jvms) {
  SafePointNode* ex_map = jvms->map()->next_exception();
  if (ex_map != NULL) {
    jvms->map()->set_next_exception(NULL);
    for (SafePointNode* next_map; ex_map != NULL; ex_map = next_map) {
      next_map = ex_map->next_exception();
      ex_map->set_next_exception(NULL);
      add_exception_state(ex_map);
    }
  }
}

//-----------------------transfer_exceptions_into_jvms-------------------------
JVMState* GraphKit::transfer_exceptions_into_jvms() {
  if (map() == NULL) {
    // We need a JVMS to carry the exceptions, but the map has gone away.
    // Create a scratch JVMS, cloned from any of the exception states...
    if (has_exceptions()) {
      _map = _exceptions;
      _map = clone_map();
      _map->set_next_exception(NULL);
      clear_saved_ex_oop(_map);
      debug_only(verify_map());
    } else {
      // ...or created from scratch
      JVMState* jvms = new (C) JVMState(_method, NULL);
      jvms->set_bci(_bci);
      jvms->set_sp(_sp);
      jvms->set_map(new SafePointNode(TypeFunc::Parms, jvms));
      set_jvms(jvms);
      for (uint i = 0; i < map()->req(); i++)  map()->init_req(i, top());
      set_all_memory(top());
      while (map()->req() < jvms->endoff())  map()->add_req(top());
    }
    // (This is a kludge, in case you didn't notice.)
    set_control(top());
  }
  JVMState* jvms = sync_jvms();
  assert(!jvms->map()->has_exceptions(), "no exceptions on this map yet");
  jvms->map()->set_next_exception(_exceptions);
  _exceptions = NULL;   // done with this set of exceptions
  return jvms;
}

static inline void add_n_reqs(Node* dstphi, Node* srcphi) {
  assert(is_hidden_merge(dstphi), "must be a special merge node");
  assert(is_hidden_merge(srcphi), "must be a special merge node");
  uint limit = srcphi->req();
  for (uint i = PhiNode::Input; i < limit; i++) {
    dstphi->add_req(srcphi->in(i));
  }
}
static inline void add_one_req(Node* dstphi, Node* src) {
  assert(is_hidden_merge(dstphi), "must be a special merge node");
  assert(!is_hidden_merge(src), "must not be a special merge node");
  dstphi->add_req(src);
}

//-----------------------combine_exception_states------------------------------
// This helper function combines exception states by building phis on a
// specially marked state-merging region.  These regions and phis are
// untransformed, and can build up gradually.  The region is marked by
// having a control input of its exception map, rather than NULL.  Such
// regions do not appear except in this function, and in use_exception_state.
void GraphKit::combine_exception_states(SafePointNode* ex_map, SafePointNode* phi_map) {
  if (failing())  return;  // dying anyway...
  JVMState* ex_jvms = ex_map->_jvms;
  assert(ex_jvms->same_calls_as(phi_map->_jvms), "consistent call chains");
  assert(ex_jvms->stkoff() == phi_map->_jvms->stkoff(), "matching locals");
  assert(ex_jvms->sp() == phi_map->_jvms->sp(), "matching stack sizes");
  assert(ex_jvms->monoff() == phi_map->_jvms->monoff(), "matching JVMS");
  assert(ex_jvms->scloff() == phi_map->_jvms->scloff(), "matching scalar replaced objects");
  assert(ex_map->req() == phi_map->req(), "matching maps");
  uint tos = ex_jvms->stkoff() + ex_jvms->sp();
  Node*         hidden_merge_mark = root();
  Node*         region  = phi_map->control();
  MergeMemNode* phi_mem = phi_map->merged_memory();
  MergeMemNode* ex_mem  = ex_map->merged_memory();
  if (region->in(0) != hidden_merge_mark) {
    // The control input is not (yet) a specially-marked region in phi_map.
    // Make it so, and build some phis.
    region = new RegionNode(2);
    _gvn.set_type(region, Type::CONTROL);
    region->set_req(0, hidden_merge_mark);  // marks an internal ex-state
    region->init_req(1, phi_map->control());
    phi_map->set_control(region);
    Node* io_phi = PhiNode::make(region, phi_map->i_o(), Type::ABIO);
    record_for_igvn(io_phi);
    _gvn.set_type(io_phi, Type::ABIO);
    phi_map->set_i_o(io_phi);
    for (MergeMemStream mms(phi_mem); mms.next_non_empty(); ) {
      Node* m = mms.memory();
      Node* m_phi = PhiNode::make(region, m, Type::MEMORY, mms.adr_type(C));
      record_for_igvn(m_phi);
      _gvn.set_type(m_phi, Type::MEMORY);
      mms.set_memory(m_phi);
    }
  }

  // Either or both of phi_map and ex_map might already be converted into phis.
  Node* ex_control = ex_map->control();
  // if there is special marking on ex_map also, we add multiple edges from src
  bool add_multiple = (ex_control->in(0) == hidden_merge_mark);
  // how wide was the destination phi_map, originally?
  uint orig_width = region->req();

  if (add_multiple) {
    add_n_reqs(region, ex_control);
    add_n_reqs(phi_map->i_o(), ex_map->i_o());
  } else {
    // ex_map has no merges, so we just add single edges everywhere
    add_one_req(region, ex_control);
    add_one_req(phi_map->i_o(), ex_map->i_o());
  }
  for (MergeMemStream mms(phi_mem, ex_mem); mms.next_non_empty2(); ) {
    if (mms.is_empty()) {
      // get a copy of the base memory, and patch some inputs into it
      const TypePtr* adr_type = mms.adr_type(C);
      Node* phi = mms.force_memory()->as_Phi()->slice_memory(adr_type);
      assert(phi->as_Phi()->region() == mms.base_memory()->in(0), "");
      mms.set_memory(phi);
      // Prepare to append interesting stuff onto the newly sliced phi:
      while (phi->req() > orig_width)  phi->del_req(phi->req()-1);
    }
    // Append stuff from ex_map:
    if (add_multiple) {
      add_n_reqs(mms.memory(), mms.memory2());
    } else {
      add_one_req(mms.memory(), mms.memory2());
    }
  }
  uint limit = ex_map->req();
  for (uint i = TypeFunc::Parms; i < limit; i++) {
    // Skip everything in the JVMS after tos.  (The ex_oop follows.)
    if (i == tos)  i = ex_jvms->monoff();
    Node* src = ex_map->in(i);
    Node* dst = phi_map->in(i);
    if (src != dst) {
      PhiNode* phi;
      if (dst->in(0) != region) {
        dst = phi = PhiNode::make(region, dst, _gvn.type(dst));
        record_for_igvn(phi);
        _gvn.set_type(phi, phi->type());
        phi_map->set_req(i, dst);
        // Prepare to append interesting stuff onto the new phi:
        while (dst->req() > orig_width)  dst->del_req(dst->req()-1);
      } else {
        assert(dst->is_Phi(), "nobody else uses a hidden region");
        phi = dst->as_Phi();
      }
      if (add_multiple && src->in(0) == ex_control) {
        // Both are phis.
        add_n_reqs(dst, src);
      } else {
        while (dst->req() < region->req())  add_one_req(dst, src);
      }
      const Type* srctype = _gvn.type(src);
      if (phi->type() != srctype) {
        const Type* dsttype = phi->type()->meet_speculative(srctype);
        if (phi->type() != dsttype) {
          phi->set_type(dsttype);
          _gvn.set_type(phi, dsttype);
        }
      }
    }
  }
  phi_map->merge_replaced_nodes_with(ex_map);
}

//--------------------------use_exception_state--------------------------------
Node* GraphKit::use_exception_state(SafePointNode* phi_map) {
  if (failing()) { stop(); return top(); }
  Node* region = phi_map->control();
  Node* hidden_merge_mark = root();
  assert(phi_map->jvms()->map() == phi_map, "sanity: 1-1 relation");
  Node* ex_oop = clear_saved_ex_oop(phi_map);
  if (region->in(0) == hidden_merge_mark) {
    // Special marking for internal ex-states.  Process the phis now.
    region->set_req(0, region);  // now it's an ordinary region
    set_jvms(phi_map->jvms());   // ...so now we can use it as a map
    // Note: Setting the jvms also sets the bci and sp.
    set_control(_gvn.transform(region));
    uint tos = jvms()->stkoff() + sp();
    for (uint i = 1; i < tos; i++) {
      Node* x = phi_map->in(i);
      if (x->in(0) == region) {
        assert(x->is_Phi(), "expected a special phi");
        phi_map->set_req(i, _gvn.transform(x));
      }
    }
    for (MergeMemStream mms(merged_memory()); mms.next_non_empty(); ) {
      Node* x = mms.memory();
      if (x->in(0) == region) {
        assert(x->is_Phi(), "nobody else uses a hidden region");
        mms.set_memory(_gvn.transform(x));
      }
    }
    if (ex_oop->in(0) == region) {
      assert(ex_oop->is_Phi(), "expected a special phi");
      ex_oop = _gvn.transform(ex_oop);
    }
  } else {
    set_jvms(phi_map->jvms());
  }

  assert(!is_hidden_merge(phi_map->control()), "hidden ex. states cleared");
  assert(!is_hidden_merge(phi_map->i_o()), "hidden ex. states cleared");
  return ex_oop;
}

//---------------------------------java_bc-------------------------------------
Bytecodes::Code GraphKit::java_bc() const {
  ciMethod* method = this->method();
  int       bci    = this->bci();
  if (method != NULL && bci != InvocationEntryBci)
    return method->java_code_at_bci(bci);
  else
    return Bytecodes::_illegal;
}

void GraphKit::uncommon_trap_if_should_post_on_exceptions(Deoptimization::DeoptReason reason,
                                                          bool must_throw) {
    // if the exception capability is set, then we will generate code
    // to check the JavaThread.should_post_on_exceptions flag to see
    // if we actually need to report exception events (for this
    // thread).  If we don't need to report exception events, we will
    // take the normal fast path provided by add_exception_events.  If
    // exception event reporting is enabled for this thread, we will
    // take the uncommon_trap in the BuildCutout below.

    // first must access the should_post_on_exceptions_flag in this thread's JavaThread
    Node* jthread = _gvn.transform(new ThreadLocalNode());
    Node* adr = basic_plus_adr(top(), jthread, in_bytes(JavaThread::should_post_on_exceptions_flag_offset()));
    Node* should_post_flag = make_load(control(), adr, TypeInt::INT, T_INT, Compile::AliasIdxRaw, MemNode::unordered);

    // Test the should_post_on_exceptions_flag vs. 0
    Node* chk = _gvn.transform( new CmpINode(should_post_flag, intcon(0)) );
    Node* tst = _gvn.transform( new BoolNode(chk, BoolTest::eq) );

    // Branch to slow_path if should_post_on_exceptions_flag was true
    { BuildCutout unless(this, tst, PROB_MAX);
      // Do not try anything fancy if we're notifying the VM on every throw.
      // Cf. case Bytecodes::_athrow in parse2.cpp.
      uncommon_trap(reason, Deoptimization::Action_none,
                    (ciKlass*)NULL, (char*)NULL, must_throw);
    }

}

//------------------------------builtin_throw----------------------------------
void GraphKit::builtin_throw(Deoptimization::DeoptReason reason, Node* arg) {
  bool must_throw = true;

  if (env()->jvmti_can_post_on_exceptions()) {
    // check if we must post exception events, take uncommon trap if so
    uncommon_trap_if_should_post_on_exceptions(reason, must_throw);
    // here if should_post_on_exceptions is false
    // continue on with the normal codegen
  }

  // If this particular condition has not yet happened at this
  // bytecode, then use the uncommon trap mechanism, and allow for
  // a future recompilation if several traps occur here.
  // If the throw is hot, try to use a more complicated inline mechanism
  // which keeps execution inside the compiled code.
  bool treat_throw_as_hot = false;
  ciMethodData* md = method()->method_data();

  if (ProfileTraps) {
    if (too_many_traps(reason)) {
      treat_throw_as_hot = true;
    }
    // (If there is no MDO at all, assume it is early in
    // execution, and that any deopts are part of the
    // startup transient, and don't need to be remembered.)

    // Also, if there is a local exception handler, treat all throws
    // as hot if there has been at least one in this method.
    if (C->trap_count(reason) != 0
        && method()->method_data()->trap_count(reason) != 0
        && has_ex_handler()) {
        treat_throw_as_hot = true;
    }
  }

  // If this throw happens frequently, an uncommon trap might cause
  // a performance pothole.  If there is a local exception handler,
  // and if this particular bytecode appears to be deoptimizing often,
  // let us handle the throw inline, with a preconstructed instance.
  // Note:   If the deopt count has blown up, the uncommon trap
  // runtime is going to flush this nmethod, not matter what.
  if (treat_throw_as_hot
      && (!StackTraceInThrowable || OmitStackTraceInFastThrow)) {
    // If the throw is local, we use a pre-existing instance and
    // punt on the backtrace.  This would lead to a missing backtrace
    // (a repeat of 4292742) if the backtrace object is ever asked
    // for its backtrace.
    // Fixing this remaining case of 4292742 requires some flavor of
    // escape analysis.  Leave that for the future.
    ciInstance* ex_obj = NULL;
    switch (reason) {
    case Deoptimization::Reason_null_check:
      ex_obj = env()->NullPointerException_instance();
      break;
    case Deoptimization::Reason_div0_check:
      ex_obj = env()->ArithmeticException_instance();
      break;
    case Deoptimization::Reason_range_check:
      ex_obj = env()->ArrayIndexOutOfBoundsException_instance();
      break;
    case Deoptimization::Reason_class_check:
      if (java_bc() == Bytecodes::_aastore) {
        ex_obj = env()->ArrayStoreException_instance();
      } else {
        ex_obj = env()->ClassCastException_instance();
      }
      break;
    default:
      break;
    }
    if (failing()) { stop(); return; }  // exception allocation might fail
    if (ex_obj != NULL) {
      // Cheat with a preallocated exception object.
      if (C->log() != NULL)
        C->log()->elem("hot_throw preallocated='1' reason='%s'",
                       Deoptimization::trap_reason_name(reason));
      const TypeInstPtr* ex_con  = TypeInstPtr::make(ex_obj);
      Node*              ex_node = _gvn.transform(ConNode::make(ex_con));

      // Clear the detail message of the preallocated exception object.
      // Weblogic sometimes mutates the detail message of exceptions
      // using reflection.
      int offset = java_lang_Throwable::get_detailMessage_offset();
      const TypePtr* adr_typ = ex_con->add_offset(offset);

      Node *adr = basic_plus_adr(ex_node, ex_node, offset);
      const TypeOopPtr* val_type = TypeOopPtr::make_from_klass(env()->String_klass());
      Node *store = access_store_at(ex_node, adr, adr_typ, null(), val_type, T_OBJECT, IN_HEAP);

      add_exception_state(make_exception_state(ex_node));
      return;
    }
  }

  // %%% Maybe add entry to OptoRuntime which directly throws the exc.?
  // It won't be much cheaper than bailing to the interp., since we'll
  // have to pass up all the debug-info, and the runtime will have to
  // create the stack trace.

  // Usual case:  Bail to interpreter.
  // Reserve the right to recompile if we haven't seen anything yet.

  ciMethod* m = Deoptimization::reason_is_speculate(reason) ? C->method() : NULL;
  Deoptimization::DeoptAction action = Deoptimization::Action_maybe_recompile;
  if (treat_throw_as_hot
      && (method()->method_data()->trap_recompiled_at(bci(), m)
          || C->too_many_traps(reason))) {
    // We cannot afford to take more traps here.  Suffer in the interpreter.
    if (C->log() != NULL)
      C->log()->elem("hot_throw preallocated='0' reason='%s' mcount='%d'",
                     Deoptimization::trap_reason_name(reason),
                     C->trap_count(reason));
    action = Deoptimization::Action_none;
  }

  // "must_throw" prunes the JVM state to include only the stack, if there
  // are no local exception handlers.  This should cut down on register
  // allocation time and code size, by drastically reducing the number
  // of in-edges on the call to the uncommon trap.

  uncommon_trap(reason, action, (ciKlass*)NULL, (char*)NULL, must_throw);
}


//----------------------------PreserveJVMState---------------------------------
PreserveJVMState::PreserveJVMState(GraphKit* kit, bool clone_map) {
  debug_only(kit->verify_map());
  _kit    = kit;
  _map    = kit->map();   // preserve the map
  _sp     = kit->sp();
  kit->set_map(clone_map ? kit->clone_map() : NULL);
#ifdef ASSERT
  _bci    = kit->bci();
  Parse* parser = kit->is_Parse();
  int block = (parser == NULL || parser->block() == NULL) ? -1 : parser->block()->rpo();
  _block  = block;
#endif
}
PreserveJVMState::~PreserveJVMState() {
  GraphKit* kit = _kit;
#ifdef ASSERT
  assert(kit->bci() == _bci, "bci must not shift");
  Parse* parser = kit->is_Parse();
  int block = (parser == NULL || parser->block() == NULL) ? -1 : parser->block()->rpo();
  assert(block == _block,    "block must not shift");
#endif
  kit->set_map(_map);
  kit->set_sp(_sp);
}


//-----------------------------BuildCutout-------------------------------------
BuildCutout::BuildCutout(GraphKit* kit, Node* p, float prob, float cnt)
  : PreserveJVMState(kit)
{
  assert(p->is_Con() || p->is_Bool(), "test must be a bool");
  SafePointNode* outer_map = _map;   // preserved map is caller's
  SafePointNode* inner_map = kit->map();
  IfNode* iff = kit->create_and_map_if(outer_map->control(), p, prob, cnt);
  outer_map->set_control(kit->gvn().transform( new IfTrueNode(iff) ));
  inner_map->set_control(kit->gvn().transform( new IfFalseNode(iff) ));
}
BuildCutout::~BuildCutout() {
  GraphKit* kit = _kit;
  assert(kit->stopped(), "cutout code must stop, throw, return, etc.");
}

//---------------------------PreserveReexecuteState----------------------------
PreserveReexecuteState::PreserveReexecuteState(GraphKit* kit) {
  assert(!kit->stopped(), "must call stopped() before");
  _kit    =    kit;
  _sp     =    kit->sp();
  _reexecute = kit->jvms()->_reexecute;
}
PreserveReexecuteState::~PreserveReexecuteState() {
  if (_kit->stopped()) return;
  _kit->jvms()->_reexecute = _reexecute;
  _kit->set_sp(_sp);
}

//------------------------------clone_map--------------------------------------
// Implementation of PreserveJVMState
//
// Only clone_map(...) here. If this function is only used in the
// PreserveJVMState class we may want to get rid of this extra
// function eventually and do it all there.

SafePointNode* GraphKit::clone_map() {
  if (map() == NULL)  return NULL;

  // Clone the memory edge first
  Node* mem = MergeMemNode::make(map()->memory());
  gvn().set_type_bottom(mem);

  SafePointNode *clonemap = (SafePointNode*)map()->clone();
  JVMState* jvms = this->jvms();
  JVMState* clonejvms = jvms->clone_shallow(C);
  clonemap->set_memory(mem);
  clonemap->set_jvms(clonejvms);
  clonejvms->set_map(clonemap);
  record_for_igvn(clonemap);
  gvn().set_type_bottom(clonemap);
  return clonemap;
}


//-----------------------------set_map_clone-----------------------------------
void GraphKit::set_map_clone(SafePointNode* m) {
  _map = m;
  _map = clone_map();
  _map->set_next_exception(NULL);
  debug_only(verify_map());
}


//----------------------------kill_dead_locals---------------------------------
// Detect any locals which are known to be dead, and force them to top.
void GraphKit::kill_dead_locals() {
  // Consult the liveness information for the locals.  If any
  // of them are unused, then they can be replaced by top().  This
  // should help register allocation time and cut down on the size
  // of the deoptimization information.

  // This call is made from many of the bytecode handling
  // subroutines called from the Big Switch in do_one_bytecode.
  // Every bytecode which might include a slow path is responsible
  // for killing its dead locals.  The more consistent we
  // are about killing deads, the fewer useless phis will be
  // constructed for them at various merge points.

  // bci can be -1 (InvocationEntryBci).  We return the entry
  // liveness for the method.

  if (method() == NULL || method()->code_size() == 0) {
    // We are building a graph for a call to a native method.
    // All locals are live.
    return;
  }

  ResourceMark rm;

  // Consult the liveness information for the locals.  If any
  // of them are unused, then they can be replaced by top().  This
  // should help register allocation time and cut down on the size
  // of the deoptimization information.
  MethodLivenessResult live_locals = method()->liveness_at_bci(bci());

  int len = (int)live_locals.size();
  assert(len <= jvms()->loc_size(), "too many live locals");
  for (int local = 0; local < len; local++) {
    if (!live_locals.at(local)) {
      set_local(local, top());
    }
  }
}

#ifdef ASSERT
//-------------------------dead_locals_are_killed------------------------------
// Return true if all dead locals are set to top in the map.
// Used to assert "clean" debug info at various points.
bool GraphKit::dead_locals_are_killed() {
  if (method() == NULL || method()->code_size() == 0) {
    // No locals need to be dead, so all is as it should be.
    return true;
  }

  // Make sure somebody called kill_dead_locals upstream.
  ResourceMark rm;
  for (JVMState* jvms = this->jvms(); jvms != NULL; jvms = jvms->caller()) {
    if (jvms->loc_size() == 0)  continue;  // no locals to consult
    SafePointNode* map = jvms->map();
    ciMethod* method = jvms->method();
    int       bci    = jvms->bci();
    if (jvms == this->jvms()) {
      bci = this->bci();  // it might not yet be synched
    }
    MethodLivenessResult live_locals = method->liveness_at_bci(bci);
    int len = (int)live_locals.size();
    if (!live_locals.is_valid() || len == 0)
      // This method is trivial, or is poisoned by a breakpoint.
      return true;
    assert(len == jvms->loc_size(), "live map consistent with locals map");
    for (int local = 0; local < len; local++) {
      if (!live_locals.at(local) && map->local(jvms, local) != top()) {
        if (PrintMiscellaneous && (Verbose || WizardMode)) {
          tty->print_cr("Zombie local %d: ", local);
          jvms->dump();
        }
        return false;
      }
    }
  }
  return true;
}

#endif //ASSERT

// Helper function for enforcing certain bytecodes to reexecute if
// deoptimization happens
static bool should_reexecute_implied_by_bytecode(JVMState *jvms, bool is_anewarray) {
  ciMethod* cur_method = jvms->method();
  int       cur_bci   = jvms->bci();
  if (cur_method != NULL && cur_bci != InvocationEntryBci) {
    Bytecodes::Code code = cur_method->java_code_at_bci(cur_bci);
    return Interpreter::bytecode_should_reexecute(code) ||
           (is_anewarray && (code == Bytecodes::_multianewarray));
    // Reexecute _multianewarray bytecode which was replaced with
    // sequence of [a]newarray. See Parse::do_multianewarray().
    //
    // Note: interpreter should not have it set since this optimization
    // is limited by dimensions and guarded by flag so in some cases
    // multianewarray() runtime calls will be generated and
    // the bytecode should not be reexecutes (stack will not be reset).
  } else {
    return false;
  }
}

// Helper function for adding JVMState and debug information to node
void GraphKit::add_safepoint_edges(SafePointNode* call, bool must_throw) {
  // Add the safepoint edges to the call (or other safepoint).

  // Make sure dead locals are set to top.  This
  // should help register allocation time and cut down on the size
  // of the deoptimization information.
  assert(dead_locals_are_killed(), "garbage in debug info before safepoint");

  // Walk the inline list to fill in the correct set of JVMState's
  // Also fill in the associated edges for each JVMState.

  // If the bytecode needs to be reexecuted we need to put
  // the arguments back on the stack.
  const bool should_reexecute = jvms()->should_reexecute();
  JVMState* youngest_jvms = should_reexecute ? sync_jvms_for_reexecute() : sync_jvms();

  // NOTE: set_bci (called from sync_jvms) might reset the reexecute bit to
  // undefined if the bci is different.  This is normal for Parse but it
  // should not happen for LibraryCallKit because only one bci is processed.
  assert(!is_LibraryCallKit() || (jvms()->should_reexecute() == should_reexecute),
         "in LibraryCallKit the reexecute bit should not change");

  // If we are guaranteed to throw, we can prune everything but the
  // input to the current bytecode.
  bool can_prune_locals = false;
  uint stack_slots_not_pruned = 0;
  int inputs = 0, depth = 0;
  if (must_throw) {
    assert(method() == youngest_jvms->method(), "sanity");
    if (compute_stack_effects(inputs, depth)) {
      can_prune_locals = true;
      stack_slots_not_pruned = inputs;
    }
  }

  if (env()->should_retain_local_variables()) {
    // At any safepoint, this method can get breakpointed, which would
    // then require an immediate deoptimization.
    can_prune_locals = false;  // do not prune locals
    stack_slots_not_pruned = 0;
  }

  // do not scribble on the input jvms
  JVMState* out_jvms = youngest_jvms->clone_deep(C);
  call->set_jvms(out_jvms); // Start jvms list for call node

  // For a known set of bytecodes, the interpreter should reexecute them if
  // deoptimization happens. We set the reexecute state for them here
  if (out_jvms->is_reexecute_undefined() && //don't change if already specified
      should_reexecute_implied_by_bytecode(out_jvms, call->is_AllocateArray())) {
    out_jvms->set_should_reexecute(true); //NOTE: youngest_jvms not changed
  }

  // Presize the call:
  DEBUG_ONLY(uint non_debug_edges = call->req());
  call->add_req_batch(top(), youngest_jvms->debug_depth());
  assert(call->req() == non_debug_edges + youngest_jvms->debug_depth(), "");

  // Set up edges so that the call looks like this:
  //  Call [state:] ctl io mem fptr retadr
  //       [parms:] parm0 ... parmN
  //       [root:]  loc0 ... locN stk0 ... stkSP mon0 obj0 ... monN objN
  //    [...mid:]   loc0 ... locN stk0 ... stkSP mon0 obj0 ... monN objN [...]
  //       [young:] loc0 ... locN stk0 ... stkSP mon0 obj0 ... monN objN
  // Note that caller debug info precedes callee debug info.

  // Fill pointer walks backwards from "young:" to "root:" in the diagram above:
  uint debug_ptr = call->req();

  // Loop over the map input edges associated with jvms, add them
  // to the call node, & reset all offsets to match call node array.
  for (JVMState* in_jvms = youngest_jvms; in_jvms != NULL; ) {
    uint debug_end   = debug_ptr;
    uint debug_start = debug_ptr - in_jvms->debug_size();
    debug_ptr = debug_start;  // back up the ptr

    uint p = debug_start;  // walks forward in [debug_start, debug_end)
    uint j, k, l;
    SafePointNode* in_map = in_jvms->map();
    out_jvms->set_map(call);

    if (can_prune_locals) {
      assert(in_jvms->method() == out_jvms->method(), "sanity");
      // If the current throw can reach an exception handler in this JVMS,
      // then we must keep everything live that can reach that handler.
      // As a quick and dirty approximation, we look for any handlers at all.
      if (in_jvms->method()->has_exception_handlers()) {
        can_prune_locals = false;
      }
    }

    // Add the Locals
    k = in_jvms->locoff();
    l = in_jvms->loc_size();
    out_jvms->set_locoff(p);
    if (!can_prune_locals) {
      for (j = 0; j < l; j++)
        call->set_req(p++, in_map->in(k+j));
    } else {
      p += l;  // already set to top above by add_req_batch
    }

    // Add the Expression Stack
    k = in_jvms->stkoff();
    l = in_jvms->sp();
    out_jvms->set_stkoff(p);
    if (!can_prune_locals) {
      for (j = 0; j < l; j++)
        call->set_req(p++, in_map->in(k+j));
    } else if (can_prune_locals && stack_slots_not_pruned != 0) {
      // Divide stack into {S0,...,S1}, where S0 is set to top.
      uint s1 = stack_slots_not_pruned;
      stack_slots_not_pruned = 0;  // for next iteration
      if (s1 > l)  s1 = l;
      uint s0 = l - s1;
      p += s0;  // skip the tops preinstalled by add_req_batch
      for (j = s0; j < l; j++)
        call->set_req(p++, in_map->in(k+j));
    } else {
      p += l;  // already set to top above by add_req_batch
    }

    // Add the Monitors
    k = in_jvms->monoff();
    l = in_jvms->mon_size();
    out_jvms->set_monoff(p);
    for (j = 0; j < l; j++)
      call->set_req(p++, in_map->in(k+j));

    // Copy any scalar object fields.
    k = in_jvms->scloff();
    l = in_jvms->scl_size();
    out_jvms->set_scloff(p);
    for (j = 0; j < l; j++)
      call->set_req(p++, in_map->in(k+j));

    // Finish the new jvms.
    out_jvms->set_endoff(p);

    assert(out_jvms->endoff()     == debug_end,             "fill ptr must match");
    assert(out_jvms->depth()      == in_jvms->depth(),      "depth must match");
    assert(out_jvms->loc_size()   == in_jvms->loc_size(),   "size must match");
    assert(out_jvms->mon_size()   == in_jvms->mon_size(),   "size must match");
    assert(out_jvms->scl_size()   == in_jvms->scl_size(),   "size must match");
    assert(out_jvms->debug_size() == in_jvms->debug_size(), "size must match");

    // Update the two tail pointers in parallel.
    out_jvms = out_jvms->caller();
    in_jvms  = in_jvms->caller();
  }

  assert(debug_ptr == non_debug_edges, "debug info must fit exactly");

  // Test the correctness of JVMState::debug_xxx accessors:
  assert(call->jvms()->debug_start() == non_debug_edges, "");
  assert(call->jvms()->debug_end()   == call->req(), "");
  assert(call->jvms()->debug_depth() == call->req() - non_debug_edges, "");
}

bool GraphKit::compute_stack_effects(int& inputs, int& depth) {
  Bytecodes::Code code = java_bc();
  if (code == Bytecodes::_wide) {
    code = method()->java_code_at_bci(bci() + 1);
  }

  BasicType rtype = T_ILLEGAL;
  int       rsize = 0;

  if (code != Bytecodes::_illegal) {
    depth = Bytecodes::depth(code); // checkcast=0, athrow=-1
    rtype = Bytecodes::result_type(code); // checkcast=P, athrow=V
    if (rtype < T_CONFLICT)
      rsize = type2size[rtype];
  }

  switch (code) {
  case Bytecodes::_illegal:
    return false;

  case Bytecodes::_ldc:
  case Bytecodes::_ldc_w:
  case Bytecodes::_ldc2_w:
    inputs = 0;
    break;

  case Bytecodes::_dup:         inputs = 1;  break;
  case Bytecodes::_dup_x1:      inputs = 2;  break;
  case Bytecodes::_dup_x2:      inputs = 3;  break;
  case Bytecodes::_dup2:        inputs = 2;  break;
  case Bytecodes::_dup2_x1:     inputs = 3;  break;
  case Bytecodes::_dup2_x2:     inputs = 4;  break;
  case Bytecodes::_swap:        inputs = 2;  break;
  case Bytecodes::_arraylength: inputs = 1;  break;

  case Bytecodes::_getstatic:
  case Bytecodes::_putstatic:
  case Bytecodes::_getfield:
  case Bytecodes::_putfield:
    {
      bool ignored_will_link;
      ciField* field = method()->get_field_at_bci(bci(), ignored_will_link);
      int      size  = field->type()->size();
      bool is_get = (depth >= 0), is_static = (depth & 1);
      inputs = (is_static ? 0 : 1);
      if (is_get) {
        depth = size - inputs;
      } else {
        inputs += size;        // putxxx pops the value from the stack
        depth = - inputs;
      }
    }
    break;

  case Bytecodes::_invokevirtual:
  case Bytecodes::_invokespecial:
  case Bytecodes::_invokestatic:
  case Bytecodes::_invokedynamic:
  case Bytecodes::_invokeinterface:
    {
      bool ignored_will_link;
      ciSignature* declared_signature = NULL;
      ciMethod* ignored_callee = method()->get_method_at_bci(bci(), ignored_will_link, &declared_signature);
      assert(declared_signature != NULL, "cannot be null");
      inputs   = declared_signature->arg_size_for_bc(code);
      int size = declared_signature->return_type()->size();
      depth = size - inputs;
    }
    break;

  case Bytecodes::_multianewarray:
    {
      ciBytecodeStream iter(method());
      iter.reset_to_bci(bci());
      iter.next();
      inputs = iter.get_dimensions();
      assert(rsize == 1, "");
      depth = rsize - inputs;
    }
    break;

  case Bytecodes::_withfield: {
    bool ignored_will_link;
    ciField* field = method()->get_field_at_bci(bci(), ignored_will_link);
    int      size  = field->type()->size();
    inputs = size+1;
    depth = rsize - inputs;
    break;
  }

  case Bytecodes::_ireturn:
  case Bytecodes::_lreturn:
  case Bytecodes::_freturn:
  case Bytecodes::_dreturn:
  case Bytecodes::_areturn:
    assert(rsize == -depth, "");
    inputs = rsize;
    break;

  case Bytecodes::_jsr:
  case Bytecodes::_jsr_w:
    inputs = 0;
    depth  = 1;                  // S.B. depth=1, not zero
    break;

  default:
    // bytecode produces a typed result
    inputs = rsize - depth;
    assert(inputs >= 0, "");
    break;
  }

#ifdef ASSERT
  // spot check
  int outputs = depth + inputs;
  assert(outputs >= 0, "sanity");
  switch (code) {
  case Bytecodes::_checkcast: assert(inputs == 1 && outputs == 1, ""); break;
  case Bytecodes::_athrow:    assert(inputs == 1 && outputs == 0, ""); break;
  case Bytecodes::_aload_0:   assert(inputs == 0 && outputs == 1, ""); break;
  case Bytecodes::_return:    assert(inputs == 0 && outputs == 0, ""); break;
  case Bytecodes::_drem:      assert(inputs == 4 && outputs == 2, ""); break;
  default:                    break;
  }
#endif //ASSERT

  return true;
}



//------------------------------basic_plus_adr---------------------------------
Node* GraphKit::basic_plus_adr(Node* base, Node* ptr, Node* offset) {
  // short-circuit a common case
  if (offset == intcon(0))  return ptr;
  return _gvn.transform( new AddPNode(base, ptr, offset) );
}

Node* GraphKit::ConvI2L(Node* offset) {
  // short-circuit a common case
  jint offset_con = find_int_con(offset, Type::OffsetBot);
  if (offset_con != Type::OffsetBot) {
    return longcon((jlong) offset_con);
  }
  return _gvn.transform( new ConvI2LNode(offset));
}

Node* GraphKit::ConvI2UL(Node* offset) {
  juint offset_con = (juint) find_int_con(offset, Type::OffsetBot);
  if (offset_con != (juint) Type::OffsetBot) {
    return longcon((julong) offset_con);
  }
  Node* conv = _gvn.transform( new ConvI2LNode(offset));
  Node* mask = _gvn.transform(ConLNode::make((julong) max_juint));
  return _gvn.transform( new AndLNode(conv, mask) );
}

Node* GraphKit::ConvL2I(Node* offset) {
  // short-circuit a common case
  jlong offset_con = find_long_con(offset, (jlong)Type::OffsetBot);
  if (offset_con != (jlong)Type::OffsetBot) {
    return intcon((int) offset_con);
  }
  return _gvn.transform( new ConvL2INode(offset));
}

//-------------------------load_object_klass-----------------------------------
Node* GraphKit::load_object_klass(Node* obj) {
  // Special-case a fresh allocation to avoid building nodes:
  Node* akls = AllocateNode::Ideal_klass(obj, &_gvn);
  if (akls != NULL)  return akls;
  Node* k_adr = basic_plus_adr(obj, oopDesc::klass_offset_in_bytes());
  return _gvn.transform(LoadKlassNode::make(_gvn, NULL, immutable_memory(), k_adr, TypeInstPtr::KLASS, TypeKlassPtr::OBJECT));
}

//-------------------------load_array_length-----------------------------------
Node* GraphKit::load_array_length(Node* array) {
  // Special-case a fresh allocation to avoid building nodes:
  AllocateArrayNode* alloc = AllocateArrayNode::Ideal_array_allocation(array, &_gvn);
  Node *alen;
  if (alloc == NULL) {
    Node *r_adr = basic_plus_adr(array, arrayOopDesc::length_offset_in_bytes());
    alen = _gvn.transform( new LoadRangeNode(0, immutable_memory(), r_adr, TypeInt::POS));
  } else {
    alen = alloc->Ideal_length();
    Node* ccast = alloc->make_ideal_length(_gvn.type(array)->is_oopptr(), &_gvn);
    if (ccast != alen) {
      alen = _gvn.transform(ccast);
    }
  }
  return alen;
}

//------------------------------do_null_check----------------------------------
// Helper function to do a NULL pointer check.  Returned value is
// the incoming address with NULL casted away.  You are allowed to use the
// not-null value only if you are control dependent on the test.
#ifndef PRODUCT
extern int explicit_null_checks_inserted,
           explicit_null_checks_elided;
#endif
Node* GraphKit::null_check_common(Node* value, BasicType type,
                                  // optional arguments for variations:
                                  bool assert_null,
                                  Node* *null_control,
                                  bool speculative) {
  assert(!assert_null || null_control == NULL, "not both at once");
  if (stopped())  return top();
  NOT_PRODUCT(explicit_null_checks_inserted++);

  // Construct NULL check
  Node *chk = NULL;
  switch(type) {
    case T_LONG   : chk = new CmpLNode(value, _gvn.zerocon(T_LONG)); break;
    case T_INT    : chk = new CmpINode(value, _gvn.intcon(0)); break;
    case T_VALUETYPE : // fall through
    case T_ARRAY  : // fall through
      type = T_OBJECT;  // simplify further tests
    case T_OBJECT : {
      const Type *t = _gvn.type( value );

      const TypeOopPtr* tp = t->isa_oopptr();
      if (tp != NULL && tp->klass() != NULL && !tp->klass()->is_loaded()
          // Only for do_null_check, not any of its siblings:
          && !assert_null && null_control == NULL) {
        // Usually, any field access or invocation on an unloaded oop type
        // will simply fail to link, since the statically linked class is
        // likely also to be unloaded.  However, in -Xcomp mode, sometimes
        // the static class is loaded but the sharper oop type is not.
        // Rather than checking for this obscure case in lots of places,
        // we simply observe that a null check on an unloaded class
        // will always be followed by a nonsense operation, so we
        // can just issue the uncommon trap here.
        // Our access to the unloaded class will only be correct
        // after it has been loaded and initialized, which requires
        // a trip through the interpreter.
#ifndef PRODUCT
        if (WizardMode) { tty->print("Null check of unloaded "); tp->klass()->print(); tty->cr(); }
#endif
        uncommon_trap(Deoptimization::Reason_unloaded,
                      Deoptimization::Action_reinterpret,
                      tp->klass(), "!loaded");
        return top();
      }

      if (assert_null) {
        // See if the type is contained in NULL_PTR.
        // If so, then the value is already null.
        if (t->higher_equal(TypePtr::NULL_PTR)) {
          NOT_PRODUCT(explicit_null_checks_elided++);
          return value;           // Elided null assert quickly!
        }
      } else {
        // See if mixing in the NULL pointer changes type.
        // If so, then the NULL pointer was not allowed in the original
        // type.  In other words, "value" was not-null.
        if (t->meet(TypePtr::NULL_PTR) != t->remove_speculative()) {
          // same as: if (!TypePtr::NULL_PTR->higher_equal(t)) ...
          NOT_PRODUCT(explicit_null_checks_elided++);
          return value;           // Elided null check quickly!
        }
      }
      chk = new CmpPNode( value, null() );
      break;
    }

    default:
      fatal("unexpected type: %s", type2name(type));
  }
  assert(chk != NULL, "sanity check");
  chk = _gvn.transform(chk);

  BoolTest::mask btest = assert_null ? BoolTest::eq : BoolTest::ne;
  BoolNode *btst = new BoolNode( chk, btest);
  Node   *tst = _gvn.transform( btst );

  //-----------
  // if peephole optimizations occurred, a prior test existed.
  // If a prior test existed, maybe it dominates as we can avoid this test.
  if (tst != btst && type == T_OBJECT) {
    // At this point we want to scan up the CFG to see if we can
    // find an identical test (and so avoid this test altogether).
    Node *cfg = control();
    int depth = 0;
    while( depth < 16 ) {       // Limit search depth for speed
      if( cfg->Opcode() == Op_IfTrue &&
          cfg->in(0)->in(1) == tst ) {
        // Found prior test.  Use "cast_not_null" to construct an identical
        // CastPP (and hence hash to) as already exists for the prior test.
        // Return that casted value.
        if (assert_null) {
          replace_in_map(value, null());
          return null();  // do not issue the redundant test
        }
        Node *oldcontrol = control();
        set_control(cfg);
        Node *res = cast_not_null(value);
        set_control(oldcontrol);
        NOT_PRODUCT(explicit_null_checks_elided++);
        return res;
      }
      cfg = IfNode::up_one_dom(cfg, /*linear_only=*/ true);
      if (cfg == NULL)  break;  // Quit at region nodes
      depth++;
    }
  }

  //-----------
  // Branch to failure if null
  float ok_prob = PROB_MAX;  // a priori estimate:  nulls never happen
  Deoptimization::DeoptReason reason;
  if (assert_null) {
    reason = Deoptimization::reason_null_assert(speculative);
  } else if (type == T_OBJECT) {
    reason = Deoptimization::reason_null_check(speculative);
  } else {
    reason = Deoptimization::Reason_div0_check;
  }
  // %%% Since Reason_unhandled is not recorded on a per-bytecode basis,
  // ciMethodData::has_trap_at will return a conservative -1 if any
  // must-be-null assertion has failed.  This could cause performance
  // problems for a method after its first do_null_assert failure.
  // Consider using 'Reason_class_check' instead?

  // To cause an implicit null check, we set the not-null probability
  // to the maximum (PROB_MAX).  For an explicit check the probability
  // is set to a smaller value.
  if (null_control != NULL || too_many_traps(reason)) {
    // probability is less likely
    ok_prob =  PROB_LIKELY_MAG(3);
  } else if (!assert_null &&
             (ImplicitNullCheckThreshold > 0) &&
             method() != NULL &&
             (method()->method_data()->trap_count(reason)
              >= (uint)ImplicitNullCheckThreshold)) {
    ok_prob =  PROB_LIKELY_MAG(3);
  }

  if (null_control != NULL) {
    IfNode* iff = create_and_map_if(control(), tst, ok_prob, COUNT_UNKNOWN);
    Node* null_true = _gvn.transform( new IfFalseNode(iff));
    set_control(      _gvn.transform( new IfTrueNode(iff)));
#ifndef PRODUCT
    if (null_true == top()) {
      explicit_null_checks_elided++;
    }
#endif
    (*null_control) = null_true;
  } else {
    BuildCutout unless(this, tst, ok_prob);
    // Check for optimizer eliding test at parse time
    if (stopped()) {
      // Failure not possible; do not bother making uncommon trap.
      NOT_PRODUCT(explicit_null_checks_elided++);
    } else if (assert_null) {
      uncommon_trap(reason,
                    Deoptimization::Action_make_not_entrant,
                    NULL, "assert_null");
    } else {
      replace_in_map(value, zerocon(type));
      builtin_throw(reason);
    }
  }

  // Must throw exception, fall-thru not possible?
  if (stopped()) {
    return top();               // No result
  }

  if (assert_null) {
    // Cast obj to null on this path.
    replace_in_map(value, zerocon(type));
    return zerocon(type);
  }

  // Cast obj to not-null on this path, if there is no null_control.
  // (If there is a null_control, a non-null value may come back to haunt us.)
  if (type == T_OBJECT) {
    Node* cast = cast_not_null(value, false);
    if (null_control == NULL || (*null_control) == top())
      replace_in_map(value, cast);
    value = cast;
  }

  return value;
}

Node* GraphKit::null2default(Node* value, ciValueKlass* vk) {
  Node* null_ctl = top();
  value = null_check_oop(value, &null_ctl);
  if (!null_ctl->is_top()) {
    // Return default value if oop is null
    Node* region = new RegionNode(3);
    region->init_req(1, control());
    region->init_req(2, null_ctl);
    value = PhiNode::make(region, value, TypeInstPtr::make(TypePtr::BotPTR, vk));
    value->set_req(2, ValueTypeNode::default_oop(gvn(), vk));
    set_control(gvn().transform(region));
    value = gvn().transform(value);
  }
  return value;
}

//------------------------------cast_not_null----------------------------------
// Cast obj to not-null on this path
Node* GraphKit::cast_not_null(Node* obj, bool do_replace_in_map) {
<<<<<<< HEAD
  if (obj->is_ValueType()) {
    return obj;
  }
  Node* cast = NULL;
  const Type* t = _gvn.type(obj);
  if (t->make_ptr() != NULL) {
    const Type* t_not_null = t->join_speculative(TypePtr::NOTNULL);
    // Object is already not-null?
    if (t == t_not_null) {
      return obj;
    }
    cast = ConstraintCastNode::make_cast(Op_CastPP, control(), obj, t_not_null, false);
  } else if (t->isa_int() != NULL) {
    cast = ConstraintCastNode::make_cast(Op_CastII, control(), obj, TypeInt::INT, true);
  } else if (t->isa_long() != NULL) {
    cast = ConstraintCastNode::make_cast(Op_CastLL, control(), obj, TypeLong::LONG, true);
  } else {
    fatal("unexpected type: %s", type2name(t->basic_type()));
  }
  cast = _gvn.transform(cast);
=======
  const Type *t = _gvn.type(obj);
  const Type *t_not_null = t->join_speculative(TypePtr::NOTNULL);
  // Object is already not-null?
  if( t == t_not_null ) return obj;

  Node *cast = new CastPPNode(obj,t_not_null);
  cast->init_req(0, control());
  cast = _gvn.transform( cast );
>>>>>>> 7f634155

  // Scan for instances of 'obj' in the current JVM mapping.
  // These instances are known to be not-null after the test.
  if (do_replace_in_map)
    replace_in_map(obj, cast);

  return cast;                  // Return casted value
}

// Sometimes in intrinsics, we implicitly know an object is not null
// (there's no actual null check) so we can cast it to not null. In
// the course of optimizations, the input to the cast can become null.
// In that case that data path will die and we need the control path
// to become dead as well to keep the graph consistent. So we have to
// add a check for null for which one branch can't be taken. It uses
// an Opaque4 node that will cause the check to be removed after loop
// opts so the test goes away and the compiled code doesn't execute a
// useless check.
Node* GraphKit::must_be_not_null(Node* value, bool do_replace_in_map) {
  if (!TypePtr::NULL_PTR->higher_equal(_gvn.type(value))) {
    return value;
  }
  Node* chk = _gvn.transform(new CmpPNode(value, null()));
  Node *tst = _gvn.transform(new BoolNode(chk, BoolTest::ne));
  Node* opaq = _gvn.transform(new Opaque4Node(C, tst, intcon(1)));
  IfNode *iff = new IfNode(control(), opaq, PROB_MAX, COUNT_UNKNOWN);
  _gvn.set_type(iff, iff->Value(&_gvn));
  Node *if_f = _gvn.transform(new IfFalseNode(iff));
  Node *frame = _gvn.transform(new ParmNode(C->start(), TypeFunc::FramePtr));
  Node* halt = _gvn.transform(new HaltNode(if_f, frame, "unexpected null in intrinsic"));
  C->root()->add_req(halt);
  Node *if_t = _gvn.transform(new IfTrueNode(iff));
  set_control(if_t);
  return cast_not_null(value, do_replace_in_map);
}


//--------------------------replace_in_map-------------------------------------
void GraphKit::replace_in_map(Node* old, Node* neww) {
  if (old == neww) {
    return;
  }

  map()->replace_edge(old, neww);

  // Note: This operation potentially replaces any edge
  // on the map.  This includes locals, stack, and monitors
  // of the current (innermost) JVM state.

  // don't let inconsistent types from profiling escape this
  // method

  const Type* told = _gvn.type(old);
  const Type* tnew = _gvn.type(neww);

  if (!tnew->higher_equal(told)) {
    return;
  }

  map()->record_replaced_node(old, neww);
}


//=============================================================================
//--------------------------------memory---------------------------------------
Node* GraphKit::memory(uint alias_idx) {
  MergeMemNode* mem = merged_memory();
  Node* p = mem->memory_at(alias_idx);
  _gvn.set_type(p, Type::MEMORY);  // must be mapped
  return p;
}

//-----------------------------reset_memory------------------------------------
Node* GraphKit::reset_memory() {
  Node* mem = map()->memory();
  // do not use this node for any more parsing!
  debug_only( map()->set_memory((Node*)NULL) );
  return _gvn.transform( mem );
}

//------------------------------set_all_memory---------------------------------
void GraphKit::set_all_memory(Node* newmem) {
  Node* mergemem = MergeMemNode::make(newmem);
  gvn().set_type_bottom(mergemem);
  map()->set_memory(mergemem);
}

//------------------------------set_all_memory_call----------------------------
void GraphKit::set_all_memory_call(Node* call, bool separate_io_proj) {
  Node* newmem = _gvn.transform( new ProjNode(call, TypeFunc::Memory, separate_io_proj) );
  set_all_memory(newmem);
}

//=============================================================================
//
// parser factory methods for MemNodes
//
// These are layered on top of the factory methods in LoadNode and StoreNode,
// and integrate with the parser's memory state and _gvn engine.
//

// factory methods in "int adr_idx"
Node* GraphKit::make_load(Node* ctl, Node* adr, const Type* t, BasicType bt,
                          int adr_idx,
                          MemNode::MemOrd mo,
                          LoadNode::ControlDependency control_dependency,
                          bool require_atomic_access,
                          bool unaligned,
                          bool mismatched,
                          bool unsafe,
                          uint8_t barrier_data) {
  assert(adr_idx != Compile::AliasIdxTop, "use other make_load factory" );
  const TypePtr* adr_type = NULL; // debug-mode-only argument
  debug_only(adr_type = C->get_adr_type(adr_idx));
  Node* mem = memory(adr_idx);
  Node* ld;
  if (require_atomic_access && bt == T_LONG) {
    ld = LoadLNode::make_atomic(ctl, mem, adr, adr_type, t, mo, control_dependency, unaligned, mismatched, unsafe, barrier_data);
  } else if (require_atomic_access && bt == T_DOUBLE) {
    ld = LoadDNode::make_atomic(ctl, mem, adr, adr_type, t, mo, control_dependency, unaligned, mismatched, unsafe, barrier_data);
  } else {
    ld = LoadNode::make(_gvn, ctl, mem, adr, adr_type, t, bt, mo, control_dependency, unaligned, mismatched, unsafe, barrier_data);
  }
  ld = _gvn.transform(ld);

  if (((bt == T_OBJECT || bt == T_VALUETYPE) && C->do_escape_analysis()) || C->eliminate_boxing()) {
    // Improve graph before escape analysis and boxing elimination.
    record_for_igvn(ld);
  }
  return ld;
}

Node* GraphKit::store_to_memory(Node* ctl, Node* adr, Node *val, BasicType bt,
                                int adr_idx,
                                MemNode::MemOrd mo,
                                bool require_atomic_access,
                                bool unaligned,
                                bool mismatched,
                                bool unsafe) {
  assert(adr_idx != Compile::AliasIdxTop, "use other store_to_memory factory" );
  const TypePtr* adr_type = NULL;
  debug_only(adr_type = C->get_adr_type(adr_idx));
  Node *mem = memory(adr_idx);
  Node* st;
  if (require_atomic_access && bt == T_LONG) {
    st = StoreLNode::make_atomic(ctl, mem, adr, adr_type, val, mo);
  } else if (require_atomic_access && bt == T_DOUBLE) {
    st = StoreDNode::make_atomic(ctl, mem, adr, adr_type, val, mo);
  } else {
    st = StoreNode::make(_gvn, ctl, mem, adr, adr_type, val, bt, mo);
  }
  if (unaligned) {
    st->as_Store()->set_unaligned_access();
  }
  if (mismatched) {
    st->as_Store()->set_mismatched_access();
  }
  if (unsafe) {
    st->as_Store()->set_unsafe_access();
  }
  st = _gvn.transform(st);
  set_memory(st, adr_idx);
  // Back-to-back stores can only remove intermediate store with DU info
  // so push on worklist for optimizer.
  if (mem->req() > MemNode::Address && adr == mem->in(MemNode::Address))
    record_for_igvn(st);

  return st;
}

Node* GraphKit::access_store_at(Node* obj,
                                Node* adr,
                                const TypePtr* adr_type,
                                Node* val,
                                const Type* val_type,
                                BasicType bt,
                                DecoratorSet decorators,
                                bool safe_for_replace) {
  // Transformation of a value which could be NULL pointer (CastPP #NULL)
  // could be delayed during Parse (for example, in adjust_map_after_if()).
  // Execute transformation here to avoid barrier generation in such case.
  if (_gvn.type(val) == TypePtr::NULL_PTR) {
    val = _gvn.makecon(TypePtr::NULL_PTR);
  }

  if (stopped()) {
    return top(); // Dead path ?
  }

  assert(val != NULL, "not dead path");
  if (val->is_ValueType()) {
    // Store to non-flattened field. Buffer the inline type and make sure
    // the store is re-executed if the allocation triggers deoptimization.
    PreserveReexecuteState preexecs(this);
    jvms()->set_should_reexecute(true);
    val = val->as_ValueType()->allocate(this, safe_for_replace)->get_oop();
  }

  C2AccessValuePtr addr(adr, adr_type);
  C2AccessValue value(val, val_type);
  C2ParseAccess access(this, decorators | C2_WRITE_ACCESS, bt, obj, addr);
  if (access.is_raw()) {
    return _barrier_set->BarrierSetC2::store_at(access, value);
  } else {
    return _barrier_set->store_at(access, value);
  }
}

Node* GraphKit::access_load_at(Node* obj,   // containing obj
                               Node* adr,   // actual adress to store val at
                               const TypePtr* adr_type,
                               const Type* val_type,
                               BasicType bt,
                               DecoratorSet decorators,
                               Node* ctl) {
  if (stopped()) {
    return top(); // Dead path ?
  }

  C2AccessValuePtr addr(adr, adr_type);
  C2ParseAccess access(this, decorators | C2_READ_ACCESS, bt, obj, addr, ctl);
  if (access.is_raw()) {
    return _barrier_set->BarrierSetC2::load_at(access, val_type);
  } else {
    return _barrier_set->load_at(access, val_type);
  }
}

Node* GraphKit::access_load(Node* adr,   // actual adress to load val at
                            const Type* val_type,
                            BasicType bt,
                            DecoratorSet decorators) {
  if (stopped()) {
    return top(); // Dead path ?
  }

  C2AccessValuePtr addr(adr, NULL);
  C2ParseAccess access(this, decorators | C2_READ_ACCESS, bt, NULL, addr);
  if (access.is_raw()) {
    return _barrier_set->BarrierSetC2::load_at(access, val_type);
  } else {
    return _barrier_set->load_at(access, val_type);
  }
}

Node* GraphKit::access_atomic_cmpxchg_val_at(Node* obj,
                                             Node* adr,
                                             const TypePtr* adr_type,
                                             int alias_idx,
                                             Node* expected_val,
                                             Node* new_val,
                                             const Type* value_type,
                                             BasicType bt,
                                             DecoratorSet decorators) {
  C2AccessValuePtr addr(adr, adr_type);
  C2AtomicParseAccess access(this, decorators | C2_READ_ACCESS | C2_WRITE_ACCESS,
                        bt, obj, addr, alias_idx);
  if (access.is_raw()) {
    return _barrier_set->BarrierSetC2::atomic_cmpxchg_val_at(access, expected_val, new_val, value_type);
  } else {
    return _barrier_set->atomic_cmpxchg_val_at(access, expected_val, new_val, value_type);
  }
}

Node* GraphKit::access_atomic_cmpxchg_bool_at(Node* obj,
                                              Node* adr,
                                              const TypePtr* adr_type,
                                              int alias_idx,
                                              Node* expected_val,
                                              Node* new_val,
                                              const Type* value_type,
                                              BasicType bt,
                                              DecoratorSet decorators) {
  C2AccessValuePtr addr(adr, adr_type);
  C2AtomicParseAccess access(this, decorators | C2_READ_ACCESS | C2_WRITE_ACCESS,
                        bt, obj, addr, alias_idx);
  if (access.is_raw()) {
    return _barrier_set->BarrierSetC2::atomic_cmpxchg_bool_at(access, expected_val, new_val, value_type);
  } else {
    return _barrier_set->atomic_cmpxchg_bool_at(access, expected_val, new_val, value_type);
  }
}

Node* GraphKit::access_atomic_xchg_at(Node* obj,
                                      Node* adr,
                                      const TypePtr* adr_type,
                                      int alias_idx,
                                      Node* new_val,
                                      const Type* value_type,
                                      BasicType bt,
                                      DecoratorSet decorators) {
  C2AccessValuePtr addr(adr, adr_type);
  C2AtomicParseAccess access(this, decorators | C2_READ_ACCESS | C2_WRITE_ACCESS,
                        bt, obj, addr, alias_idx);
  if (access.is_raw()) {
    return _barrier_set->BarrierSetC2::atomic_xchg_at(access, new_val, value_type);
  } else {
    return _barrier_set->atomic_xchg_at(access, new_val, value_type);
  }
}

Node* GraphKit::access_atomic_add_at(Node* obj,
                                     Node* adr,
                                     const TypePtr* adr_type,
                                     int alias_idx,
                                     Node* new_val,
                                     const Type* value_type,
                                     BasicType bt,
                                     DecoratorSet decorators) {
  C2AccessValuePtr addr(adr, adr_type);
  C2AtomicParseAccess access(this, decorators | C2_READ_ACCESS | C2_WRITE_ACCESS, bt, obj, addr, alias_idx);
  if (access.is_raw()) {
    return _barrier_set->BarrierSetC2::atomic_add_at(access, new_val, value_type);
  } else {
    return _barrier_set->atomic_add_at(access, new_val, value_type);
  }
}

void GraphKit::access_clone(Node* src_base, Node* dst_base, Node* countx, bool is_array) {
  return _barrier_set->clone(this, src_base, dst_base, countx, is_array);
}

//-------------------------array_element_address-------------------------
Node* GraphKit::array_element_address(Node* ary, Node* idx, BasicType elembt,
                                      const TypeInt* sizetype, Node* ctrl) {
  uint shift  = exact_log2(type2aelembytes(elembt));
  ciKlass* arytype_klass = _gvn.type(ary)->is_aryptr()->klass();
  if (arytype_klass != NULL && arytype_klass->is_value_array_klass()) {
    ciValueArrayKlass* vak = arytype_klass->as_value_array_klass();
    shift = vak->log2_element_size();
  }
  uint header = arrayOopDesc::base_offset_in_bytes(elembt);

  // short-circuit a common case (saves lots of confusing waste motion)
  jint idx_con = find_int_con(idx, -1);
  if (idx_con >= 0) {
    intptr_t offset = header + ((intptr_t)idx_con << shift);
    return basic_plus_adr(ary, offset);
  }

  // must be correct type for alignment purposes
  Node* base  = basic_plus_adr(ary, header);
  idx = Compile::conv_I2X_index(&_gvn, idx, sizetype, ctrl);
  Node* scale = _gvn.transform( new LShiftXNode(idx, intcon(shift)) );
  return basic_plus_adr(ary, base, scale);
}

//-------------------------load_array_element-------------------------
Node* GraphKit::load_array_element(Node* ctl, Node* ary, Node* idx, const TypeAryPtr* arytype) {
  const Type* elemtype = arytype->elem();
  BasicType elembt = elemtype->array_element_basic_type();
  assert(elembt != T_VALUETYPE, "value types are not supported by this method");
  Node* adr = array_element_address(ary, idx, elembt, arytype->size());
  if (elembt == T_NARROWOOP) {
    elembt = T_OBJECT; // To satisfy switch in LoadNode::make()
  }
  Node* ld = make_load(ctl, adr, elemtype, elembt, arytype, MemNode::unordered);
  return ld;
}

//-------------------------set_arguments_for_java_call-------------------------
// Arguments (pre-popped from the stack) are taken from the JVMS.
void GraphKit::set_arguments_for_java_call(CallJavaNode* call, bool is_late_inline) {
  PreserveReexecuteState preexecs(this);
  if (EnableValhalla) {
    // Make sure the call is re-executed, if buffering of value type arguments triggers deoptimization
    jvms()->set_should_reexecute(true);
    int arg_size = method()->get_declared_signature_at_bci(bci())->arg_size_for_bc(java_bc());
    inc_sp(arg_size);
  }
  // Add the call arguments
  const TypeTuple* domain = call->tf()->domain_sig();
  ExtendedSignature sig_cc = ExtendedSignature(call->method()->get_sig_cc(), SigEntryFilter());
  uint nargs = domain->cnt();
  for (uint i = TypeFunc::Parms, idx = TypeFunc::Parms; i < nargs; i++) {
    Node* arg = argument(i-TypeFunc::Parms);
    const Type* t = domain->field_at(i);
    if (call->method()->has_scalarized_args() && t->is_valuetypeptr() && !t->maybe_null()) {
      // We don't pass value type arguments by reference but instead pass each field of the value type
      ValueTypeNode* vt = arg->as_ValueType();
      vt->pass_fields(this, call, sig_cc, idx);
      // If a value type argument is passed as fields, attach the Method* to the call site
      // to be able to access the extended signature later via attached_method_before_pc().
      // For example, see CompiledMethod::preserve_callee_argument_oops().
      call->set_override_symbolic_info(true);
      continue;
    } else if (arg->is_ValueType()) {
      // Pass value type argument via oop to callee
      if (is_late_inline) {
        arg = ValueTypePtrNode::make_from_value_type(this, arg->as_ValueType());
      } else {
        arg = arg->as_ValueType()->allocate(this)->get_oop();
      }
    }
    call->init_req(idx++, arg);
    // Skip reserved arguments
    BasicType bt = t->basic_type();
    while (SigEntry::next_is_reserved(sig_cc, bt, true)) {
      call->init_req(idx++, top());
      if (type2size[bt] == 2) {
        call->init_req(idx++, top());
      }
    }
  }
}

//---------------------------set_edges_for_java_call---------------------------
// Connect a newly created call into the current JVMS.
// A return value node (if any) is returned from set_edges_for_java_call.
void GraphKit::set_edges_for_java_call(CallJavaNode* call, bool must_throw, bool separate_io_proj) {

  // Add the predefined inputs:
  call->init_req( TypeFunc::Control, control() );
  call->init_req( TypeFunc::I_O    , i_o() );
  call->init_req( TypeFunc::Memory , reset_memory() );
  call->init_req( TypeFunc::FramePtr, frameptr() );
  call->init_req( TypeFunc::ReturnAdr, top() );

  add_safepoint_edges(call, must_throw);

  Node* xcall = _gvn.transform(call);

  if (xcall == top()) {
    set_control(top());
    return;
  }
  assert(xcall == call, "call identity is stable");

  // Re-use the current map to produce the result.

  set_control(_gvn.transform(new ProjNode(call, TypeFunc::Control)));
  set_i_o(    _gvn.transform(new ProjNode(call, TypeFunc::I_O    , separate_io_proj)));
  set_all_memory_call(xcall, separate_io_proj);

  //return xcall;   // no need, caller already has it
}

Node* GraphKit::set_results_for_java_call(CallJavaNode* call, bool separate_io_proj, bool deoptimize) {
  if (stopped())  return top();  // maybe the call folded up?

  // Note:  Since any out-of-line call can produce an exception,
  // we always insert an I_O projection from the call into the result.

  make_slow_call_ex(call, env()->Throwable_klass(), separate_io_proj, deoptimize);

  if (separate_io_proj) {
    // The caller requested separate projections be used by the fall
    // through and exceptional paths, so replace the projections for
    // the fall through path.
    set_i_o(_gvn.transform( new ProjNode(call, TypeFunc::I_O) ));
    set_all_memory(_gvn.transform( new ProjNode(call, TypeFunc::Memory) ));
  }

  // Capture the return value, if any.
  Node* ret;
  if (call->method() == NULL || call->method()->return_type()->basic_type() == T_VOID) {
    ret = top();
  } else if (call->tf()->returns_value_type_as_fields()) {
    // Return of multiple values (value type fields): we create a
    // ValueType node, each field is a projection from the call.
    ciValueKlass* vk = call->method()->return_type()->as_value_klass();
    const Array<SigEntry>* sig_array = vk->extended_sig();
    GrowableArray<SigEntry> sig = GrowableArray<SigEntry>(sig_array->length());
    sig.appendAll(sig_array);
    ExtendedSignature sig_cc = ExtendedSignature(&sig, SigEntryFilter());
    uint base_input = TypeFunc::Parms + 1;
    ret = ValueTypeNode::make_from_multi(this, call, sig_cc, vk, base_input, false);
  } else {
    ret = _gvn.transform(new ProjNode(call, TypeFunc::Parms));
  }

  return ret;
}

//--------------------set_predefined_input_for_runtime_call--------------------
// Reading and setting the memory state is way conservative here.
// The real problem is that I am not doing real Type analysis on memory,
// so I cannot distinguish card mark stores from other stores.  Across a GC
// point the Store Barrier and the card mark memory has to agree.  I cannot
// have a card mark store and its barrier split across the GC point from
// either above or below.  Here I get that to happen by reading ALL of memory.
// A better answer would be to separate out card marks from other memory.
// For now, return the input memory state, so that it can be reused
// after the call, if this call has restricted memory effects.
Node* GraphKit::set_predefined_input_for_runtime_call(SafePointNode* call, Node* narrow_mem) {
  // Set fixed predefined input arguments
  Node* memory = reset_memory();
  Node* m = narrow_mem == NULL ? memory : narrow_mem;
  call->init_req( TypeFunc::Control,   control()  );
  call->init_req( TypeFunc::I_O,       top()      ); // does no i/o
  call->init_req( TypeFunc::Memory,    m          ); // may gc ptrs
  call->init_req( TypeFunc::FramePtr,  frameptr() );
  call->init_req( TypeFunc::ReturnAdr, top()      );
  return memory;
}

//-------------------set_predefined_output_for_runtime_call--------------------
// Set control and memory (not i_o) from the call.
// If keep_mem is not NULL, use it for the output state,
// except for the RawPtr output of the call, if hook_mem is TypeRawPtr::BOTTOM.
// If hook_mem is NULL, this call produces no memory effects at all.
// If hook_mem is a Java-visible memory slice (such as arraycopy operands),
// then only that memory slice is taken from the call.
// In the last case, we must put an appropriate memory barrier before
// the call, so as to create the correct anti-dependencies on loads
// preceding the call.
void GraphKit::set_predefined_output_for_runtime_call(Node* call,
                                                      Node* keep_mem,
                                                      const TypePtr* hook_mem) {
  // no i/o
  set_control(_gvn.transform( new ProjNode(call,TypeFunc::Control) ));
  if (keep_mem) {
    // First clone the existing memory state
    set_all_memory(keep_mem);
    if (hook_mem != NULL) {
      // Make memory for the call
      Node* mem = _gvn.transform( new ProjNode(call, TypeFunc::Memory) );
      // Set the RawPtr memory state only.  This covers all the heap top/GC stuff
      // We also use hook_mem to extract specific effects from arraycopy stubs.
      set_memory(mem, hook_mem);
    }
    // ...else the call has NO memory effects.

    // Make sure the call advertises its memory effects precisely.
    // This lets us build accurate anti-dependences in gcm.cpp.
    assert(C->alias_type(call->adr_type()) == C->alias_type(hook_mem),
           "call node must be constructed correctly");
  } else {
    assert(hook_mem == NULL, "");
    // This is not a "slow path" call; all memory comes from the call.
    set_all_memory_call(call);
  }
}

// Keep track of MergeMems feeding into other MergeMems
static void add_mergemem_users_to_worklist(Unique_Node_List& wl, Node* mem) {
  if (!mem->is_MergeMem()) {
    return;
  }
  for (SimpleDUIterator i(mem); i.has_next(); i.next()) {
    Node* use = i.get();
    if (use->is_MergeMem()) {
      wl.push(use);
    }
  }
}

// Replace the call with the current state of the kit.
void GraphKit::replace_call(CallNode* call, Node* result, bool do_replaced_nodes) {
  JVMState* ejvms = NULL;
  if (has_exceptions()) {
    ejvms = transfer_exceptions_into_jvms();
  }

  ReplacedNodes replaced_nodes = map()->replaced_nodes();
  ReplacedNodes replaced_nodes_exception;
  Node* ex_ctl = top();

  SafePointNode* final_state = stop();

  // Find all the needed outputs of this call
  CallProjections* callprojs = call->extract_projections(true);

  Unique_Node_List wl;
  Node* init_mem = call->in(TypeFunc::Memory);
  Node* final_mem = final_state->in(TypeFunc::Memory);
  Node* final_ctl = final_state->in(TypeFunc::Control);
  Node* final_io = final_state->in(TypeFunc::I_O);

  // Replace all the old call edges with the edges from the inlining result
  if (callprojs->fallthrough_catchproj != NULL) {
    C->gvn_replace_by(callprojs->fallthrough_catchproj, final_ctl);
  }
  if (callprojs->fallthrough_memproj != NULL) {
    if (final_mem->is_MergeMem()) {
      // Parser's exits MergeMem was not transformed but may be optimized
      final_mem = _gvn.transform(final_mem);
    }
    C->gvn_replace_by(callprojs->fallthrough_memproj,   final_mem);
    add_mergemem_users_to_worklist(wl, final_mem);
  }
  if (callprojs->fallthrough_ioproj != NULL) {
    C->gvn_replace_by(callprojs->fallthrough_ioproj,    final_io);
  }

  // Replace the result with the new result if it exists and is used
  if (callprojs->resproj[0] != NULL && result != NULL) {
    assert(callprojs->nb_resproj == 1, "unexpected number of results");
    C->gvn_replace_by(callprojs->resproj[0], result);
  }

  if (ejvms == NULL) {
    // No exception edges to simply kill off those paths
    if (callprojs->catchall_catchproj != NULL) {
      C->gvn_replace_by(callprojs->catchall_catchproj, C->top());
    }
    if (callprojs->catchall_memproj != NULL) {
      C->gvn_replace_by(callprojs->catchall_memproj,   C->top());
    }
    if (callprojs->catchall_ioproj != NULL) {
      C->gvn_replace_by(callprojs->catchall_ioproj,    C->top());
    }
    // Replace the old exception object with top
    if (callprojs->exobj != NULL) {
      C->gvn_replace_by(callprojs->exobj, C->top());
    }
  } else {
    GraphKit ekit(ejvms);

    // Load my combined exception state into the kit, with all phis transformed:
    SafePointNode* ex_map = ekit.combine_and_pop_all_exception_states();
    replaced_nodes_exception = ex_map->replaced_nodes();

    Node* ex_oop = ekit.use_exception_state(ex_map);

    if (callprojs->catchall_catchproj != NULL) {
      C->gvn_replace_by(callprojs->catchall_catchproj, ekit.control());
      ex_ctl = ekit.control();
    }
    if (callprojs->catchall_memproj != NULL) {
      Node* ex_mem = ekit.reset_memory();
      C->gvn_replace_by(callprojs->catchall_memproj,   ex_mem);
      add_mergemem_users_to_worklist(wl, ex_mem);
    }
    if (callprojs->catchall_ioproj != NULL) {
      C->gvn_replace_by(callprojs->catchall_ioproj,    ekit.i_o());
    }

    // Replace the old exception object with the newly created one
    if (callprojs->exobj != NULL) {
      C->gvn_replace_by(callprojs->exobj, ex_oop);
    }
  }

  // Disconnect the call from the graph
  call->disconnect_inputs(NULL, C);
  C->gvn_replace_by(call, C->top());

  // Clean up any MergeMems that feed other MergeMems since the
  // optimizer doesn't like that.
  while (wl.size() > 0) {
    _gvn.transform(wl.pop());
  }

  if (callprojs->fallthrough_catchproj != NULL && !final_ctl->is_top() && do_replaced_nodes) {
    replaced_nodes.apply(C, final_ctl);
  }
  if (!ex_ctl->is_top() && do_replaced_nodes) {
    replaced_nodes_exception.apply(C, ex_ctl);
  }
}


//------------------------------increment_counter------------------------------
// for statistics: increment a VM counter by 1

void GraphKit::increment_counter(address counter_addr) {
  Node* adr1 = makecon(TypeRawPtr::make(counter_addr));
  increment_counter(adr1);
}

void GraphKit::increment_counter(Node* counter_addr) {
  int adr_type = Compile::AliasIdxRaw;
  Node* ctrl = control();
  Node* cnt  = make_load(ctrl, counter_addr, TypeInt::INT, T_INT, adr_type, MemNode::unordered);
  Node* incr = _gvn.transform(new AddINode(cnt, _gvn.intcon(1)));
  store_to_memory(ctrl, counter_addr, incr, T_INT, adr_type, MemNode::unordered);
}


//------------------------------uncommon_trap----------------------------------
// Bail out to the interpreter in mid-method.  Implemented by calling the
// uncommon_trap blob.  This helper function inserts a runtime call with the
// right debug info.
void GraphKit::uncommon_trap(int trap_request,
                             ciKlass* klass, const char* comment,
                             bool must_throw,
                             bool keep_exact_action) {
  if (failing())  stop();
  if (stopped())  return; // trap reachable?

  // Note:  If ProfileTraps is true, and if a deopt. actually
  // occurs here, the runtime will make sure an MDO exists.  There is
  // no need to call method()->ensure_method_data() at this point.

  // Set the stack pointer to the right value for reexecution:
  set_sp(reexecute_sp());

#ifdef ASSERT
  if (!must_throw) {
    // Make sure the stack has at least enough depth to execute
    // the current bytecode.
    int inputs, ignored_depth;
    if (compute_stack_effects(inputs, ignored_depth)) {
      assert(sp() >= inputs, "must have enough JVMS stack to execute %s: sp=%d, inputs=%d",
             Bytecodes::name(java_bc()), sp(), inputs);
    }
  }
#endif

  Deoptimization::DeoptReason reason = Deoptimization::trap_request_reason(trap_request);
  Deoptimization::DeoptAction action = Deoptimization::trap_request_action(trap_request);

  switch (action) {
  case Deoptimization::Action_maybe_recompile:
  case Deoptimization::Action_reinterpret:
    // Temporary fix for 6529811 to allow virtual calls to be sure they
    // get the chance to go from mono->bi->mega
    if (!keep_exact_action &&
        Deoptimization::trap_request_index(trap_request) < 0 &&
        too_many_recompiles(reason)) {
      // This BCI is causing too many recompilations.
      if (C->log() != NULL) {
        C->log()->elem("observe that='trap_action_change' reason='%s' from='%s' to='none'",
                Deoptimization::trap_reason_name(reason),
                Deoptimization::trap_action_name(action));
      }
      action = Deoptimization::Action_none;
      trap_request = Deoptimization::make_trap_request(reason, action);
    } else {
      C->set_trap_can_recompile(true);
    }
    break;
  case Deoptimization::Action_make_not_entrant:
    C->set_trap_can_recompile(true);
    break;
  case Deoptimization::Action_none:
  case Deoptimization::Action_make_not_compilable:
    break;
  default:
#ifdef ASSERT
    fatal("unknown action %d: %s", action, Deoptimization::trap_action_name(action));
#endif
    break;
  }

  if (TraceOptoParse) {
    char buf[100];
    tty->print_cr("Uncommon trap %s at bci:%d",
                  Deoptimization::format_trap_request(buf, sizeof(buf),
                                                      trap_request), bci());
  }

  CompileLog* log = C->log();
  if (log != NULL) {
    int kid = (klass == NULL)? -1: log->identify(klass);
    log->begin_elem("uncommon_trap bci='%d'", bci());
    char buf[100];
    log->print(" %s", Deoptimization::format_trap_request(buf, sizeof(buf),
                                                          trap_request));
    if (kid >= 0)         log->print(" klass='%d'", kid);
    if (comment != NULL)  log->print(" comment='%s'", comment);
    log->end_elem();
  }

  // Make sure any guarding test views this path as very unlikely
  Node *i0 = control()->in(0);
  if (i0 != NULL && i0->is_If()) {        // Found a guarding if test?
    IfNode *iff = i0->as_If();
    float f = iff->_prob;   // Get prob
    if (control()->Opcode() == Op_IfTrue) {
      if (f > PROB_UNLIKELY_MAG(4))
        iff->_prob = PROB_MIN;
    } else {
      if (f < PROB_LIKELY_MAG(4))
        iff->_prob = PROB_MAX;
    }
  }

  // Clear out dead values from the debug info.
  kill_dead_locals();

  // Now insert the uncommon trap subroutine call
  address call_addr = SharedRuntime::uncommon_trap_blob()->entry_point();
  const TypePtr* no_memory_effects = NULL;
  // Pass the index of the class to be loaded
  Node* call = make_runtime_call(RC_NO_LEAF | RC_UNCOMMON |
                                 (must_throw ? RC_MUST_THROW : 0),
                                 OptoRuntime::uncommon_trap_Type(),
                                 call_addr, "uncommon_trap", no_memory_effects,
                                 intcon(trap_request));
  assert(call->as_CallStaticJava()->uncommon_trap_request() == trap_request,
         "must extract request correctly from the graph");
  assert(trap_request != 0, "zero value reserved by uncommon_trap_request");

  call->set_req(TypeFunc::ReturnAdr, returnadr());
  // The debug info is the only real input to this call.

  // Halt-and-catch fire here.  The above call should never return!
  HaltNode* halt = new HaltNode(control(), frameptr(), "uncommon trap returned which should never happen");
  _gvn.set_type_bottom(halt);
  root()->add_req(halt);

  stop_and_kill_map();
}


//--------------------------just_allocated_object------------------------------
// Report the object that was just allocated.
// It must be the case that there are no intervening safepoints.
// We use this to determine if an object is so "fresh" that
// it does not require card marks.
Node* GraphKit::just_allocated_object(Node* current_control) {
  Node* ctrl = current_control;
  // Object::<init> is invoked after allocation, most of invoke nodes
  // will be reduced, but a region node is kept in parse time, we check
  // the pattern and skip the region node if it degraded to a copy.
  if (ctrl != NULL && ctrl->is_Region() && ctrl->req() == 2 &&
      ctrl->as_Region()->is_copy()) {
    ctrl = ctrl->as_Region()->is_copy();
  }
  if (C->recent_alloc_ctl() == ctrl) {
   return C->recent_alloc_obj();
  }
  return NULL;
}


/**
 * Record profiling data exact_kls for Node n with the type system so
 * that it can propagate it (speculation)
 *
 * @param n          node that the type applies to
 * @param exact_kls  type from profiling
 * @param maybe_null did profiling see null?
 *
 * @return           node with improved type
 */
Node* GraphKit::record_profile_for_speculation(Node* n, ciKlass* exact_kls, ProfilePtrKind ptr_kind) {
  const Type* current_type = _gvn.type(n);
  assert(UseTypeSpeculation, "type speculation must be on");

  const TypePtr* speculative = current_type->speculative();

  // Should the klass from the profile be recorded in the speculative type?
  if (current_type->would_improve_type(exact_kls, jvms()->depth())) {
    const TypeKlassPtr* tklass = TypeKlassPtr::make(exact_kls);
    const TypeOopPtr* xtype = tklass->as_instance_type();
    assert(xtype->klass_is_exact(), "Should be exact");
    // Any reason to believe n is not null (from this profiling or a previous one)?
    assert(ptr_kind != ProfileAlwaysNull, "impossible here");
    const TypePtr* ptr = (ptr_kind == ProfileMaybeNull && current_type->speculative_maybe_null()) ? TypePtr::BOTTOM : TypePtr::NOTNULL;
    // record the new speculative type's depth
    speculative = xtype->cast_to_ptr_type(ptr->ptr())->is_ptr();
    speculative = speculative->with_inline_depth(jvms()->depth());
  } else if (current_type->would_improve_ptr(ptr_kind)) {
    // Profiling report that null was never seen so we can change the
    // speculative type to non null ptr.
    if (ptr_kind == ProfileAlwaysNull) {
      speculative = TypePtr::NULL_PTR;
    } else {
      assert(ptr_kind == ProfileNeverNull, "nothing else is an improvement");
      const TypePtr* ptr = TypePtr::NOTNULL;
      if (speculative != NULL) {
        speculative = speculative->cast_to_ptr_type(ptr->ptr())->is_ptr();
      } else {
        speculative = ptr;
      }
    }
  }

  if (speculative != current_type->speculative()) {
    // Build a type with a speculative type (what we think we know
    // about the type but will need a guard when we use it)
    const TypeOopPtr* spec_type = TypeOopPtr::make(TypePtr::BotPTR, Type::Offset::bottom, TypeOopPtr::InstanceBot, speculative);
    // We're changing the type, we need a new CheckCast node to carry
    // the new type. The new type depends on the control: what
    // profiling tells us is only valid from here as far as we can
    // tell.
    Node* cast = new CheckCastPPNode(control(), n, current_type->remove_speculative()->join_speculative(spec_type));
    cast = _gvn.transform(cast);
    replace_in_map(n, cast);
    n = cast;
  }

  return n;
}

/**
 * Record profiling data from receiver profiling at an invoke with the
 * type system so that it can propagate it (speculation)
 *
 * @param n  receiver node
 *
 * @return   node with improved type
 */
Node* GraphKit::record_profiled_receiver_for_speculation(Node* n) {
  if (!UseTypeSpeculation) {
    return n;
  }
  ciKlass* exact_kls = profile_has_unique_klass();
  ProfilePtrKind ptr_kind = ProfileMaybeNull;
  if ((java_bc() == Bytecodes::_checkcast ||
       java_bc() == Bytecodes::_instanceof ||
       java_bc() == Bytecodes::_aastore) &&
      method()->method_data()->is_mature()) {
    ciProfileData* data = method()->method_data()->bci_to_data(bci());
    if (data != NULL) {
      if (java_bc() == Bytecodes::_aastore) {
        ciKlass* array_type = NULL;
        ciKlass* element_type = NULL;
        ProfilePtrKind element_ptr = ProfileMaybeNull;
        bool flat_array = true;
        bool null_free_array = true;
        method()->array_access_profiled_type(bci(), array_type, element_type, element_ptr, flat_array, null_free_array);
        exact_kls = element_type;
        ptr_kind = element_ptr;
      } else {
        if (!data->as_BitData()->null_seen()) {
          ptr_kind = ProfileNeverNull;
        } else {
          assert(data->is_ReceiverTypeData(), "bad profile data type");
          ciReceiverTypeData* call = (ciReceiverTypeData*)data->as_ReceiverTypeData();
          uint i = 0;
          for (; i < call->row_limit(); i++) {
            ciKlass* receiver = call->receiver(i);
            if (receiver != NULL) {
              break;
            }
          }
          ptr_kind = (i == call->row_limit()) ? ProfileAlwaysNull : ProfileMaybeNull;
        }
      }
    }
  }
  return record_profile_for_speculation(n, exact_kls, ptr_kind);
}

/**
 * Record profiling data from argument profiling at an invoke with the
 * type system so that it can propagate it (speculation)
 *
 * @param dest_method  target method for the call
 * @param bc           what invoke bytecode is this?
 */
void GraphKit::record_profiled_arguments_for_speculation(ciMethod* dest_method, Bytecodes::Code bc) {
  if (!UseTypeSpeculation) {
    return;
  }
  const TypeFunc* tf    = TypeFunc::make(dest_method);
  int             nargs = tf->domain_sig()->cnt() - TypeFunc::Parms;
  int skip = Bytecodes::has_receiver(bc) ? 1 : 0;
  for (int j = skip, i = 0; j < nargs && i < TypeProfileArgsLimit; j++) {
    const Type *targ = tf->domain_sig()->field_at(j + TypeFunc::Parms);
    if (is_reference_type(targ->basic_type())) {
      ProfilePtrKind ptr_kind = ProfileMaybeNull;
      ciKlass* better_type = NULL;
      if (method()->argument_profiled_type(bci(), i, better_type, ptr_kind)) {
        record_profile_for_speculation(argument(j), better_type, ptr_kind);
      }
      i++;
    }
  }
}

/**
 * Record profiling data from parameter profiling at an invoke with
 * the type system so that it can propagate it (speculation)
 */
void GraphKit::record_profiled_parameters_for_speculation() {
  if (!UseTypeSpeculation) {
    return;
  }
  for (int i = 0, j = 0; i < method()->arg_size() ; i++) {
    if (_gvn.type(local(i))->isa_oopptr()) {
      ProfilePtrKind ptr_kind = ProfileMaybeNull;
      ciKlass* better_type = NULL;
      if (method()->parameter_profiled_type(j, better_type, ptr_kind)) {
        record_profile_for_speculation(local(i), better_type, ptr_kind);
      }
      j++;
    }
  }
}

/**
 * Record profiling data from return value profiling at an invoke with
 * the type system so that it can propagate it (speculation)
 */
void GraphKit::record_profiled_return_for_speculation() {
  if (!UseTypeSpeculation) {
    return;
  }
  ProfilePtrKind ptr_kind = ProfileMaybeNull;
  ciKlass* better_type = NULL;
  if (method()->return_profiled_type(bci(), better_type, ptr_kind)) {
    // If profiling reports a single type for the return value,
    // feed it to the type system so it can propagate it as a
    // speculative type
    record_profile_for_speculation(stack(sp()-1), better_type, ptr_kind);
  }
}

void GraphKit::round_double_result(ciMethod* dest_method) {
  if (Matcher::strict_fp_requires_explicit_rounding) {
    // If a strict caller invokes a non-strict callee, round a double result.
    // A non-strict method may return a double value which has an extended exponent,
    // but this must not be visible in a caller which is strict.
    BasicType result_type = dest_method->return_type()->basic_type();
    assert(method() != NULL, "must have caller context");
    if( result_type == T_DOUBLE && method()->is_strict() && !dest_method->is_strict() ) {
      // Destination method's return value is on top of stack
      // dstore_rounding() does gvn.transform
      Node *result = pop_pair();
      result = dstore_rounding(result);
      push_pair(result);
    }
  }
}

void GraphKit::round_double_arguments(ciMethod* dest_method) {
  if (Matcher::strict_fp_requires_explicit_rounding) {
    // (Note:  TypeFunc::make has a cache that makes this fast.)
    const TypeFunc* tf    = TypeFunc::make(dest_method);
    int             nargs = tf->domain_sig()->cnt() - TypeFunc::Parms;
    for (int j = 0; j < nargs; j++) {
      const Type *targ = tf->domain_sig()->field_at(j + TypeFunc::Parms);
      if (targ->basic_type() == T_DOUBLE) {
        // If any parameters are doubles, they must be rounded before
        // the call, dstore_rounding does gvn.transform
        Node *arg = argument(j);
        arg = dstore_rounding(arg);
        set_argument(j, arg);
      }
    }
  }
}

// rounding for strict float precision conformance
Node* GraphKit::precision_rounding(Node* n) {
  if (Matcher::strict_fp_requires_explicit_rounding) {
#ifdef IA32
    if (_method->flags().is_strict() && UseSSE == 0) {
      return _gvn.transform(new RoundFloatNode(0, n));
    }
#else
    Unimplemented();
#endif // IA32
  }
  return n;
}

// rounding for strict double precision conformance
Node* GraphKit::dprecision_rounding(Node *n) {
  if (Matcher::strict_fp_requires_explicit_rounding) {
#ifdef IA32
    if (_method->flags().is_strict() && UseSSE < 2) {
      return _gvn.transform(new RoundDoubleNode(0, n));
    }
#else
    Unimplemented();
#endif // IA32
  }
  return n;
}

// rounding for non-strict double stores
Node* GraphKit::dstore_rounding(Node* n) {
  if (Matcher::strict_fp_requires_explicit_rounding) {
#ifdef IA32
    if (UseSSE < 2) {
      return _gvn.transform(new RoundDoubleNode(0, n));
    }
#else
    Unimplemented();
#endif // IA32
  }
  return n;
}

//=============================================================================
// Generate a fast path/slow path idiom.  Graph looks like:
// [foo] indicates that 'foo' is a parameter
//
//              [in]     NULL
//                 \    /
//                  CmpP
//                  Bool ne
//                   If
//                  /  \
//              True    False-<2>
//              / |
//             /  cast_not_null
//           Load  |    |   ^
//        [fast_test]   |   |
// gvn to   opt_test    |   |
//          /    \      |  <1>
//      True     False  |
//        |         \\  |
//   [slow_call]     \[fast_result]
//    Ctl   Val       \      \
//     |               \      \
//    Catch       <1>   \      \
//   /    \        ^     \      \
//  Ex    No_Ex    |      \      \
//  |       \   \  |       \ <2>  \
//  ...      \  [slow_res] |  |    \   [null_result]
//            \         \--+--+---  |  |
//             \           | /    \ | /
//              --------Region     Phi
//
//=============================================================================
// Code is structured as a series of driver functions all called 'do_XXX' that
// call a set of helper functions.  Helper functions first, then drivers.

//------------------------------null_check_oop---------------------------------
// Null check oop.  Set null-path control into Region in slot 3.
// Make a cast-not-nullness use the other not-null control.  Return cast.
Node* GraphKit::null_check_oop(Node* value, Node* *null_control,
                               bool never_see_null,
                               bool safe_for_replace,
                               bool speculative) {
  // Initial NULL check taken path
  (*null_control) = top();
  Node* cast = null_check_common(value, T_OBJECT, false, null_control, speculative);

  // Generate uncommon_trap:
  if (never_see_null && (*null_control) != top()) {
    // If we see an unexpected null at a check-cast we record it and force a
    // recompile; the offending check-cast will be compiled to handle NULLs.
    // If we see more than one offending BCI, then all checkcasts in the
    // method will be compiled to handle NULLs.
    PreserveJVMState pjvms(this);
    set_control(*null_control);
    replace_in_map(value, null());
    Deoptimization::DeoptReason reason = Deoptimization::reason_null_check(speculative);
    uncommon_trap(reason,
                  Deoptimization::Action_make_not_entrant);
    (*null_control) = top();    // NULL path is dead
  }
  if ((*null_control) == top() && safe_for_replace) {
    replace_in_map(value, cast);
  }

  // Cast away null-ness on the result
  return cast;
}

//------------------------------opt_iff----------------------------------------
// Optimize the fast-check IfNode.  Set the fast-path region slot 2.
// Return slow-path control.
Node* GraphKit::opt_iff(Node* region, Node* iff) {
  IfNode *opt_iff = _gvn.transform(iff)->as_If();

  // Fast path taken; set region slot 2
  Node *fast_taken = _gvn.transform( new IfFalseNode(opt_iff) );
  region->init_req(2,fast_taken); // Capture fast-control

  // Fast path not-taken, i.e. slow path
  Node *slow_taken = _gvn.transform( new IfTrueNode(opt_iff) );
  return slow_taken;
}

//-----------------------------make_runtime_call-------------------------------
Node* GraphKit::make_runtime_call(int flags,
                                  const TypeFunc* call_type, address call_addr,
                                  const char* call_name,
                                  const TypePtr* adr_type,
                                  // The following parms are all optional.
                                  // The first NULL ends the list.
                                  Node* parm0, Node* parm1,
                                  Node* parm2, Node* parm3,
                                  Node* parm4, Node* parm5,
                                  Node* parm6, Node* parm7) {
  assert(call_addr != NULL, "must not call NULL targets");

  // Slow-path call
  bool is_leaf = !(flags & RC_NO_LEAF);
  bool has_io  = (!is_leaf && !(flags & RC_NO_IO));
  if (call_name == NULL) {
    assert(!is_leaf, "must supply name for leaf");
    call_name = OptoRuntime::stub_name(call_addr);
  }
  CallNode* call;
  if (!is_leaf) {
    call = new CallStaticJavaNode(call_type, call_addr, call_name,
                                           bci(), adr_type);
  } else if (flags & RC_NO_FP) {
    call = new CallLeafNoFPNode(call_type, call_addr, call_name, adr_type);
  } else {
    call = new CallLeafNode(call_type, call_addr, call_name, adr_type);
  }

  // The following is similar to set_edges_for_java_call,
  // except that the memory effects of the call are restricted to AliasIdxRaw.

  // Slow path call has no side-effects, uses few values
  bool wide_in  = !(flags & RC_NARROW_MEM);
  bool wide_out = (C->get_alias_index(adr_type) == Compile::AliasIdxBot);

  Node* prev_mem = NULL;
  if (wide_in) {
    prev_mem = set_predefined_input_for_runtime_call(call);
  } else {
    assert(!wide_out, "narrow in => narrow out");
    Node* narrow_mem = memory(adr_type);
    prev_mem = set_predefined_input_for_runtime_call(call, narrow_mem);
  }

  // Hook each parm in order.  Stop looking at the first NULL.
  if (parm0 != NULL) { call->init_req(TypeFunc::Parms+0, parm0);
  if (parm1 != NULL) { call->init_req(TypeFunc::Parms+1, parm1);
  if (parm2 != NULL) { call->init_req(TypeFunc::Parms+2, parm2);
  if (parm3 != NULL) { call->init_req(TypeFunc::Parms+3, parm3);
  if (parm4 != NULL) { call->init_req(TypeFunc::Parms+4, parm4);
  if (parm5 != NULL) { call->init_req(TypeFunc::Parms+5, parm5);
  if (parm6 != NULL) { call->init_req(TypeFunc::Parms+6, parm6);
  if (parm7 != NULL) { call->init_req(TypeFunc::Parms+7, parm7);
    /* close each nested if ===> */  } } } } } } } }
  assert(call->in(call->req()-1) != NULL, "must initialize all parms");

  if (!is_leaf) {
    // Non-leaves can block and take safepoints:
    add_safepoint_edges(call, ((flags & RC_MUST_THROW) != 0));
  }
  // Non-leaves can throw exceptions:
  if (has_io) {
    call->set_req(TypeFunc::I_O, i_o());
  }

  if (flags & RC_UNCOMMON) {
    // Set the count to a tiny probability.  Cf. Estimate_Block_Frequency.
    // (An "if" probability corresponds roughly to an unconditional count.
    // Sort of.)
    call->set_cnt(PROB_UNLIKELY_MAG(4));
  }

  Node* c = _gvn.transform(call);
  assert(c == call, "cannot disappear");

  if (wide_out) {
    // Slow path call has full side-effects.
    set_predefined_output_for_runtime_call(call);
  } else {
    // Slow path call has few side-effects, and/or sets few values.
    set_predefined_output_for_runtime_call(call, prev_mem, adr_type);
  }

  if (has_io) {
    set_i_o(_gvn.transform(new ProjNode(call, TypeFunc::I_O)));
  }
  return call;

}

//------------------------------merge_memory-----------------------------------
// Merge memory from one path into the current memory state.
void GraphKit::merge_memory(Node* new_mem, Node* region, int new_path) {
  for (MergeMemStream mms(merged_memory(), new_mem->as_MergeMem()); mms.next_non_empty2(); ) {
    Node* old_slice = mms.force_memory();
    Node* new_slice = mms.memory2();
    if (old_slice != new_slice) {
      PhiNode* phi;
      if (old_slice->is_Phi() && old_slice->as_Phi()->region() == region) {
        if (mms.is_empty()) {
          // clone base memory Phi's inputs for this memory slice
          assert(old_slice == mms.base_memory(), "sanity");
          phi = PhiNode::make(region, NULL, Type::MEMORY, mms.adr_type(C));
          _gvn.set_type(phi, Type::MEMORY);
          for (uint i = 1; i < phi->req(); i++) {
            phi->init_req(i, old_slice->in(i));
          }
        } else {
          phi = old_slice->as_Phi(); // Phi was generated already
        }
      } else {
        phi = PhiNode::make(region, old_slice, Type::MEMORY, mms.adr_type(C));
        _gvn.set_type(phi, Type::MEMORY);
      }
      phi->set_req(new_path, new_slice);
      mms.set_memory(phi);
    }
  }
}

//------------------------------make_slow_call_ex------------------------------
// Make the exception handler hookups for the slow call
void GraphKit::make_slow_call_ex(Node* call, ciInstanceKlass* ex_klass, bool separate_io_proj, bool deoptimize) {
  if (stopped())  return;

  // Make a catch node with just two handlers:  fall-through and catch-all
  Node* i_o  = _gvn.transform( new ProjNode(call, TypeFunc::I_O, separate_io_proj) );
  Node* catc = _gvn.transform( new CatchNode(control(), i_o, 2) );
  Node* norm = _gvn.transform( new CatchProjNode(catc, CatchProjNode::fall_through_index, CatchProjNode::no_handler_bci) );
  Node* excp = _gvn.transform( new CatchProjNode(catc, CatchProjNode::catch_all_index,    CatchProjNode::no_handler_bci) );

  { PreserveJVMState pjvms(this);
    set_control(excp);
    set_i_o(i_o);

    if (excp != top()) {
      if (deoptimize) {
        // Deoptimize if an exception is caught. Don't construct exception state in this case.
        uncommon_trap(Deoptimization::Reason_unhandled,
                      Deoptimization::Action_none);
      } else {
        // Create an exception state also.
        // Use an exact type if the caller has a specific exception.
        const Type* ex_type = TypeOopPtr::make_from_klass_unique(ex_klass)->cast_to_ptr_type(TypePtr::NotNull);
        Node*       ex_oop  = new CreateExNode(ex_type, control(), i_o);
        add_exception_state(make_exception_state(_gvn.transform(ex_oop)));
      }
    }
  }

  // Get the no-exception control from the CatchNode.
  set_control(norm);
}

static IfNode* gen_subtype_check_compare(Node* ctrl, Node* in1, Node* in2, BoolTest::mask test, float p, PhaseGVN& gvn, BasicType bt) {
  Node* cmp = NULL;
  switch(bt) {
  case T_INT: cmp = new CmpINode(in1, in2); break;
  case T_ADDRESS: cmp = new CmpPNode(in1, in2); break;
  default: fatal("unexpected comparison type %s", type2name(bt));
  }
  gvn.transform(cmp);
  Node* bol = gvn.transform(new BoolNode(cmp, test));
  IfNode* iff = new IfNode(ctrl, bol, p, COUNT_UNKNOWN);
  gvn.transform(iff);
  if (!bol->is_Con()) gvn.record_for_igvn(iff);
  return iff;
}

//-------------------------------gen_subtype_check-----------------------------
// Generate a subtyping check.  Takes as input the subtype and supertype.
// Returns 2 values: sets the default control() to the true path and returns
// the false path.  Only reads invariant memory; sets no (visible) memory.
// The PartialSubtypeCheckNode sets the hidden 1-word cache in the encoding
// but that's not exposed to the optimizer.  This call also doesn't take in an
// Object; if you wish to check an Object you need to load the Object's class
// prior to coming here.
Node* Phase::gen_subtype_check(Node* subklass, Node* superklass, Node** ctrl, Node* mem, PhaseGVN& gvn) {
  Compile* C = gvn.C;
  if ((*ctrl)->is_top()) {
    return C->top();
  }

  // Fast check for identical types, perhaps identical constants.
  // The types can even be identical non-constants, in cases
  // involving Array.newInstance, Object.clone, etc.
  if (subklass == superklass)
    return C->top();             // false path is dead; no test needed.

  if (gvn.type(superklass)->singleton()) {
    ciKlass* superk = gvn.type(superklass)->is_klassptr()->klass();
    ciKlass* subk   = gvn.type(subklass)->is_klassptr()->klass();

    // In the common case of an exact superklass, try to fold up the
    // test before generating code.  You may ask, why not just generate
    // the code and then let it fold up?  The answer is that the generated
    // code will necessarily include null checks, which do not always
    // completely fold away.  If they are also needless, then they turn
    // into a performance loss.  Example:
    //    Foo[] fa = blah(); Foo x = fa[0]; fa[1] = x;
    // Here, the type of 'fa' is often exact, so the store check
    // of fa[1]=x will fold up, without testing the nullness of x.
    switch (C->static_subtype_check(superk, subk)) {
    case Compile::SSC_always_false:
      {
        Node* always_fail = *ctrl;
        *ctrl = gvn.C->top();
        return always_fail;
      }
    case Compile::SSC_always_true:
      return C->top();
    case Compile::SSC_easy_test:
      {
        // Just do a direct pointer compare and be done.
        IfNode* iff = gen_subtype_check_compare(*ctrl, subklass, superklass, BoolTest::eq, PROB_STATIC_FREQUENT, gvn, T_ADDRESS);
        *ctrl = gvn.transform(new IfTrueNode(iff));
        return gvn.transform(new IfFalseNode(iff));
      }
    case Compile::SSC_full_test:
      break;
    default:
      ShouldNotReachHere();
    }
  }

  // %%% Possible further optimization:  Even if the superklass is not exact,
  // if the subklass is the unique subtype of the superklass, the check
  // will always succeed.  We could leave a dependency behind to ensure this.

  // First load the super-klass's check-offset
  Node *p1 = gvn.transform(new AddPNode(superklass, superklass, gvn.MakeConX(in_bytes(Klass::super_check_offset_offset()))));
  Node* m = C->immutable_memory();
  Node *chk_off = gvn.transform(new LoadINode(NULL, m, p1, gvn.type(p1)->is_ptr(), TypeInt::INT, MemNode::unordered));
  int cacheoff_con = in_bytes(Klass::secondary_super_cache_offset());
  bool might_be_cache = (gvn.find_int_con(chk_off, cacheoff_con) == cacheoff_con);

  // Load from the sub-klass's super-class display list, or a 1-word cache of
  // the secondary superclass list, or a failing value with a sentinel offset
  // if the super-klass is an interface or exceptionally deep in the Java
  // hierarchy and we have to scan the secondary superclass list the hard way.
  // Worst-case type is a little odd: NULL is allowed as a result (usually
  // klass loads can never produce a NULL).
  Node *chk_off_X = chk_off;
#ifdef _LP64
  chk_off_X = gvn.transform(new ConvI2LNode(chk_off_X));
#endif
  Node *p2 = gvn.transform(new AddPNode(subklass,subklass,chk_off_X));
  // For some types like interfaces the following loadKlass is from a 1-word
  // cache which is mutable so can't use immutable memory.  Other
  // types load from the super-class display table which is immutable.
  Node *kmem = C->immutable_memory();
  // secondary_super_cache is not immutable but can be treated as such because:
  // - no ideal node writes to it in a way that could cause an
  //   incorrect/missed optimization of the following Load.
  // - it's a cache so, worse case, not reading the latest value
  //   wouldn't cause incorrect execution
  if (might_be_cache && mem != NULL) {
    kmem = mem->is_MergeMem() ? mem->as_MergeMem()->memory_at(C->get_alias_index(gvn.type(p2)->is_ptr())) : mem;
  }
  Node *nkls = gvn.transform(LoadKlassNode::make(gvn, NULL, kmem, p2, gvn.type(p2)->is_ptr(), TypeKlassPtr::OBJECT_OR_NULL));

  // Compile speed common case: ARE a subtype and we canNOT fail
  if( superklass == nkls )
    return C->top();             // false path is dead; no test needed.

  // See if we get an immediate positive hit.  Happens roughly 83% of the
  // time.  Test to see if the value loaded just previously from the subklass
  // is exactly the superklass.
  IfNode *iff1 = gen_subtype_check_compare(*ctrl, superklass, nkls, BoolTest::eq, PROB_LIKELY(0.83f), gvn, T_ADDRESS);
  Node *iftrue1 = gvn.transform( new IfTrueNode (iff1));
  *ctrl = gvn.transform(new IfFalseNode(iff1));

  // Compile speed common case: Check for being deterministic right now.  If
  // chk_off is a constant and not equal to cacheoff then we are NOT a
  // subklass.  In this case we need exactly the 1 test above and we can
  // return those results immediately.
  if (!might_be_cache) {
    Node* not_subtype_ctrl = *ctrl;
    *ctrl = iftrue1; // We need exactly the 1 test above
    return not_subtype_ctrl;
  }

  // Gather the various success & failures here
  RegionNode *r_ok_subtype = new RegionNode(4);
  gvn.record_for_igvn(r_ok_subtype);
  RegionNode *r_not_subtype = new RegionNode(3);
  gvn.record_for_igvn(r_not_subtype);

  r_ok_subtype->init_req(1, iftrue1);

  // Check for immediate negative hit.  Happens roughly 11% of the time (which
  // is roughly 63% of the remaining cases).  Test to see if the loaded
  // check-offset points into the subklass display list or the 1-element
  // cache.  If it points to the display (and NOT the cache) and the display
  // missed then it's not a subtype.
  Node *cacheoff = gvn.intcon(cacheoff_con);
  IfNode *iff2 = gen_subtype_check_compare(*ctrl, chk_off, cacheoff, BoolTest::ne, PROB_LIKELY(0.63f), gvn, T_INT);
  r_not_subtype->init_req(1, gvn.transform(new IfTrueNode (iff2)));
  *ctrl = gvn.transform(new IfFalseNode(iff2));

  // Check for self.  Very rare to get here, but it is taken 1/3 the time.
  // No performance impact (too rare) but allows sharing of secondary arrays
  // which has some footprint reduction.
  IfNode *iff3 = gen_subtype_check_compare(*ctrl, subklass, superklass, BoolTest::eq, PROB_LIKELY(0.36f), gvn, T_ADDRESS);
  r_ok_subtype->init_req(2, gvn.transform(new IfTrueNode(iff3)));
  *ctrl = gvn.transform(new IfFalseNode(iff3));

  // -- Roads not taken here: --
  // We could also have chosen to perform the self-check at the beginning
  // of this code sequence, as the assembler does.  This would not pay off
  // the same way, since the optimizer, unlike the assembler, can perform
  // static type analysis to fold away many successful self-checks.
  // Non-foldable self checks work better here in second position, because
  // the initial primary superclass check subsumes a self-check for most
  // types.  An exception would be a secondary type like array-of-interface,
  // which does not appear in its own primary supertype display.
  // Finally, we could have chosen to move the self-check into the
  // PartialSubtypeCheckNode, and from there out-of-line in a platform
  // dependent manner.  But it is worthwhile to have the check here,
  // where it can be perhaps be optimized.  The cost in code space is
  // small (register compare, branch).

  // Now do a linear scan of the secondary super-klass array.  Again, no real
  // performance impact (too rare) but it's gotta be done.
  // Since the code is rarely used, there is no penalty for moving it
  // out of line, and it can only improve I-cache density.
  // The decision to inline or out-of-line this final check is platform
  // dependent, and is found in the AD file definition of PartialSubtypeCheck.
  Node* psc = gvn.transform(
    new PartialSubtypeCheckNode(*ctrl, subklass, superklass));

  IfNode *iff4 = gen_subtype_check_compare(*ctrl, psc, gvn.zerocon(T_OBJECT), BoolTest::ne, PROB_FAIR, gvn, T_ADDRESS);
  r_not_subtype->init_req(2, gvn.transform(new IfTrueNode (iff4)));
  r_ok_subtype ->init_req(3, gvn.transform(new IfFalseNode(iff4)));

  // Return false path; set default control to true path.
  *ctrl = gvn.transform(r_ok_subtype);
  return gvn.transform(r_not_subtype);
}

Node* GraphKit::gen_subtype_check(Node* obj_or_subklass, Node* superklass) {
  const Type* sub_t = _gvn.type(obj_or_subklass);
  if (sub_t->isa_valuetype()) {
    obj_or_subklass = makecon(TypeKlassPtr::make(sub_t->value_klass()));
  }
  if (ExpandSubTypeCheckAtParseTime) {
    MergeMemNode* mem = merged_memory();
    Node* ctrl = control();
    Node* subklass = obj_or_subklass;
    if (!sub_t->isa_klassptr()) {
      subklass = load_object_klass(obj_or_subklass);
    }
    Node* n = Phase::gen_subtype_check(subklass, superklass, &ctrl, mem, _gvn);
    set_control(ctrl);
    return n;
  }

  Node* check = _gvn.transform(new SubTypeCheckNode(C, obj_or_subklass, superklass));
  Node* bol = _gvn.transform(new BoolNode(check, BoolTest::eq));
  IfNode* iff = create_and_xform_if(control(), bol, PROB_STATIC_FREQUENT, COUNT_UNKNOWN);
  set_control(_gvn.transform(new IfTrueNode(iff)));
  return _gvn.transform(new IfFalseNode(iff));
}

// Profile-driven exact type check:
Node* GraphKit::type_check_receiver(Node* receiver, ciKlass* klass,
                                    float prob,
                                    Node* *casted_receiver) {
  const TypeKlassPtr* tklass = TypeKlassPtr::make(klass);
  Node* recv_klass = load_object_klass(receiver);
  Node* fail = type_check(recv_klass, tklass, prob);
  const TypeOopPtr* recv_xtype = tklass->as_instance_type();
  assert(recv_xtype->klass_is_exact(), "");

  // Subsume downstream occurrences of receiver with a cast to
  // recv_xtype, since now we know what the type will be.
  Node* cast = new CheckCastPPNode(control(), receiver, recv_xtype);
  Node* res = _gvn.transform(cast);
  if (recv_xtype->is_valuetypeptr() && recv_xtype->value_klass()->is_scalarizable()) {
    assert(!gvn().type(res)->maybe_null(), "receiver should never be null");
    res = ValueTypeNode::make_from_oop(this, res, recv_xtype->value_klass());
  }

  (*casted_receiver) = res;
  // (User must make the replace_in_map call.)

  return fail;
}

Node* GraphKit::type_check(Node* recv_klass, const TypeKlassPtr* tklass,
                           float prob) {
  Node* want_klass = makecon(tklass);
  Node* cmp = _gvn.transform( new CmpPNode(recv_klass, want_klass));
  Node* bol = _gvn.transform( new BoolNode(cmp, BoolTest::eq) );
  IfNode* iff = create_and_xform_if(control(), bol, prob, COUNT_UNKNOWN);
  set_control(  _gvn.transform( new IfTrueNode (iff)));
  Node* fail = _gvn.transform( new IfFalseNode(iff));
  return fail;
}

//------------------------------subtype_check_receiver-------------------------
Node* GraphKit::subtype_check_receiver(Node* receiver, ciKlass* klass,
                                       Node** casted_receiver) {
  const TypeKlassPtr* tklass = TypeKlassPtr::make(klass);
  Node* want_klass = makecon(tklass);

  Node* slow_ctl = gen_subtype_check(receiver, want_klass);

  // Cast receiver after successful check
  const TypeOopPtr* recv_type = tklass->cast_to_exactness(false)->is_klassptr()->as_instance_type();
  Node* cast = new CheckCastPPNode(control(), receiver, recv_type);
  (*casted_receiver) = _gvn.transform(cast);

  return slow_ctl;
}

//------------------------------seems_never_null-------------------------------
// Use null_seen information if it is available from the profile.
// If we see an unexpected null at a type check we record it and force a
// recompile; the offending check will be recompiled to handle NULLs.
// If we see several offending BCIs, then all checks in the
// method will be recompiled.
bool GraphKit::seems_never_null(Node* obj, ciProfileData* data, bool& speculating) {
  speculating = !_gvn.type(obj)->speculative_maybe_null();
  Deoptimization::DeoptReason reason = Deoptimization::reason_null_check(speculating);
  if (UncommonNullCast               // Cutout for this technique
      && obj != null()               // And not the -Xcomp stupid case?
      && !too_many_traps(reason)
      ) {
    if (speculating) {
      return true;
    }
    if (data == NULL)
      // Edge case:  no mature data.  Be optimistic here.
      return true;
    // If the profile has not seen a null, assume it won't happen.
    assert(java_bc() == Bytecodes::_checkcast ||
           java_bc() == Bytecodes::_instanceof ||
           java_bc() == Bytecodes::_aastore, "MDO must collect null_seen bit here");
    if (java_bc() == Bytecodes::_aastore) {
      return ((ciArrayLoadStoreData*)data->as_ArrayLoadStoreData())->element()->ptr_kind() == ProfileNeverNull;
    }
    return !data->as_BitData()->null_seen();
  }
  speculating = false;
  return false;
}

void GraphKit::guard_klass_being_initialized(Node* klass) {
  int init_state_off = in_bytes(InstanceKlass::init_state_offset());
  Node* adr = basic_plus_adr(top(), klass, init_state_off);
  Node* init_state = LoadNode::make(_gvn, NULL, immutable_memory(), adr,
                                    adr->bottom_type()->is_ptr(), TypeInt::BYTE,
                                    T_BYTE, MemNode::unordered);
  init_state = _gvn.transform(init_state);

  Node* being_initialized_state = makecon(TypeInt::make(InstanceKlass::being_initialized));

  Node* chk = _gvn.transform(new CmpINode(being_initialized_state, init_state));
  Node* tst = _gvn.transform(new BoolNode(chk, BoolTest::eq));

  { BuildCutout unless(this, tst, PROB_MAX);
    uncommon_trap(Deoptimization::Reason_initialized, Deoptimization::Action_reinterpret);
  }
}

void GraphKit::guard_init_thread(Node* klass) {
  int init_thread_off = in_bytes(InstanceKlass::init_thread_offset());
  Node* adr = basic_plus_adr(top(), klass, init_thread_off);

  Node* init_thread = LoadNode::make(_gvn, NULL, immutable_memory(), adr,
                                     adr->bottom_type()->is_ptr(), TypePtr::NOTNULL,
                                     T_ADDRESS, MemNode::unordered);
  init_thread = _gvn.transform(init_thread);

  Node* cur_thread = _gvn.transform(new ThreadLocalNode());

  Node* chk = _gvn.transform(new CmpPNode(cur_thread, init_thread));
  Node* tst = _gvn.transform(new BoolNode(chk, BoolTest::eq));

  { BuildCutout unless(this, tst, PROB_MAX);
    uncommon_trap(Deoptimization::Reason_uninitialized, Deoptimization::Action_none);
  }
}

void GraphKit::clinit_barrier(ciInstanceKlass* ik, ciMethod* context) {
  if (ik->is_being_initialized()) {
    if (C->needs_clinit_barrier(ik, context)) {
      Node* klass = makecon(TypeKlassPtr::make(ik));
      guard_klass_being_initialized(klass);
      guard_init_thread(klass);
      insert_mem_bar(Op_MemBarCPUOrder);
    }
  } else if (ik->is_initialized()) {
    return; // no barrier needed
  } else {
    uncommon_trap(Deoptimization::Reason_uninitialized,
                  Deoptimization::Action_reinterpret,
                  NULL);
  }
}

//------------------------maybe_cast_profiled_receiver-------------------------
// If the profile has seen exactly one type, narrow to exactly that type.
// Subsequent type checks will always fold up.
Node* GraphKit::maybe_cast_profiled_receiver(Node* not_null_obj,
                                             ciKlass* require_klass,
                                             ciKlass* spec_klass,
                                             bool safe_for_replace) {
  if (!UseTypeProfile || !TypeProfileCasts) return NULL;

  Deoptimization::DeoptReason reason = Deoptimization::reason_class_check(spec_klass != NULL);

  // Make sure we haven't already deoptimized from this tactic.
  if (too_many_traps_or_recompiles(reason))
    return NULL;

  // (No, this isn't a call, but it's enough like a virtual call
  // to use the same ciMethod accessor to get the profile info...)
  // If we have a speculative type use it instead of profiling (which
  // may not help us)
  ciKlass* exact_kls = spec_klass;
  if (exact_kls == NULL) {
    if (java_bc() == Bytecodes::_aastore) {
      ciKlass* array_type = NULL;
      ciKlass* element_type = NULL;
      ProfilePtrKind element_ptr = ProfileMaybeNull;
      bool flat_array = true;
      bool null_free_array = true;
      method()->array_access_profiled_type(bci(), array_type, element_type, element_ptr, flat_array, null_free_array);
      exact_kls = element_type;
    } else {
      exact_kls = profile_has_unique_klass();
    }
  }
  if (exact_kls != NULL) {// no cast failures here
    if (require_klass == NULL ||
        C->static_subtype_check(require_klass, exact_kls) == Compile::SSC_always_true) {
      // If we narrow the type to match what the type profile sees or
      // the speculative type, we can then remove the rest of the
      // cast.
      // This is a win, even if the exact_kls is very specific,
      // because downstream operations, such as method calls,
      // will often benefit from the sharper type.
      Node* exact_obj = not_null_obj; // will get updated in place...
      Node* slow_ctl  = type_check_receiver(exact_obj, exact_kls, 1.0,
                                            &exact_obj);
      { PreserveJVMState pjvms(this);
        set_control(slow_ctl);
        uncommon_trap_exact(reason, Deoptimization::Action_maybe_recompile);
      }
      if (safe_for_replace) {
        replace_in_map(not_null_obj, exact_obj);
      }
      return exact_obj;
    }
    // assert(ssc == Compile::SSC_always_true)... except maybe the profile lied to us.
  }

  return NULL;
}

/**
 * Cast obj to type and emit guard unless we had too many traps here
 * already
 *
 * @param obj       node being casted
 * @param type      type to cast the node to
 * @param not_null  true if we know node cannot be null
 */
Node* GraphKit::maybe_cast_profiled_obj(Node* obj,
                                        ciKlass* type,
                                        bool not_null) {
  if (stopped()) {
    return obj;
  }

  // type == NULL if profiling tells us this object is always null
  if (type != NULL) {
    Deoptimization::DeoptReason class_reason = Deoptimization::Reason_speculate_class_check;
    Deoptimization::DeoptReason null_reason = Deoptimization::Reason_speculate_null_check;

    if (!too_many_traps_or_recompiles(null_reason) &&
        !too_many_traps_or_recompiles(class_reason)) {
      Node* not_null_obj = NULL;
      // not_null is true if we know the object is not null and
      // there's no need for a null check
      if (!not_null) {
        Node* null_ctl = top();
        not_null_obj = null_check_oop(obj, &null_ctl, true, true, true);
        assert(null_ctl->is_top(), "no null control here");
      } else {
        not_null_obj = obj;
      }

      Node* exact_obj = not_null_obj;
      ciKlass* exact_kls = type;
      Node* slow_ctl  = type_check_receiver(exact_obj, exact_kls, 1.0,
                                            &exact_obj);
      {
        PreserveJVMState pjvms(this);
        set_control(slow_ctl);
        uncommon_trap_exact(class_reason, Deoptimization::Action_maybe_recompile);
      }
      replace_in_map(not_null_obj, exact_obj);
      obj = exact_obj;
    }
  } else {
    if (!too_many_traps_or_recompiles(Deoptimization::Reason_null_assert)) {
      Node* exact_obj = null_assert(obj);
      replace_in_map(obj, exact_obj);
      obj = exact_obj;
    }
  }
  return obj;
}

//-------------------------------gen_instanceof--------------------------------
// Generate an instance-of idiom.  Used by both the instance-of bytecode
// and the reflective instance-of call.
Node* GraphKit::gen_instanceof(Node* obj, Node* superklass, bool safe_for_replace) {
  kill_dead_locals();           // Benefit all the uncommon traps
  assert( !stopped(), "dead parse path should be checked in callers" );
  assert(!TypePtr::NULL_PTR->higher_equal(_gvn.type(superklass)->is_klassptr()),
         "must check for not-null not-dead klass in callers");

  // Make the merge point
  enum { _obj_path = 1, _fail_path, _null_path, PATH_LIMIT };
  RegionNode* region = new RegionNode(PATH_LIMIT);
  Node*       phi    = new PhiNode(region, TypeInt::BOOL);
  C->set_has_split_ifs(true); // Has chance for split-if optimization

  ciProfileData* data = NULL;
  if (java_bc() == Bytecodes::_instanceof) {  // Only for the bytecode
    data = method()->method_data()->bci_to_data(bci());
  }
  bool speculative_not_null = false;
  bool never_see_null = (ProfileDynamicTypes  // aggressive use of profile
                         && seems_never_null(obj, data, speculative_not_null));
  bool is_value = obj->is_ValueType();

  // Null check; get casted pointer; set region slot 3
  Node* null_ctl = top();
  Node* not_null_obj = is_value ? obj : null_check_oop(obj, &null_ctl, never_see_null, safe_for_replace, speculative_not_null);

  // If not_null_obj is dead, only null-path is taken
  if (stopped()) {              // Doing instance-of on a NULL?
    set_control(null_ctl);
    return intcon(0);
  }
  region->init_req(_null_path, null_ctl);
  phi   ->init_req(_null_path, intcon(0)); // Set null path value
  if (null_ctl == top()) {
    // Do this eagerly, so that pattern matches like is_diamond_phi
    // will work even during parsing.
    assert(_null_path == PATH_LIMIT-1, "delete last");
    region->del_req(_null_path);
    phi   ->del_req(_null_path);
  }

  // Do we know the type check always succeed?
  if (!is_value) {
    bool known_statically = false;
    if (_gvn.type(superklass)->singleton()) {
      ciKlass* superk = _gvn.type(superklass)->is_klassptr()->klass();
      ciKlass* subk = _gvn.type(obj)->is_oopptr()->klass();
      if (subk != NULL && subk->is_loaded()) {
        int static_res = C->static_subtype_check(superk, subk);
        known_statically = (static_res == Compile::SSC_always_true || static_res == Compile::SSC_always_false);
      }
    }

    if (!known_statically) {
      const TypeOopPtr* obj_type = _gvn.type(obj)->is_oopptr();
      // We may not have profiling here or it may not help us. If we
      // have a speculative type use it to perform an exact cast.
      ciKlass* spec_obj_type = obj_type->speculative_type();
      if (spec_obj_type != NULL || (ProfileDynamicTypes && data != NULL)) {
        Node* cast_obj = maybe_cast_profiled_receiver(not_null_obj, NULL, spec_obj_type, safe_for_replace);
        if (stopped()) {            // Profile disagrees with this path.
          set_control(null_ctl);    // Null is the only remaining possibility.
          return intcon(0);
        }
        if (cast_obj != NULL &&
            // A value that's sometimes null is not something we can optimize well
            !(cast_obj->is_ValueType() && null_ctl != top())) {
          not_null_obj = cast_obj;
          is_value = not_null_obj->is_ValueType();
        }
      }
    }
  }

  // Generate the subtype check
  Node* not_subtype_ctrl = gen_subtype_check(not_null_obj, superklass);

  // Plug in the success path to the general merge in slot 1.
  region->init_req(_obj_path, control());
  phi   ->init_req(_obj_path, intcon(1));

  // Plug in the failing path to the general merge in slot 2.
  region->init_req(_fail_path, not_subtype_ctrl);
  phi   ->init_req(_fail_path, intcon(0));

  // Return final merged results
  set_control( _gvn.transform(region) );
  record_for_igvn(region);

  // If we know the type check always succeeds then we don't use the
  // profiling data at this bytecode. Don't lose it, feed it to the
  // type system as a speculative type.
  if (safe_for_replace && !is_value) {
    Node* casted_obj = record_profiled_receiver_for_speculation(obj);
    replace_in_map(obj, casted_obj);
  }

  return _gvn.transform(phi);
}

//-------------------------------gen_checkcast---------------------------------
// Generate a checkcast idiom.  Used by both the checkcast bytecode and the
// array store bytecode.  Stack must be as-if BEFORE doing the bytecode so the
// uncommon-trap paths work.  Adjust stack after this call.
// If failure_control is supplied and not null, it is filled in with
// the control edge for the cast failure.  Otherwise, an appropriate
// uncommon trap or exception is thrown.
Node* GraphKit::gen_checkcast(Node *obj, Node* superklass, Node* *failure_control, bool never_null) {
  kill_dead_locals();           // Benefit all the uncommon traps
  const TypeKlassPtr* tk = _gvn.type(superklass)->is_klassptr();
  const TypeOopPtr* toop = TypeOopPtr::make_from_klass(tk->klass());
  assert(!never_null || toop->is_valuetypeptr(), "must be a value type pointer");
  bool is_value = obj->is_ValueType();

  // Fast cutout:  Check the case that the cast is vacuously true.
  // This detects the common cases where the test will short-circuit
  // away completely.  We do this before we perform the null check,
  // because if the test is going to turn into zero code, we don't
  // want a residual null check left around.  (Causes a slowdown,
  // for example, in some objArray manipulations, such as a[i]=a[j].)
  if (tk->singleton()) {
    ciKlass* klass = NULL;
    if (is_value) {
      klass = _gvn.type(obj)->value_klass();
    } else {
      const TypeOopPtr* objtp = _gvn.type(obj)->isa_oopptr();
      if (objtp != NULL) {
        klass = objtp->klass();
      }
    }
    if (klass != NULL) {
      switch (C->static_subtype_check(tk->klass(), klass)) {
      case Compile::SSC_always_true:
        // If we know the type check always succeed then we don't use
        // the profiling data at this bytecode. Don't lose it, feed it
        // to the type system as a speculative type.
        if (!is_value) {
          obj = record_profiled_receiver_for_speculation(obj);
          if (never_null) {
            obj = null_check(obj);
          }
          if (toop->is_valuetypeptr() && toop->value_klass()->is_scalarizable() && !gvn().type(obj)->maybe_null()) {
            obj = ValueTypeNode::make_from_oop(this, obj, toop->value_klass());
          }
        }
        return obj;
      case Compile::SSC_always_false:
        if (is_value || never_null) {
          if (!is_value) {
            null_check(obj);
          }
          // Value type is never null. Always throw an exception.
          builtin_throw(Deoptimization::Reason_class_check, makecon(TypeKlassPtr::make(klass)));
          return top();
        } else {
          // It needs a null check because a null will *pass* the cast check.
          return null_assert(obj);
        }
      }
    }
  }

  ciProfileData* data = NULL;
  bool safe_for_replace = false;
  if (failure_control == NULL) {        // use MDO in regular case only
    assert(java_bc() == Bytecodes::_aastore ||
           java_bc() == Bytecodes::_checkcast,
           "interpreter profiles type checks only for these BCs");
    if (method()->method_data()->is_mature()) {
      data = method()->method_data()->bci_to_data(bci());
    }
    safe_for_replace = true;
  }

  // Make the merge point
  enum { _obj_path = 1, _null_path, PATH_LIMIT };
  RegionNode* region = new RegionNode(PATH_LIMIT);
  Node*       phi    = new PhiNode(region, toop);
  _gvn.set_type(region, Type::CONTROL);
  _gvn.set_type(phi, toop);

  C->set_has_split_ifs(true); // Has chance for split-if optimization

  // Use null-cast information if it is available
  bool speculative_not_null = false;
  bool never_see_null = ((failure_control == NULL)  // regular case only
                         && seems_never_null(obj, data, speculative_not_null));

  // Null check; get casted pointer; set region slot 3
  Node* null_ctl = top();
  Node* not_null_obj = NULL;
  if (is_value) {
    not_null_obj = obj;
  } else if (never_null) {
    not_null_obj = null_check(obj);
  } else {
    not_null_obj = null_check_oop(obj, &null_ctl, never_see_null, safe_for_replace, speculative_not_null);
  }

  // If not_null_obj is dead, only null-path is taken
  if (stopped()) {              // Doing instance-of on a NULL?
    set_control(null_ctl);
    return null();
  }
  region->init_req(_null_path, null_ctl);
  phi   ->init_req(_null_path, null());  // Set null path value
  if (null_ctl == top()) {
    // Do this eagerly, so that pattern matches like is_diamond_phi
    // will work even during parsing.
    assert(_null_path == PATH_LIMIT-1, "delete last");
    region->del_req(_null_path);
    phi   ->del_req(_null_path);
  }

  Node* cast_obj = NULL;
  if (!is_value && tk->klass_is_exact()) {
    // The following optimization tries to statically cast the speculative type of the object
    // (for example obtained during profiling) to the type of the superklass and then do a
    // dynamic check that the type of the object is what we expect. To work correctly
    // for checkcast and aastore the type of superklass should be exact.
    const TypeOopPtr* obj_type = _gvn.type(obj)->is_oopptr();
    // We may not have profiling here or it may not help us. If we have
    // a speculative type use it to perform an exact cast.
    ciKlass* spec_obj_type = obj_type->speculative_type();
    if (spec_obj_type != NULL || data != NULL) {
      cast_obj = maybe_cast_profiled_receiver(not_null_obj, tk->klass(), spec_obj_type, safe_for_replace);
      if (cast_obj != NULL && cast_obj->is_ValueType()) {
        if (null_ctl != top()) {
          cast_obj = NULL; // A value that's sometimes null is not something we can optimize well
        } else {
          return cast_obj;
        }
      }
      if (cast_obj != NULL) {
        if (failure_control != NULL) // failure is now impossible
          (*failure_control) = top();
        // adjust the type of the phi to the exact klass:
        phi->raise_bottom_type(_gvn.type(cast_obj)->meet_speculative(TypePtr::NULL_PTR));
      }
    }
  }

  if (cast_obj == NULL) {
    // Generate the subtype check
    Node* not_subtype_ctrl = gen_subtype_check(not_null_obj, superklass);

    // Plug in success path into the merge
    cast_obj = is_value ? not_null_obj : _gvn.transform(new CheckCastPPNode(control(), not_null_obj, toop));
    // Failure path ends in uncommon trap (or may be dead - failure impossible)
    if (failure_control == NULL) {
      if (not_subtype_ctrl != top()) { // If failure is possible
        PreserveJVMState pjvms(this);
        set_control(not_subtype_ctrl);
        Node* obj_klass = NULL;
        if (is_value) {
          obj_klass = makecon(TypeKlassPtr::make(_gvn.type(not_null_obj)->value_klass()));
        } else {
          obj_klass = load_object_klass(not_null_obj);
        }
        builtin_throw(Deoptimization::Reason_class_check, obj_klass);
      }
    } else {
      (*failure_control) = not_subtype_ctrl;
    }
  }

  region->init_req(_obj_path, control());
  phi   ->init_req(_obj_path, cast_obj);

  // A merge of NULL or Casted-NotNull obj
  Node* res = _gvn.transform(phi);

  // Note I do NOT always 'replace_in_map(obj,result)' here.
  //  if( tk->klass()->can_be_primary_super()  )
    // This means that if I successfully store an Object into an array-of-String
    // I 'forget' that the Object is really now known to be a String.  I have to
    // do this because we don't have true union types for interfaces - if I store
    // a Baz into an array-of-Interface and then tell the optimizer it's an
    // Interface, I forget that it's also a Baz and cannot do Baz-like field
    // references to it.  FIX THIS WHEN UNION TYPES APPEAR!
  //  replace_in_map( obj, res );

  // Return final merged results
  set_control( _gvn.transform(region) );
  record_for_igvn(region);

  bool not_null_free = !toop->can_be_value_type();
  bool not_flattenable = !ValueArrayFlatten || not_null_free || (toop->is_valuetypeptr() && !toop->value_klass()->flatten_array());
  if (EnableValhalla && not_flattenable) {
    // Check if obj has been loaded from an array
    obj = obj->isa_DecodeN() ? obj->in(1) : obj;
    Node* array = NULL;
    if (obj->isa_Load()) {
      Node* address = obj->in(MemNode::Address);
      if (address->isa_AddP()) {
        array = address->as_AddP()->in(AddPNode::Base);
      }
    } else if (obj->is_Phi()) {
      Node* region = obj->in(0);
      // TODO make this more robust (see JDK-8231346)
      if (region->req() == 3 && region->in(2) != NULL && region->in(2)->in(0) != NULL) {
        IfNode* iff = region->in(2)->in(0)->isa_If();
        if (iff != NULL) {
          iff->is_non_flattened_array_check(&_gvn, &array);
        }
      }
    }
    if (array != NULL) {
      const TypeAryPtr* ary_t = _gvn.type(array)->isa_aryptr();
      if (ary_t != NULL) {
        if (!ary_t->is_not_null_free() && not_null_free) {
          // Casting array element to a non-inline-type, mark array as not null-free.
          Node* cast = _gvn.transform(new CheckCastPPNode(control(), array, ary_t->cast_to_not_null_free()));
          replace_in_map(array, cast);
        } else if (!ary_t->is_not_flat()) {
          // Casting array element to a non-flattenable type, mark array as not flat.
          Node* cast = _gvn.transform(new CheckCastPPNode(control(), array, ary_t->cast_to_not_flat()));
          replace_in_map(array, cast);
        }
      }
    }
  }

  if (!is_value) {
    res = record_profiled_receiver_for_speculation(res);
    if (toop->is_valuetypeptr() && toop->value_klass()->is_scalarizable() && !gvn().type(res)->maybe_null()) {
      res = ValueTypeNode::make_from_oop(this, res, toop->value_klass());
    }
  }
  return res;
}

// Check if 'obj' is a value type by checking if it has the always_locked markWord pattern set.
Node* GraphKit::is_value_type(Node* obj) {
  Node* mark_addr = basic_plus_adr(obj, oopDesc::mark_offset_in_bytes());
  Node* mark = make_load(NULL, mark_addr, TypeX_X, TypeX_X->basic_type(), MemNode::unordered);
  Node* mask = _gvn.MakeConX(markWord::always_locked_pattern);
  Node* andx = _gvn.transform(new AndXNode(mark, mask));
  Node* cmp = _gvn.transform(new CmpXNode(andx, mask));
  return _gvn.transform(new BoolNode(cmp, BoolTest::eq));
}

// Check if 'ary' is a non-flattened array
Node* GraphKit::is_non_flattened_array(Node* ary) {
  Node* kls = load_object_klass(ary);
  Node* tag = load_lh_array_tag(kls);
  Node* cmp = gen_lh_array_test(kls, Klass::_lh_array_tag_vt_value);
  return _gvn.transform(new BoolNode(cmp, BoolTest::ne));
}

// Check if 'ary' is a nullable array
Node* GraphKit::is_nullable_array(Node* ary) {
  Node* kls = load_object_klass(ary);
  Node* lhp = basic_plus_adr(kls, in_bytes(Klass::layout_helper_offset()));
  Node* layout_val = _gvn.transform(LoadNode::make(_gvn, NULL, immutable_memory(), lhp, lhp->bottom_type()->is_ptr(), TypeInt::INT, T_INT, MemNode::unordered));
  Node* null_free = _gvn.transform(new RShiftINode(layout_val, intcon(Klass::_lh_null_free_shift)));
  null_free = _gvn.transform(new AndINode(null_free, intcon(Klass::_lh_null_free_mask)));
  Node* cmp = _gvn.transform(new CmpINode(null_free, intcon(0)));
  return _gvn.transform(new BoolNode(cmp, BoolTest::eq));
}

// Deoptimize if 'ary' is a null-free value type array and 'val' is null
Node* GraphKit::gen_value_array_null_guard(Node* ary, Node* val, int nargs, bool safe_for_replace) {
  const Type* val_t = _gvn.type(val);
  if (val->is_ValueType() || !TypePtr::NULL_PTR->higher_equal(val_t)) {
    return ary; // Never null
  }
  RegionNode* region = new RegionNode(3);
  Node* null_ctl = top();
  null_check_oop(val, &null_ctl);
  if (null_ctl != top()) {
    PreserveJVMState pjvms(this);
    set_control(null_ctl);
    {
      // Deoptimize if null-free array
      BuildCutout unless(this, is_nullable_array(ary), PROB_MAX);
      inc_sp(nargs);
      uncommon_trap(Deoptimization::Reason_null_check,
                    Deoptimization::Action_none);
    }
    region->init_req(1, control());
  }
  region->init_req(2, control());
  set_control(_gvn.transform(region));
  record_for_igvn(region);
  const TypeAryPtr* ary_t = _gvn.type(ary)->is_aryptr();
  if (val_t == TypePtr::NULL_PTR && !ary_t->is_not_null_free()) {
    // Since we were just successfully storing null, the array can't be null free.
    ary_t = ary_t->cast_to_not_null_free();
    Node* cast = _gvn.transform(new CheckCastPPNode(control(), ary, ary_t));
    if (safe_for_replace) {
      replace_in_map(ary, cast);
    }
    ary = cast;
  }
  return ary;
}

Node* GraphKit::load_lh_array_tag(Node* kls) {
  Node* lhp = basic_plus_adr(kls, in_bytes(Klass::layout_helper_offset()));
  Node* layout_val = _gvn.transform(LoadNode::make(_gvn, NULL, immutable_memory(), lhp, lhp->bottom_type()->is_ptr(), TypeInt::INT, T_INT, MemNode::unordered));
  return _gvn.transform(new RShiftINode(layout_val, intcon(Klass::_lh_array_tag_shift)));
}

Node* GraphKit::gen_lh_array_test(Node* kls, unsigned int lh_value) {
  Node* layout_val = load_lh_array_tag(kls);
  Node* cmp = _gvn.transform(new CmpINode(layout_val, intcon(lh_value)));
  return cmp;
}

//------------------------------next_monitor-----------------------------------
// What number should be given to the next monitor?
int GraphKit::next_monitor() {
  int current = jvms()->monitor_depth()* C->sync_stack_slots();
  int next = current + C->sync_stack_slots();
  // Keep the toplevel high water mark current:
  if (C->fixed_slots() < next)  C->set_fixed_slots(next);
  return current;
}

//------------------------------insert_mem_bar---------------------------------
// Memory barrier to avoid floating things around
// The membar serves as a pinch point between both control and all memory slices.
Node* GraphKit::insert_mem_bar(int opcode, Node* precedent) {
  MemBarNode* mb = MemBarNode::make(C, opcode, Compile::AliasIdxBot, precedent);
  mb->init_req(TypeFunc::Control, control());
  mb->init_req(TypeFunc::Memory,  reset_memory());
  Node* membar = _gvn.transform(mb);
  set_control(_gvn.transform(new ProjNode(membar, TypeFunc::Control)));
  set_all_memory_call(membar);
  return membar;
}

//-------------------------insert_mem_bar_volatile----------------------------
// Memory barrier to avoid floating things around
// The membar serves as a pinch point between both control and memory(alias_idx).
// If you want to make a pinch point on all memory slices, do not use this
// function (even with AliasIdxBot); use insert_mem_bar() instead.
Node* GraphKit::insert_mem_bar_volatile(int opcode, int alias_idx, Node* precedent) {
  // When Parse::do_put_xxx updates a volatile field, it appends a series
  // of MemBarVolatile nodes, one for *each* volatile field alias category.
  // The first membar is on the same memory slice as the field store opcode.
  // This forces the membar to follow the store.  (Bug 6500685 broke this.)
  // All the other membars (for other volatile slices, including AliasIdxBot,
  // which stands for all unknown volatile slices) are control-dependent
  // on the first membar.  This prevents later volatile loads or stores
  // from sliding up past the just-emitted store.

  MemBarNode* mb = MemBarNode::make(C, opcode, alias_idx, precedent);
  mb->set_req(TypeFunc::Control,control());
  if (alias_idx == Compile::AliasIdxBot) {
    mb->set_req(TypeFunc::Memory, merged_memory()->base_memory());
  } else {
    assert(!(opcode == Op_Initialize && alias_idx != Compile::AliasIdxRaw), "fix caller");
    mb->set_req(TypeFunc::Memory, memory(alias_idx));
  }
  Node* membar = _gvn.transform(mb);
  set_control(_gvn.transform(new ProjNode(membar, TypeFunc::Control)));
  if (alias_idx == Compile::AliasIdxBot) {
    merged_memory()->set_base_memory(_gvn.transform(new ProjNode(membar, TypeFunc::Memory)));
  } else {
    set_memory(_gvn.transform(new ProjNode(membar, TypeFunc::Memory)),alias_idx);
  }
  return membar;
}

//------------------------------shared_lock------------------------------------
// Emit locking code.
FastLockNode* GraphKit::shared_lock(Node* obj) {
  // bci is either a monitorenter bc or InvocationEntryBci
  // %%% SynchronizationEntryBCI is redundant; use InvocationEntryBci in interfaces
  assert(SynchronizationEntryBCI == InvocationEntryBci, "");

  if( !GenerateSynchronizationCode )
    return NULL;                // Not locking things?

  if (stopped())                // Dead monitor?
    return NULL;

  assert(dead_locals_are_killed(), "should kill locals before sync. point");

  // Box the stack location
  Node* box = _gvn.transform(new BoxLockNode(next_monitor()));
  Node* mem = reset_memory();

  FastLockNode * flock = _gvn.transform(new FastLockNode(0, obj, box) )->as_FastLock();
  if (UseBiasedLocking && PrintPreciseBiasedLockingStatistics) {
    // Create the counters for this fast lock.
    flock->create_lock_counter(sync_jvms()); // sync_jvms used to get current bci
  }

  // Create the rtm counters for this fast lock if needed.
  flock->create_rtm_lock_counter(sync_jvms()); // sync_jvms used to get current bci

  // Add monitor to debug info for the slow path.  If we block inside the
  // slow path and de-opt, we need the monitor hanging around
  map()->push_monitor( flock );

  const TypeFunc *tf = LockNode::lock_type();
  LockNode *lock = new LockNode(C, tf);

  lock->init_req( TypeFunc::Control, control() );
  lock->init_req( TypeFunc::Memory , mem );
  lock->init_req( TypeFunc::I_O    , top() )     ;   // does no i/o
  lock->init_req( TypeFunc::FramePtr, frameptr() );
  lock->init_req( TypeFunc::ReturnAdr, top() );

  lock->init_req(TypeFunc::Parms + 0, obj);
  lock->init_req(TypeFunc::Parms + 1, box);
  lock->init_req(TypeFunc::Parms + 2, flock);
  add_safepoint_edges(lock);

  lock = _gvn.transform( lock )->as_Lock();

  // lock has no side-effects, sets few values
  set_predefined_output_for_runtime_call(lock, mem, TypeRawPtr::BOTTOM);

  insert_mem_bar(Op_MemBarAcquireLock);

  // Add this to the worklist so that the lock can be eliminated
  record_for_igvn(lock);

#ifndef PRODUCT
  if (PrintLockStatistics) {
    // Update the counter for this lock.  Don't bother using an atomic
    // operation since we don't require absolute accuracy.
    lock->create_lock_counter(map()->jvms());
    increment_counter(lock->counter()->addr());
  }
#endif

  return flock;
}


//------------------------------shared_unlock----------------------------------
// Emit unlocking code.
void GraphKit::shared_unlock(Node* box, Node* obj) {
  // bci is either a monitorenter bc or InvocationEntryBci
  // %%% SynchronizationEntryBCI is redundant; use InvocationEntryBci in interfaces
  assert(SynchronizationEntryBCI == InvocationEntryBci, "");

  if( !GenerateSynchronizationCode )
    return;
  if (stopped()) {               // Dead monitor?
    map()->pop_monitor();        // Kill monitor from debug info
    return;
  }
  assert(!obj->is_ValueTypeBase(), "should not unlock on value type");

  // Memory barrier to avoid floating things down past the locked region
  insert_mem_bar(Op_MemBarReleaseLock);

  const TypeFunc *tf = OptoRuntime::complete_monitor_exit_Type();
  UnlockNode *unlock = new UnlockNode(C, tf);
#ifdef ASSERT
  unlock->set_dbg_jvms(sync_jvms());
#endif
  uint raw_idx = Compile::AliasIdxRaw;
  unlock->init_req( TypeFunc::Control, control() );
  unlock->init_req( TypeFunc::Memory , memory(raw_idx) );
  unlock->init_req( TypeFunc::I_O    , top() )     ;   // does no i/o
  unlock->init_req( TypeFunc::FramePtr, frameptr() );
  unlock->init_req( TypeFunc::ReturnAdr, top() );

  unlock->init_req(TypeFunc::Parms + 0, obj);
  unlock->init_req(TypeFunc::Parms + 1, box);
  unlock = _gvn.transform(unlock)->as_Unlock();

  Node* mem = reset_memory();

  // unlock has no side-effects, sets few values
  set_predefined_output_for_runtime_call(unlock, mem, TypeRawPtr::BOTTOM);

  // Kill monitor from debug info
  map()->pop_monitor( );
}

//-------------------------------get_layout_helper-----------------------------
// If the given klass is a constant or known to be an array,
// fetch the constant layout helper value into constant_value
// and return (Node*)NULL.  Otherwise, load the non-constant
// layout helper value, and return the node which represents it.
// This two-faced routine is useful because allocation sites
// almost always feature constant types.
Node* GraphKit::get_layout_helper(Node* klass_node, jint& constant_value) {
  const TypeKlassPtr* inst_klass = _gvn.type(klass_node)->isa_klassptr();
  if (!StressReflectiveCode && inst_klass != NULL) {
    ciKlass* klass = inst_klass->klass();
    assert(klass != NULL, "klass should not be NULL");
    bool    xklass = inst_klass->klass_is_exact();
    bool can_be_flattened = false;
    if (ValueArrayFlatten && klass->is_obj_array_klass()) {
      ciKlass* elem = klass->as_obj_array_klass()->element_klass();
      can_be_flattened = elem->can_be_value_klass() && (!elem->is_valuetype() || elem->as_value_klass()->flatten_array());
    }
    if (xklass || (klass->is_array_klass() && !can_be_flattened)) {
      jint lhelper = klass->layout_helper();
      if (lhelper != Klass::_lh_neutral_value) {
        constant_value = lhelper;
        return (Node*) NULL;
      }
    }
  }
  constant_value = Klass::_lh_neutral_value;  // put in a known value
  Node* lhp = basic_plus_adr(klass_node, klass_node, in_bytes(Klass::layout_helper_offset()));
  return make_load(NULL, lhp, TypeInt::INT, T_INT, MemNode::unordered);
}

// We just put in an allocate/initialize with a big raw-memory effect.
// Hook selected additional alias categories on the initialization.
static void hook_memory_on_init(GraphKit& kit, int alias_idx,
                                MergeMemNode* init_in_merge,
                                Node* init_out_raw) {
  DEBUG_ONLY(Node* init_in_raw = init_in_merge->base_memory());
  assert(init_in_merge->memory_at(alias_idx) == init_in_raw, "");

  Node* prevmem = kit.memory(alias_idx);
  init_in_merge->set_memory_at(alias_idx, prevmem);
  kit.set_memory(init_out_raw, alias_idx);
}

//---------------------------set_output_for_allocation-------------------------
Node* GraphKit::set_output_for_allocation(AllocateNode* alloc,
                                          const TypeOopPtr* oop_type,
                                          bool deoptimize_on_exception) {
  int rawidx = Compile::AliasIdxRaw;
  alloc->set_req( TypeFunc::FramePtr, frameptr() );
  add_safepoint_edges(alloc);
  Node* allocx = _gvn.transform(alloc);
  set_control( _gvn.transform(new ProjNode(allocx, TypeFunc::Control) ) );
  // create memory projection for i_o
  set_memory ( _gvn.transform( new ProjNode(allocx, TypeFunc::Memory, true) ), rawidx );
  make_slow_call_ex(allocx, env()->Throwable_klass(), true, deoptimize_on_exception);

  // create a memory projection as for the normal control path
  Node* malloc = _gvn.transform(new ProjNode(allocx, TypeFunc::Memory));
  set_memory(malloc, rawidx);

  // a normal slow-call doesn't change i_o, but an allocation does
  // we create a separate i_o projection for the normal control path
  set_i_o(_gvn.transform( new ProjNode(allocx, TypeFunc::I_O, false) ) );
  Node* rawoop = _gvn.transform( new ProjNode(allocx, TypeFunc::Parms) );

  // put in an initialization barrier
  InitializeNode* init = insert_mem_bar_volatile(Op_Initialize, rawidx,
                                                 rawoop)->as_Initialize();
  assert(alloc->initialization() == init,  "2-way macro link must work");
  assert(init ->allocation()     == alloc, "2-way macro link must work");
  {
    // Extract memory strands which may participate in the new object's
    // initialization, and source them from the new InitializeNode.
    // This will allow us to observe initializations when they occur,
    // and link them properly (as a group) to the InitializeNode.
    assert(init->in(InitializeNode::Memory) == malloc, "");
    MergeMemNode* minit_in = MergeMemNode::make(malloc);
    init->set_req(InitializeNode::Memory, minit_in);
    record_for_igvn(minit_in); // fold it up later, if possible
    _gvn.set_type(minit_in, Type::MEMORY);
    Node* minit_out = memory(rawidx);
    assert(minit_out->is_Proj() && minit_out->in(0) == init, "");
    // Add an edge in the MergeMem for the header fields so an access
    // to one of those has correct memory state
    set_memory(minit_out, C->get_alias_index(oop_type->add_offset(oopDesc::mark_offset_in_bytes())));
    set_memory(minit_out, C->get_alias_index(oop_type->add_offset(oopDesc::klass_offset_in_bytes())));
    if (oop_type->isa_aryptr()) {
      const TypeAryPtr* arytype = oop_type->is_aryptr();
      if (arytype->klass()->is_value_array_klass()) {
        // Initially all flattened array accesses share a single slice
        // but that changes after parsing. Prepare the memory graph so
        // it can optimize flattened array accesses properly once they
        // don't share a single slice.
        assert(C->flattened_accesses_share_alias(), "should be set at parse time");
        C->set_flattened_accesses_share_alias(false);
        ciValueArrayKlass* vak = arytype->klass()->as_value_array_klass();
        ciValueKlass* vk = vak->element_klass()->as_value_klass();
        for (int i = 0, len = vk->nof_nonstatic_fields(); i < len; i++) {
          ciField* field = vk->nonstatic_field_at(i);
          if (field->offset() >= TrackedInitializationLimit * HeapWordSize)
            continue;  // do not bother to track really large numbers of fields
          int off_in_vt = field->offset() - vk->first_field_offset();
          const TypePtr* adr_type = arytype->with_field_offset(off_in_vt)->add_offset(Type::OffsetBot);
          int fieldidx = C->get_alias_index(adr_type, true);
          hook_memory_on_init(*this, fieldidx, minit_in, minit_out);
        }
        C->set_flattened_accesses_share_alias(true);
        hook_memory_on_init(*this, C->get_alias_index(TypeAryPtr::VALUES), minit_in, minit_out);
      } else {
        const TypePtr* telemref = oop_type->add_offset(Type::OffsetBot);
        int            elemidx  = C->get_alias_index(telemref);
        hook_memory_on_init(*this, elemidx, minit_in, minit_out);
      }
    } else if (oop_type->isa_instptr()) {
      set_memory(minit_out, C->get_alias_index(oop_type)); // mark word
      ciInstanceKlass* ik = oop_type->klass()->as_instance_klass();
      for (int i = 0, len = ik->nof_nonstatic_fields(); i < len; i++) {
        ciField* field = ik->nonstatic_field_at(i);
        if (field->offset() >= TrackedInitializationLimit * HeapWordSize)
          continue;  // do not bother to track really large numbers of fields
        // Find (or create) the alias category for this field:
        int fieldidx = C->alias_type(field)->index();
        hook_memory_on_init(*this, fieldidx, minit_in, minit_out);
      }
    }
  }

  // Cast raw oop to the real thing...
  Node* javaoop = new CheckCastPPNode(control(), rawoop, oop_type);
  javaoop = _gvn.transform(javaoop);
  C->set_recent_alloc(control(), javaoop);
  assert(just_allocated_object(control()) == javaoop, "just allocated");

#ifdef ASSERT
  { // Verify that the AllocateNode::Ideal_allocation recognizers work:
    assert(AllocateNode::Ideal_allocation(rawoop, &_gvn) == alloc,
           "Ideal_allocation works");
    assert(AllocateNode::Ideal_allocation(javaoop, &_gvn) == alloc,
           "Ideal_allocation works");
    if (alloc->is_AllocateArray()) {
      assert(AllocateArrayNode::Ideal_array_allocation(rawoop, &_gvn) == alloc->as_AllocateArray(),
             "Ideal_allocation works");
      assert(AllocateArrayNode::Ideal_array_allocation(javaoop, &_gvn) == alloc->as_AllocateArray(),
             "Ideal_allocation works");
    } else {
      assert(alloc->in(AllocateNode::ALength)->is_top(), "no length, please");
    }
  }
#endif //ASSERT

  return javaoop;
}

//---------------------------new_instance--------------------------------------
// This routine takes a klass_node which may be constant (for a static type)
// or may be non-constant (for reflective code).  It will work equally well
// for either, and the graph will fold nicely if the optimizer later reduces
// the type to a constant.
// The optional arguments are for specialized use by intrinsics:
//  - If 'extra_slow_test' if not null is an extra condition for the slow-path.
//  - If 'return_size_val', report the the total object size to the caller.
//  - deoptimize_on_exception controls how Java exceptions are handled (rethrow vs deoptimize)
Node* GraphKit::new_instance(Node* klass_node,
                             Node* extra_slow_test,
                             Node* *return_size_val,
                             bool deoptimize_on_exception,
                             ValueTypeBaseNode* value_node) {
  // Compute size in doublewords
  // The size is always an integral number of doublewords, represented
  // as a positive bytewise size stored in the klass's layout_helper.
  // The layout_helper also encodes (in a low bit) the need for a slow path.
  jint  layout_con = Klass::_lh_neutral_value;
  Node* layout_val = get_layout_helper(klass_node, layout_con);
  bool  layout_is_con = (layout_val == NULL);

  if (extra_slow_test == NULL)  extra_slow_test = intcon(0);
  // Generate the initial go-slow test.  It's either ALWAYS (return a
  // Node for 1) or NEVER (return a NULL) or perhaps (in the reflective
  // case) a computed value derived from the layout_helper.
  Node* initial_slow_test = NULL;
  if (layout_is_con) {
    assert(!StressReflectiveCode, "stress mode does not use these paths");
    bool must_go_slow = Klass::layout_helper_needs_slow_path(layout_con);
    initial_slow_test = must_go_slow ? intcon(1) : extra_slow_test;
  } else {   // reflective case
    // This reflective path is used by Unsafe.allocateInstance.
    // (It may be stress-tested by specifying StressReflectiveCode.)
    // Basically, we want to get into the VM is there's an illegal argument.
    Node* bit = intcon(Klass::_lh_instance_slow_path_bit);
    initial_slow_test = _gvn.transform( new AndINode(layout_val, bit) );
    if (extra_slow_test != intcon(0)) {
      initial_slow_test = _gvn.transform( new OrINode(initial_slow_test, extra_slow_test) );
    }
    // (Macro-expander will further convert this to a Bool, if necessary.)
  }

  // Find the size in bytes.  This is easy; it's the layout_helper.
  // The size value must be valid even if the slow path is taken.
  Node* size = NULL;
  if (layout_is_con) {
    size = MakeConX(Klass::layout_helper_size_in_bytes(layout_con));
  } else {   // reflective case
    // This reflective path is used by clone and Unsafe.allocateInstance.
    size = ConvI2X(layout_val);

    // Clear the low bits to extract layout_helper_size_in_bytes:
    assert((int)Klass::_lh_instance_slow_path_bit < BytesPerLong, "clear bit");
    Node* mask = MakeConX(~ (intptr_t)right_n_bits(LogBytesPerLong));
    size = _gvn.transform( new AndXNode(size, mask) );
  }
  if (return_size_val != NULL) {
    (*return_size_val) = size;
  }

  // This is a precise notnull oop of the klass.
  // (Actually, it need not be precise if this is a reflective allocation.)
  // It's what we cast the result to.
  const TypeKlassPtr* tklass = _gvn.type(klass_node)->isa_klassptr();
  if (!tklass)  tklass = TypeKlassPtr::OBJECT;
  const TypeOopPtr* oop_type = tklass->as_instance_type();

  // Now generate allocation code

  // The entire memory state is needed for slow path of the allocation
  // since GC and deoptimization can happen.
  Node *mem = reset_memory();
  set_all_memory(mem); // Create new memory state

  AllocateNode* alloc = new AllocateNode(C, AllocateNode::alloc_type(Type::TOP),
                                         control(), mem, i_o(),
                                         size, klass_node,
                                         initial_slow_test, value_node);

  return set_output_for_allocation(alloc, oop_type, deoptimize_on_exception);
}

// With compressed oops, the 64 bit init value for non flattened value
// arrays is built from 2 32 bit compressed oops
static Node* raw_default_for_coops(Node* default_value, GraphKit& kit) {
  Node* lower = kit.gvn().transform(new CastP2XNode(kit.control(), default_value));
  Node* upper = kit.gvn().transform(new LShiftLNode(lower, kit.intcon(32)));
  return kit.gvn().transform(new OrLNode(lower, upper));
}

//-------------------------------new_array-------------------------------------
// helper for newarray and anewarray
// The 'length' parameter is (obviously) the length of the array.
// See comments on new_instance for the meaning of the other arguments.
Node* GraphKit::new_array(Node* klass_node,     // array klass (maybe variable)
                          Node* length,         // number of array elements
                          int   nargs,          // number of arguments to push back for uncommon trap
                          Node* *return_size_val,
                          bool deoptimize_on_exception) {
  jint  layout_con = Klass::_lh_neutral_value;
  Node* layout_val = get_layout_helper(klass_node, layout_con);
  bool  layout_is_con = (layout_val == NULL);

  if (!layout_is_con && !StressReflectiveCode &&
      !too_many_traps(Deoptimization::Reason_class_check)) {
    // This is a reflective array creation site.
    // Optimistically assume that it is a subtype of Object[],
    // so that we can fold up all the address arithmetic.
    layout_con = Klass::array_layout_helper(T_OBJECT);
    Node* cmp_lh = _gvn.transform( new CmpINode(layout_val, intcon(layout_con)) );
    Node* bol_lh = _gvn.transform( new BoolNode(cmp_lh, BoolTest::eq) );
    { BuildCutout unless(this, bol_lh, PROB_MAX);
      inc_sp(nargs);
      uncommon_trap(Deoptimization::Reason_class_check,
                    Deoptimization::Action_maybe_recompile);
    }
    layout_val = NULL;
    layout_is_con = true;
  }

  // Generate the initial go-slow test.  Make sure we do not overflow
  // if length is huge (near 2Gig) or negative!  We do not need
  // exact double-words here, just a close approximation of needed
  // double-words.  We can't add any offset or rounding bits, lest we
  // take a size -1 of bytes and make it positive.  Use an unsigned
  // compare, so negative sizes look hugely positive.
  int fast_size_limit = FastAllocateSizeLimit;
  if (layout_is_con) {
    assert(!StressReflectiveCode, "stress mode does not use these paths");
    // Increase the size limit if we have exact knowledge of array type.
    int log2_esize = Klass::layout_helper_log2_element_size(layout_con);
    fast_size_limit <<= MAX2(LogBytesPerLong - log2_esize, 0);
  }

  Node* initial_slow_cmp  = _gvn.transform( new CmpUNode( length, intcon( fast_size_limit ) ) );
  Node* initial_slow_test = _gvn.transform( new BoolNode( initial_slow_cmp, BoolTest::gt ) );

  // --- Size Computation ---
  // array_size = round_to_heap(array_header + (length << elem_shift));
  // where round_to_heap(x) == align_to(x, MinObjAlignmentInBytes)
  // and align_to(x, y) == ((x + y-1) & ~(y-1))
  // The rounding mask is strength-reduced, if possible.
  int round_mask = MinObjAlignmentInBytes - 1;
  Node* header_size = NULL;
  int   header_size_min  = arrayOopDesc::base_offset_in_bytes(T_BYTE);
  // (T_BYTE has the weakest alignment and size restrictions...)
  if (layout_is_con) {
    int       hsize  = Klass::layout_helper_header_size(layout_con);
    int       eshift = Klass::layout_helper_log2_element_size(layout_con);
    bool is_value_array = Klass::layout_helper_is_valueArray(layout_con);
    if ((round_mask & ~right_n_bits(eshift)) == 0)
      round_mask = 0;  // strength-reduce it if it goes away completely
    assert(is_value_array || (hsize & right_n_bits(eshift)) == 0, "hsize is pre-rounded");
    assert(header_size_min <= hsize, "generic minimum is smallest");
    header_size_min = hsize;
    header_size = intcon(hsize + round_mask);
  } else {
    Node* hss   = intcon(Klass::_lh_header_size_shift);
    Node* hsm   = intcon(Klass::_lh_header_size_mask);
    Node* hsize = _gvn.transform( new URShiftINode(layout_val, hss) );
    hsize       = _gvn.transform( new AndINode(hsize, hsm) );
    Node* mask  = intcon(round_mask);
    header_size = _gvn.transform( new AddINode(hsize, mask) );
  }

  Node* elem_shift = NULL;
  if (layout_is_con) {
    int eshift = Klass::layout_helper_log2_element_size(layout_con);
    if (eshift != 0)
      elem_shift = intcon(eshift);
  } else {
    // There is no need to mask or shift this value.
    // The semantics of LShiftINode include an implicit mask to 0x1F.
    assert(Klass::_lh_log2_element_size_shift == 0, "use shift in place");
    elem_shift = layout_val;
  }

  // Transition to native address size for all offset calculations:
  Node* lengthx = ConvI2X(length);
  Node* headerx = ConvI2X(header_size);
#ifdef _LP64
  { const TypeInt* tilen = _gvn.find_int_type(length);
    if (tilen != NULL && tilen->_lo < 0) {
      // Add a manual constraint to a positive range.  Cf. array_element_address.
      jint size_max = fast_size_limit;
      if (size_max > tilen->_hi)  size_max = tilen->_hi;
      const TypeInt* tlcon = TypeInt::make(0, size_max, Type::WidenMin);

      // Only do a narrow I2L conversion if the range check passed.
      IfNode* iff = new IfNode(control(), initial_slow_test, PROB_MIN, COUNT_UNKNOWN);
      _gvn.transform(iff);
      RegionNode* region = new RegionNode(3);
      _gvn.set_type(region, Type::CONTROL);
      lengthx = new PhiNode(region, TypeLong::LONG);
      _gvn.set_type(lengthx, TypeLong::LONG);

      // Range check passed. Use ConvI2L node with narrow type.
      Node* passed = IfFalse(iff);
      region->init_req(1, passed);
      // Make I2L conversion control dependent to prevent it from
      // floating above the range check during loop optimizations.
      lengthx->init_req(1, C->constrained_convI2L(&_gvn, length, tlcon, passed));

      // Range check failed. Use ConvI2L with wide type because length may be invalid.
      region->init_req(2, IfTrue(iff));
      lengthx->init_req(2, ConvI2X(length));

      set_control(region);
      record_for_igvn(region);
      record_for_igvn(lengthx);
    }
  }
#endif

  // Combine header size (plus rounding) and body size.  Then round down.
  // This computation cannot overflow, because it is used only in two
  // places, one where the length is sharply limited, and the other
  // after a successful allocation.
  Node* abody = lengthx;
  if (elem_shift != NULL)
    abody     = _gvn.transform( new LShiftXNode(lengthx, elem_shift) );
  Node* size  = _gvn.transform( new AddXNode(headerx, abody) );
  if (round_mask != 0) {
    Node* mask = MakeConX(~round_mask);
    size       = _gvn.transform( new AndXNode(size, mask) );
  }
  // else if round_mask == 0, the size computation is self-rounding

  if (return_size_val != NULL) {
    // This is the size
    (*return_size_val) = size;
  }

  // Now generate allocation code

  // The entire memory state is needed for slow path of the allocation
  // since GC and deoptimization can happen.
  Node *mem = reset_memory();
  set_all_memory(mem); // Create new memory state

  if (initial_slow_test->is_Bool()) {
    // Hide it behind a CMoveI, or else PhaseIdealLoop::split_up will get sick.
    initial_slow_test = initial_slow_test->as_Bool()->as_int_value(&_gvn);
  }

  const TypeKlassPtr* ary_klass = _gvn.type(klass_node)->isa_klassptr();
  const TypeOopPtr* ary_type = ary_klass->as_instance_type();
  const TypeAryPtr* ary_ptr = ary_type->isa_aryptr();

  // Value type array variants:
  // - null-ok:              MyValue.ref[] (ciObjArrayKlass "[LMyValue$ref")
  // - null-free:            MyValue.val[] (ciObjArrayKlass "[QMyValue$val")
  // - null-free, flattened: MyValue.val[] (ciValueArrayKlass "[QMyValue$val")
  // Check if array is a null-free, non-flattened value type array
  // that needs to be initialized with the default value type.
  Node* default_value = NULL;
  Node* raw_default_value = NULL;
  if (ary_ptr != NULL && ary_ptr->klass_is_exact()) {
    // Array type is known
    ciKlass* elem_klass = ary_ptr->klass()->as_array_klass()->element_klass();
    if (elem_klass != NULL && elem_klass->is_valuetype()) {
      ciValueKlass* vk = elem_klass->as_value_klass();
      if (!vk->flatten_array()) {
        default_value = ValueTypeNode::default_oop(gvn(), vk);
        if (UseCompressedOops) {
          default_value = _gvn.transform(new EncodePNode(default_value, default_value->bottom_type()->make_narrowoop()));
          raw_default_value = raw_default_for_coops(default_value, *this);
        } else {
          raw_default_value = _gvn.transform(new CastP2XNode(control(), default_value));
        }
      }
    }
  } else if (ary_klass->klass()->can_be_value_array_klass()) {
    // Array type is not known, add runtime checks
    assert(!ary_klass->klass_is_exact(), "unexpected exact type");
    Node* r = new RegionNode(4);
    default_value = new PhiNode(r, TypeInstPtr::BOTTOM);

    // Check if array is an object array
    Node* cmp = gen_lh_array_test(klass_node, Klass::_lh_array_tag_obj_value);
    Node* bol = _gvn.transform(new BoolNode(cmp, BoolTest::eq));
    IfNode* iff = create_and_map_if(control(), bol, PROB_FAIR, COUNT_UNKNOWN);

    // Not an object array, initialize with all zero
    r->init_req(1, _gvn.transform(new IfFalseNode(iff)));
    default_value->init_req(1, null());

    // Object array, check if null-free
    set_control(_gvn.transform(new IfTrueNode(iff)));
    Node* lhp = basic_plus_adr(klass_node, in_bytes(Klass::layout_helper_offset()));
    Node* layout_val = _gvn.transform(LoadNode::make(_gvn, NULL, immutable_memory(), lhp, lhp->bottom_type()->is_ptr(), TypeInt::INT, T_INT, MemNode::unordered));
    Node* null_free = _gvn.transform(new RShiftINode(layout_val, intcon(Klass::_lh_null_free_shift)));
    null_free = _gvn.transform(new AndINode(null_free, intcon(Klass::_lh_null_free_mask)));
    cmp = _gvn.transform(new CmpINode(null_free, intcon(0)));
    bol = _gvn.transform(new BoolNode(cmp, BoolTest::ne));
    iff = create_and_map_if(control(), bol, PROB_FAIR, COUNT_UNKNOWN);

    // Not null-free, initialize with all zero
    r->init_req(2, _gvn.transform(new IfFalseNode(iff)));
    default_value->init_req(2, null());

    // Null-free, non-flattened value array, initialize with the default value
    set_control(_gvn.transform(new IfTrueNode(iff)));
    Node* p = basic_plus_adr(klass_node, in_bytes(ArrayKlass::element_klass_offset()));
    Node* eklass = _gvn.transform(LoadKlassNode::make(_gvn, control(), immutable_memory(), p, TypeInstPtr::KLASS));
    Node* adr_fixed_block_addr = basic_plus_adr(eklass, in_bytes(InstanceKlass::adr_valueklass_fixed_block_offset()));
    Node* adr_fixed_block = make_load(control(), adr_fixed_block_addr, TypeRawPtr::NOTNULL, T_ADDRESS, MemNode::unordered);
    Node* default_value_offset_addr = basic_plus_adr(adr_fixed_block, in_bytes(ValueKlass::default_value_offset_offset()));
    Node* default_value_offset = make_load(control(), default_value_offset_addr, TypeInt::INT, T_INT, MemNode::unordered);
    Node* elem_mirror = load_mirror_from_klass(eklass);
    Node* default_value_addr = basic_plus_adr(elem_mirror, ConvI2X(default_value_offset));
    Node* val = access_load_at(elem_mirror, default_value_addr, _gvn.type(default_value_addr)->is_ptr(), TypeInstPtr::BOTTOM, T_OBJECT, IN_HEAP);
    r->init_req(3, control());
    default_value->init_req(3, val);

    set_control(_gvn.transform(r));
    default_value = _gvn.transform(default_value);
    if (UseCompressedOops) {
      default_value = _gvn.transform(new EncodePNode(default_value, default_value->bottom_type()->make_narrowoop()));
      raw_default_value = raw_default_for_coops(default_value, *this);
    } else {
      raw_default_value = _gvn.transform(new CastP2XNode(control(), default_value));
    }
  }

  // Create the AllocateArrayNode and its result projections
  AllocateArrayNode* alloc = new AllocateArrayNode(C, AllocateArrayNode::alloc_type(TypeInt::INT),
                                                   control(), mem, i_o(),
                                                   size, klass_node,
                                                   initial_slow_test,
                                                   length, default_value,
                                                   raw_default_value);

  // Cast to correct type.  Note that the klass_node may be constant or not,
  // and in the latter case the actual array type will be inexact also.
  // (This happens via a non-constant argument to inline_native_newArray.)
  // In any case, the value of klass_node provides the desired array type.
  const TypeInt* length_type = _gvn.find_int_type(length);
  if (ary_type->isa_aryptr() && length_type != NULL) {
    // Try to get a better type than POS for the size
    ary_type = ary_type->is_aryptr()->cast_to_size(length_type);
  }

  Node* javaoop = set_output_for_allocation(alloc, ary_type, deoptimize_on_exception);

  // Cast length on remaining path to be as narrow as possible
  if (map()->find_edge(length) >= 0) {
    Node* ccast = alloc->make_ideal_length(ary_type, &_gvn);
    if (ccast != length) {
      _gvn.set_type_bottom(ccast);
      record_for_igvn(ccast);
      replace_in_map(length, ccast);
    }
  }

  return javaoop;
}

// The following "Ideal_foo" functions are placed here because they recognize
// the graph shapes created by the functions immediately above.

//---------------------------Ideal_allocation----------------------------------
// Given an oop pointer or raw pointer, see if it feeds from an AllocateNode.
AllocateNode* AllocateNode::Ideal_allocation(Node* ptr, PhaseTransform* phase) {
  if (ptr == NULL) {     // reduce dumb test in callers
    return NULL;
  }

  BarrierSetC2* bs = BarrierSet::barrier_set()->barrier_set_c2();
  ptr = bs->step_over_gc_barrier(ptr);

  if (ptr->is_CheckCastPP()) { // strip only one raw-to-oop cast
    ptr = ptr->in(1);
    if (ptr == NULL) return NULL;
  }
  // Return NULL for allocations with several casts:
  //   j.l.reflect.Array.newInstance(jobject, jint)
  //   Object.clone()
  // to keep more precise type from last cast.
  if (ptr->is_Proj()) {
    Node* allo = ptr->in(0);
    if (allo != NULL && allo->is_Allocate()) {
      return allo->as_Allocate();
    }
  }
  // Report failure to match.
  return NULL;
}

// Fancy version which also strips off an offset (and reports it to caller).
AllocateNode* AllocateNode::Ideal_allocation(Node* ptr, PhaseTransform* phase,
                                             intptr_t& offset) {
  Node* base = AddPNode::Ideal_base_and_offset(ptr, phase, offset);
  if (base == NULL)  return NULL;
  return Ideal_allocation(base, phase);
}

// Trace Initialize <- Proj[Parm] <- Allocate
AllocateNode* InitializeNode::allocation() {
  Node* rawoop = in(InitializeNode::RawAddress);
  if (rawoop->is_Proj()) {
    Node* alloc = rawoop->in(0);
    if (alloc->is_Allocate()) {
      return alloc->as_Allocate();
    }
  }
  return NULL;
}

// Trace Allocate -> Proj[Parm] -> Initialize
InitializeNode* AllocateNode::initialization() {
  ProjNode* rawoop = proj_out_or_null(AllocateNode::RawAddress);
  if (rawoop == NULL)  return NULL;
  for (DUIterator_Fast imax, i = rawoop->fast_outs(imax); i < imax; i++) {
    Node* init = rawoop->fast_out(i);
    if (init->is_Initialize()) {
      assert(init->as_Initialize()->allocation() == this, "2-way link");
      return init->as_Initialize();
    }
  }
  return NULL;
}

//----------------------------- loop predicates ---------------------------

//------------------------------add_predicate_impl----------------------------
void GraphKit::add_empty_predicate_impl(Deoptimization::DeoptReason reason, int nargs) {
  // Too many traps seen?
  if (too_many_traps(reason)) {
#ifdef ASSERT
    if (TraceLoopPredicate) {
      int tc = C->trap_count(reason);
      tty->print("too many traps=%s tcount=%d in ",
                    Deoptimization::trap_reason_name(reason), tc);
      method()->print(); // which method has too many predicate traps
      tty->cr();
    }
#endif
    // We cannot afford to take more traps here,
    // do not generate predicate.
    return;
  }

  Node *cont    = _gvn.intcon(1);
  Node* opq     = _gvn.transform(new Opaque1Node(C, cont));
  Node *bol     = _gvn.transform(new Conv2BNode(opq));
  IfNode* iff   = create_and_map_if(control(), bol, PROB_MAX, COUNT_UNKNOWN);
  Node* iffalse = _gvn.transform(new IfFalseNode(iff));
  C->add_predicate_opaq(opq);
  {
    PreserveJVMState pjvms(this);
    set_control(iffalse);
    inc_sp(nargs);
    uncommon_trap(reason, Deoptimization::Action_maybe_recompile);
  }
  Node* iftrue = _gvn.transform(new IfTrueNode(iff));
  set_control(iftrue);
}

//------------------------------add_predicate---------------------------------
void GraphKit::add_empty_predicates(int nargs) {
  // These loop predicates remain empty. All concrete loop predicates are inserted above the corresponding
  // empty loop predicate later by 'PhaseIdealLoop::create_new_if_for_predicate'. All concrete loop predicates of
  // a specific kind (normal, profile or limit check) share the same uncommon trap as the empty loop predicate.
  if (UseLoopPredicate) {
    add_empty_predicate_impl(Deoptimization::Reason_predicate, nargs);
  }
  if (UseProfiledLoopPredicate) {
    add_empty_predicate_impl(Deoptimization::Reason_profile_predicate, nargs);
  }
  // loop's limit check predicate should be near the loop.
  add_empty_predicate_impl(Deoptimization::Reason_loop_limit_check, nargs);
}

void GraphKit::sync_kit(IdealKit& ideal) {
  set_all_memory(ideal.merged_memory());
  set_i_o(ideal.i_o());
  set_control(ideal.ctrl());
}

void GraphKit::final_sync(IdealKit& ideal) {
  // Final sync IdealKit and graphKit.
  sync_kit(ideal);
}

Node* GraphKit::load_String_length(Node* str, bool set_ctrl) {
  Node* len = load_array_length(load_String_value(str, set_ctrl));
  Node* coder = load_String_coder(str, set_ctrl);
  // Divide length by 2 if coder is UTF16
  return _gvn.transform(new RShiftINode(len, coder));
}

Node* GraphKit::load_String_value(Node* str, bool set_ctrl) {
  int value_offset = java_lang_String::value_offset_in_bytes();
  const TypeInstPtr* string_type = TypeInstPtr::make(TypePtr::NotNull, C->env()->String_klass(),
                                                     false, NULL, Type::Offset(0), false);
  const TypePtr* value_field_type = string_type->add_offset(value_offset);
  const TypeAryPtr* value_type = TypeAryPtr::make(TypePtr::NotNull,
                                                  TypeAry::make(TypeInt::BYTE, TypeInt::POS, false, true, true),
                                                  ciTypeArrayKlass::make(T_BYTE), true, Type::Offset(0));
  Node* p = basic_plus_adr(str, str, value_offset);
  Node* load = access_load_at(str, p, value_field_type, value_type, T_OBJECT,
                              IN_HEAP | (set_ctrl ? C2_CONTROL_DEPENDENT_LOAD : 0) | MO_UNORDERED);
  return load;
}

Node* GraphKit::load_String_coder(Node* str, bool set_ctrl) {
  if (!CompactStrings) {
    return intcon(java_lang_String::CODER_UTF16);
  }
  int coder_offset = java_lang_String::coder_offset_in_bytes();
  const TypeInstPtr* string_type = TypeInstPtr::make(TypePtr::NotNull, C->env()->String_klass(),
                                                     false, NULL, Type::Offset(0), false);
  const TypePtr* coder_field_type = string_type->add_offset(coder_offset);

  Node* p = basic_plus_adr(str, str, coder_offset);
  Node* load = access_load_at(str, p, coder_field_type, TypeInt::BYTE, T_BYTE,
                              IN_HEAP | (set_ctrl ? C2_CONTROL_DEPENDENT_LOAD : 0) | MO_UNORDERED);
  return load;
}

void GraphKit::store_String_value(Node* str, Node* value) {
  int value_offset = java_lang_String::value_offset_in_bytes();
  const TypeInstPtr* string_type = TypeInstPtr::make(TypePtr::NotNull, C->env()->String_klass(),
                                                     false, NULL, Type::Offset(0), false);
  const TypePtr* value_field_type = string_type->add_offset(value_offset);

  access_store_at(str,  basic_plus_adr(str, value_offset), value_field_type,
                  value, TypeAryPtr::BYTES, T_OBJECT, IN_HEAP | MO_UNORDERED);
}

void GraphKit::store_String_coder(Node* str, Node* value) {
  int coder_offset = java_lang_String::coder_offset_in_bytes();
  const TypeInstPtr* string_type = TypeInstPtr::make(TypePtr::NotNull, C->env()->String_klass(),
                                                     false, NULL, Type::Offset(0), false);
  const TypePtr* coder_field_type = string_type->add_offset(coder_offset);

  access_store_at(str, basic_plus_adr(str, coder_offset), coder_field_type,
                  value, TypeInt::BYTE, T_BYTE, IN_HEAP | MO_UNORDERED);
}

// Capture src and dst memory state with a MergeMemNode
Node* GraphKit::capture_memory(const TypePtr* src_type, const TypePtr* dst_type) {
  if (src_type == dst_type) {
    // Types are equal, we don't need a MergeMemNode
    return memory(src_type);
  }
  MergeMemNode* merge = MergeMemNode::make(map()->memory());
  record_for_igvn(merge); // fold it up later, if possible
  int src_idx = C->get_alias_index(src_type);
  int dst_idx = C->get_alias_index(dst_type);
  merge->set_memory_at(src_idx, memory(src_idx));
  merge->set_memory_at(dst_idx, memory(dst_idx));
  return merge;
}

Node* GraphKit::compress_string(Node* src, const TypeAryPtr* src_type, Node* dst, Node* count) {
  assert(Matcher::match_rule_supported(Op_StrCompressedCopy), "Intrinsic not supported");
  assert(src_type == TypeAryPtr::BYTES || src_type == TypeAryPtr::CHARS, "invalid source type");
  // If input and output memory types differ, capture both states to preserve
  // the dependency between preceding and subsequent loads/stores.
  // For example, the following program:
  //  StoreB
  //  compress_string
  //  LoadB
  // has this memory graph (use->def):
  //  LoadB -> compress_string -> CharMem
  //             ... -> StoreB -> ByteMem
  // The intrinsic hides the dependency between LoadB and StoreB, causing
  // the load to read from memory not containing the result of the StoreB.
  // The correct memory graph should look like this:
  //  LoadB -> compress_string -> MergeMem(CharMem, StoreB(ByteMem))
  Node* mem = capture_memory(src_type, TypeAryPtr::BYTES);
  StrCompressedCopyNode* str = new StrCompressedCopyNode(control(), mem, src, dst, count);
  Node* res_mem = _gvn.transform(new SCMemProjNode(str));
  set_memory(res_mem, TypeAryPtr::BYTES);
  return str;
}

void GraphKit::inflate_string(Node* src, Node* dst, const TypeAryPtr* dst_type, Node* count) {
  assert(Matcher::match_rule_supported(Op_StrInflatedCopy), "Intrinsic not supported");
  assert(dst_type == TypeAryPtr::BYTES || dst_type == TypeAryPtr::CHARS, "invalid dest type");
  // Capture src and dst memory (see comment in 'compress_string').
  Node* mem = capture_memory(TypeAryPtr::BYTES, dst_type);
  StrInflatedCopyNode* str = new StrInflatedCopyNode(control(), mem, src, dst, count);
  set_memory(_gvn.transform(str), dst_type);
}

void GraphKit::inflate_string_slow(Node* src, Node* dst, Node* start, Node* count) {
  /**
   * int i_char = start;
   * for (int i_byte = 0; i_byte < count; i_byte++) {
   *   dst[i_char++] = (char)(src[i_byte] & 0xff);
   * }
   */
  add_empty_predicates();
  RegionNode* head = new RegionNode(3);
  head->init_req(1, control());
  gvn().set_type(head, Type::CONTROL);
  record_for_igvn(head);

  Node* i_byte = new PhiNode(head, TypeInt::INT);
  i_byte->init_req(1, intcon(0));
  gvn().set_type(i_byte, TypeInt::INT);
  record_for_igvn(i_byte);

  Node* i_char = new PhiNode(head, TypeInt::INT);
  i_char->init_req(1, start);
  gvn().set_type(i_char, TypeInt::INT);
  record_for_igvn(i_char);

  Node* mem = PhiNode::make(head, memory(TypeAryPtr::BYTES), Type::MEMORY, TypeAryPtr::BYTES);
  gvn().set_type(mem, Type::MEMORY);
  record_for_igvn(mem);
  set_control(head);
  set_memory(mem, TypeAryPtr::BYTES);
  Node* ch = load_array_element(control(), src, i_byte, TypeAryPtr::BYTES);
  Node* st = store_to_memory(control(), array_element_address(dst, i_char, T_BYTE),
                             AndI(ch, intcon(0xff)), T_CHAR, TypeAryPtr::BYTES, MemNode::unordered,
                             false, false, true /* mismatched */);

  IfNode* iff = create_and_map_if(head, Bool(CmpI(i_byte, count), BoolTest::lt), PROB_FAIR, COUNT_UNKNOWN);
  head->init_req(2, IfTrue(iff));
  mem->init_req(2, st);
  i_byte->init_req(2, AddI(i_byte, intcon(1)));
  i_char->init_req(2, AddI(i_char, intcon(2)));

  set_control(IfFalse(iff));
  set_memory(st, TypeAryPtr::BYTES);
}

Node* GraphKit::make_constant_from_field(ciField* field, Node* obj) {
  if (!field->is_constant()) {
    return NULL; // Field not marked as constant.
  }
  ciInstance* holder = NULL;
  if (!field->is_static()) {
    ciObject* const_oop = obj->bottom_type()->is_oopptr()->const_oop();
    if (const_oop != NULL && const_oop->is_instance()) {
      holder = const_oop->as_instance();
    }
  }
  const Type* con_type = Type::make_constant_from_field(field, holder, field->layout_type(),
                                                        /*is_unsigned_load=*/false);
  if (con_type != NULL) {
    Node* con = makecon(con_type);
    if (field->layout_type() == T_VALUETYPE && field->type()->as_value_klass()->is_scalarizable() && !con_type->maybe_null()) {
      // Load value type from constant oop
      con = ValueTypeNode::make_from_oop(this, con, field->type()->as_value_klass());
    }
    return con;
  }
  return NULL;
}

//---------------------------load_mirror_from_klass----------------------------
// Given a klass oop, load its java mirror (a java.lang.Class oop).
Node* GraphKit::load_mirror_from_klass(Node* klass) {
  Node* p = basic_plus_adr(klass, in_bytes(Klass::java_mirror_offset()));
  Node* load = make_load(NULL, p, TypeRawPtr::NOTNULL, T_ADDRESS, MemNode::unordered);
  // mirror = ((OopHandle)mirror)->resolve();
  return access_load(load, TypeInstPtr::MIRROR, T_OBJECT, IN_NATIVE);
}<|MERGE_RESOLUTION|>--- conflicted
+++ resolved
@@ -1416,28 +1416,9 @@
 //------------------------------cast_not_null----------------------------------
 // Cast obj to not-null on this path
 Node* GraphKit::cast_not_null(Node* obj, bool do_replace_in_map) {
-<<<<<<< HEAD
   if (obj->is_ValueType()) {
     return obj;
   }
-  Node* cast = NULL;
-  const Type* t = _gvn.type(obj);
-  if (t->make_ptr() != NULL) {
-    const Type* t_not_null = t->join_speculative(TypePtr::NOTNULL);
-    // Object is already not-null?
-    if (t == t_not_null) {
-      return obj;
-    }
-    cast = ConstraintCastNode::make_cast(Op_CastPP, control(), obj, t_not_null, false);
-  } else if (t->isa_int() != NULL) {
-    cast = ConstraintCastNode::make_cast(Op_CastII, control(), obj, TypeInt::INT, true);
-  } else if (t->isa_long() != NULL) {
-    cast = ConstraintCastNode::make_cast(Op_CastLL, control(), obj, TypeLong::LONG, true);
-  } else {
-    fatal("unexpected type: %s", type2name(t->basic_type()));
-  }
-  cast = _gvn.transform(cast);
-=======
   const Type *t = _gvn.type(obj);
   const Type *t_not_null = t->join_speculative(TypePtr::NOTNULL);
   // Object is already not-null?
@@ -1446,7 +1427,6 @@
   Node *cast = new CastPPNode(obj,t_not_null);
   cast->init_req(0, control());
   cast = _gvn.transform( cast );
->>>>>>> 7f634155
 
   // Scan for instances of 'obj' in the current JVM mapping.
   // These instances are known to be not-null after the test.
