/*
 * Copyright (c) 2000, 2020, Oracle and/or its affiliates. All rights reserved.
 * DO NOT ALTER OR REMOVE COPYRIGHT NOTICES OR THIS FILE HEADER.
 *
 * This code is free software; you can redistribute it and/or modify it
 * under the terms of the GNU General Public License version 2 only, as
 * published by the Free Software Foundation.
 *
 * This code is distributed in the hope that it will be useful, but WITHOUT
 * ANY WARRANTY; without even the implied warranty of MERCHANTABILITY or
 * FITNESS FOR A PARTICULAR PURPOSE.  See the GNU General Public License
 * version 2 for more details (a copy is included in the LICENSE file that
 * accompanied this code).
 *
 * You should have received a copy of the GNU General Public License version
 * 2 along with this work; if not, write to the Free Software Foundation,
 * Inc., 51 Franklin St, Fifth Floor, Boston, MA 02110-1301 USA.
 *
 * Please contact Oracle, 500 Oracle Parkway, Redwood Shores, CA 94065 USA
 * or visit www.oracle.com if you need additional information or have any
 * questions.
 *
 */

#ifndef SHARE_OPTO_C2_GLOBALS_HPP
#define SHARE_OPTO_C2_GLOBALS_HPP

#include "runtime/globals_shared.hpp"
#include "utilities/macros.hpp"

#include CPU_HEADER(c2_globals)
#include OS_HEADER(c2_globals)

//
// Defines all globals flags used by the server compiler.
//

#define C2_FLAGS(develop, \
                 develop_pd, \
                 product, \
                 product_pd, \
                 diagnostic, \
                 diagnostic_pd, \
                 experimental, \
                 notproduct, \
                 range, \
                 constraint) \
                                                                            \
  diagnostic(bool, StressLCM, false,                                        \
          "Randomize instruction scheduling in LCM")                        \
                                                                            \
  diagnostic(bool, StressGCM, false,                                        \
          "Randomize instruction scheduling in GCM")                        \
                                                                            \
  develop(bool, StressMethodHandleLinkerInlining, false,                    \
          "Stress inlining through method handle linkers")                  \
                                                                            \
  develop(intx, OptoPrologueNops, 0,                                        \
          "Insert this many extra nop instructions "                        \
          "in the prologue of every nmethod")                               \
          range(0, 128)                                                     \
                                                                            \
  product_pd(intx, InteriorEntryAlignment,                                  \
          "Code alignment for interior entry points "                       \
          "in generated code (in bytes)")                                   \
          constraint(InteriorEntryAlignmentConstraintFunc, AfterErgo)       \
                                                                            \
  product(intx, MaxLoopPad, (OptoLoopAlignment-1),                          \
          "Align a loop if padding size in bytes is less or equal to this " \
          "value")                                                          \
          range(0, max_jint)                                                \
                                                                            \
  product(intx, MaxVectorSize, 64,                                          \
          "Max vector size in bytes, "                                      \
          "actual size could be less depending on elements type")           \
          range(0, max_jint)                                                \
                                                                            \
  product(bool, AlignVector, true,                                          \
          "Perform vector store/load alignment in loop")                    \
                                                                            \
  product(intx, NumberOfLoopInstrToAlign, 4,                                \
          "Number of first instructions in a loop to align")                \
          range(0, max_jint)                                                \
                                                                            \
  notproduct(intx, IndexSetWatch, 0,                                        \
          "Trace all operations on this IndexSet (-1 means all, 0 none)")   \
          range(-1, 0)                                                      \
                                                                            \
  develop(intx, OptoNodeListSize, 4,                                        \
          "Starting allocation size of Node_List data structures")          \
          range(0, max_jint)                                                \
                                                                            \
  develop(intx, OptoBlockListSize, 8,                                       \
          "Starting allocation size of Block_List data structures")         \
          range(0, max_jint)                                                \
                                                                            \
  develop(intx, OptoPeepholeAt, -1,                                         \
          "Apply peephole optimizations to this peephole rule")             \
                                                                            \
  notproduct(bool, PrintIdeal, false,                                       \
          "Print ideal graph before code generation")                       \
                                                                            \
  notproduct(bool, PrintOpto, false,                                        \
          "Print compiler2 attempts")                                       \
                                                                            \
  notproduct(bool, PrintOptoInlining, false,                                \
          "Print compiler2 inlining decisions")                             \
                                                                            \
  notproduct(bool, VerifyIdealNodeCount, false,                             \
          "Verify that tracked dead ideal node count is accurate")          \
                                                                            \
  notproduct(bool, PrintIdealNodeCount, false,                              \
          "Print liveness counts of ideal nodes")                           \
                                                                            \
  notproduct(bool, VerifyOptoOopOffsets, false,                             \
          "Check types of base addresses in field references")              \
                                                                            \
  develop(bool, IdealizedNumerics, false,                                   \
          "Check performance difference allowing FP "                       \
          "associativity and commutativity...")                             \
                                                                            \
  diagnostic_pd(bool, IdealizeClearArrayNode,                               \
          "Replace ClearArrayNode by subgraph of basic operations.")        \
                                                                            \
  develop(bool, OptoBreakpoint, false,                                      \
          "insert breakpoint at method entry")                              \
                                                                            \
  notproduct(bool, OptoBreakpointOSR, false,                                \
          "insert breakpoint at osr method entry")                          \
                                                                            \
  notproduct(intx, BreakAtNode, 0,                                          \
          "Break at construction of this Node (either _idx or _debug_idx)") \
                                                                            \
  notproduct(bool, OptoBreakpointC2R, false,                                \
          "insert breakpoint at runtime stub entry")                        \
                                                                            \
  notproduct(bool, OptoNoExecute, false,                                    \
          "Attempt to parse and compile but do not execute generated code") \
                                                                            \
  notproduct(bool, PrintOptoStatistics, false,                              \
          "Print New compiler statistics")                                  \
                                                                            \
  diagnostic(bool, PrintOptoAssembly, false,                                \
          "Print New compiler assembly output")                             \
                                                                            \
  develop_pd(bool, OptoPeephole,                                            \
          "Apply peephole optimizations after register allocation")         \
                                                                            \
  develop(bool, OptoRemoveUseless, true,                                    \
          "Remove useless nodes after parsing")                             \
                                                                            \
  notproduct(bool, PrintFrameConverterAssembly, false,                      \
          "Print New compiler assembly output for frame converters")        \
                                                                            \
  notproduct(bool, PrintParseStatistics, false,                             \
          "Print nodes, transforms and new values made per bytecode parsed")\
                                                                            \
  notproduct(bool, PrintOptoPeephole, false,                                \
          "Print New compiler peephole replacements")                       \
                                                                            \
  develop(bool, PrintCFGBlockFreq, false,                                   \
          "Print CFG block freqencies")                                     \
                                                                            \
  develop(bool, TraceOptoParse, false,                                      \
          "Trace bytecode parse and control-flow merge")                    \
                                                                            \
  product_pd(intx,  LoopUnrollLimit,                                        \
          "Unroll loop bodies with node count less than this")              \
          range(0, max_jint / 4)                                            \
                                                                            \
  product_pd(intx, LoopPercentProfileLimit,                                 \
             "Unroll loop bodies with % node count of profile limit")       \
             range(10, 100)                                                 \
                                                                            \
  product(intx,  LoopMaxUnroll, 16,                                         \
          "Maximum number of unrolls for main loop")                        \
          range(0, max_jint)                                                \
                                                                            \
  product_pd(bool,  SuperWordLoopUnrollAnalysis,                            \
           "Map number of unrolls for main loop via "                       \
           "Superword Level Parallelism analysis")                          \
                                                                            \
  experimental(bool, PostLoopMultiversioning, false,                        \
           "Multi versioned post loops to eliminate range checks")          \
                                                                            \
  notproduct(bool, TraceSuperWordLoopUnrollAnalysis, false,                 \
          "Trace what Superword Level Parallelism analysis applies")        \
                                                                            \
  product(intx,  LoopUnrollMin, 4,                                          \
          "Minimum number of unroll loop bodies before checking progress"   \
          "of rounds of unroll,optimize,..")                                \
          range(0, max_jint)                                                \
                                                                            \
  product(bool, UseSubwordForMaxVector, true,                               \
          "Use Subword Analysis to set maximum vector size")                \
                                                                            \
  product(bool, UseVectorCmov, false,                                       \
          "Use Vectorized Cmov")                                            \
                                                                            \
  develop(intx, UnrollLimitForProfileCheck, 1,                              \
          "Don't use profile_trip_cnt() to restrict unrolling until "       \
          "unrolling would push the number of unrolled iterations above "   \
          "UnrollLimitForProfileCheck. A higher value allows more "         \
          "unrolling. Zero acts as a very large value." )                   \
          range(0, max_intx)                                                \
                                                                            \
  product(intx, MultiArrayExpandLimit, 6,                                   \
          "Maximum number of individual allocations in an inline-expanded " \
          "multianewarray instruction")                                     \
          range(0, max_jint)                                                \
                                                                            \
  notproduct(bool, TraceProfileTripCount, false,                            \
          "Trace profile loop trip count information")                      \
                                                                            \
  product(bool, UseCountedLoopSafepoints, false,                            \
          "Force counted loops to keep a safepoint")                        \
                                                                            \
  product(bool, UseLoopPredicate, true,                                     \
          "Generate a predicate to select fast/slow loop versions")         \
                                                                            \
  develop(bool, TraceLoopPredicate, false,                                  \
          "Trace generation of loop predicates")                            \
                                                                            \
  develop(bool, TraceLoopOpts, false,                                       \
          "Trace executed loop optimizations")                              \
                                                                            \
  develop(bool, TraceLoopLimitCheck, false,                                 \
          "Trace generation of loop limits checks")                         \
                                                                            \
  develop(bool, TraceRangeLimitCheck, false,                                \
          "Trace additional overflow checks in RCE")                        \
                                                                            \
  /* OptimizeFill not yet supported on PowerPC. */                          \
  product(bool, OptimizeFill, true PPC64_ONLY(&& false),                    \
          "convert fill/copy loops into intrinsic")                         \
                                                                            \
  develop(bool, TraceOptimizeFill, false,                                   \
          "print detailed information about fill conversion")               \
                                                                            \
  develop(bool, OptoCoalesce, true,                                         \
          "Use Conservative Copy Coalescing in the Register Allocator")     \
                                                                            \
  develop(bool, UseUniqueSubclasses, true,                                  \
          "Narrow an abstract reference to the unique concrete subclass")   \
                                                                            \
  develop(bool, UseExactTypes, true,                                        \
          "Use exact types to eliminate array store checks and v-calls")    \
                                                                            \
  product(intx, TrackedInitializationLimit, 50,                             \
          "When initializing fields, track up to this many words")          \
          range(0, 65535)                                                   \
                                                                            \
  product(bool, ReduceFieldZeroing, true,                                   \
          "When initializing fields, try to avoid needless zeroing")        \
                                                                            \
  product(bool, ReduceInitialCardMarks, true,                               \
          "When initializing fields, try to avoid needless card marks")     \
                                                                            \
  product(bool, ReduceBulkZeroing, true,                                    \
          "When bulk-initializing, try to avoid needless zeroing")          \
                                                                            \
  product(bool, UseFPUForSpilling, false,                                   \
          "Spill integer registers to FPU instead of stack when possible")  \
                                                                            \
  develop_pd(intx, RegisterCostAreaRatio,                                   \
          "Spill selection in reg allocator: scale area by (X/64K) before " \
          "adding cost")                                                    \
                                                                            \
  develop_pd(bool, UseCISCSpill,                                            \
          "Use ADLC supplied cisc instructions during allocation")          \
                                                                            \
  notproduct(bool, VerifyGraphEdges , false,                                \
          "Verify Bi-directional Edges")                                    \
                                                                            \
  notproduct(bool, VerifyDUIterators, true,                                 \
          "Verify the safety of all iterations of Bi-directional Edges")    \
                                                                            \
  notproduct(bool, VerifyHashTableKeys, true,                               \
          "Verify the immutability of keys in the VN hash tables")          \
                                                                            \
  notproduct(bool, VerifyRegisterAllocator , false,                         \
          "Verify Register Allocator")                                      \
                                                                            \
  develop_pd(intx, FLOATPRESSURE,                                           \
          "Number of float LRG's that constitute high register pressure")   \
          range(0, max_jint)                                                \
                                                                            \
  develop_pd(intx, INTPRESSURE,                                             \
          "Number of integer LRG's that constitute high register pressure") \
          range(0, max_jint)                                                \
                                                                            \
  notproduct(bool, TraceOptoPipelining, false,                              \
          "Trace pipelining information")                                   \
                                                                            \
  notproduct(bool, TraceOptoOutput, false,                                  \
          "Trace pipelining information")                                   \
                                                                            \
  product_pd(bool, OptoScheduling,                                          \
          "Instruction Scheduling after register allocation")               \
                                                                            \
  product_pd(bool, OptoRegScheduling,                                       \
          "Instruction Scheduling before register allocation for pressure") \
                                                                            \
  product(bool, PartialPeelLoop, true,                                      \
          "Partial peel (rotate) loops")                                    \
                                                                            \
  product(intx, PartialPeelNewPhiDelta, 0,                                  \
          "Additional phis that can be created by partial peeling")         \
          range(0, max_jint)                                                \
                                                                            \
  notproduct(bool, TracePartialPeeling, false,                              \
          "Trace partial peeling (loop rotation) information")              \
                                                                            \
  product(bool, PartialPeelAtUnsignedTests, true,                           \
          "Partial peel at unsigned tests if no signed test exists")        \
                                                                            \
  product(bool, ReassociateInvariants, true,                                \
          "Enable reassociation of expressions with loop invariants.")      \
                                                                            \
  product(bool, LoopUnswitching, true,                                      \
          "Enable loop unswitching (a form of invariant test hoisting)")    \
                                                                            \
  notproduct(bool, TraceLoopUnswitching, false,                             \
          "Trace loop unswitching")                                         \
                                                                            \
  product(bool, AllowVectorizeOnDemand, true,                               \
          "Globally supress vectorization set in VectorizeMethod")          \
                                                                            \
  product(bool, UseSuperWord, true,                                         \
          "Transform scalar operations into superword operations")          \
                                                                            \
  develop(bool, SuperWordRTDepCheck, false,                                 \
          "Enable runtime dependency checks.")                              \
                                                                            \
  product(bool, SuperWordReductions, true,                                  \
          "Enable reductions support in superword.")                        \
                                                                            \
  product(bool, UseCMoveUnconditionally, false,                             \
          "Use CMove (scalar and vector) ignoring profitability test.")     \
                                                                            \
  product(bool, DoReserveCopyInSuperWord, true,                             \
          "Create reserve copy of graph in SuperWord.")                     \
                                                                            \
  notproduct(bool, TraceSuperWord, false,                                   \
          "Trace superword transforms")                                     \
                                                                            \
  notproduct(bool, TraceNewVectors, false,                                  \
          "Trace creation of Vector nodes")                                 \
                                                                            \
  product_pd(bool, OptoBundling,                                            \
          "Generate nops to fill i-cache lines")                            \
                                                                            \
  product_pd(intx, ConditionalMoveLimit,                                    \
          "Limit of ops to make speculative when using CMOVE")              \
          range(0, max_jint)                                                \
                                                                            \
  /* Set BranchOnRegister == false. See 4965987. */                         \
  product(bool, BranchOnRegister, false,                                    \
          "Use Sparc V9 branch-on-register opcodes")                        \
                                                                            \
  develop(bool, SparcV9RegsHiBitsZero, true,                                \
          "Assume Sparc V9 I&L registers on V8+ systems are zero-extended") \
                                                                            \
  product(bool, UseRDPCForConstantTableBase, false,                         \
          "Use Sparc RDPC instruction for the constant table base.")        \
                                                                            \
  notproduct(bool, PrintIdealGraph, false,                                  \
          "Print ideal graph to XML file / network interface. "             \
          "By default attempts to connect to the visualizer on a socket.")  \
                                                                            \
  notproduct(intx, PrintIdealGraphLevel, 0,                                 \
          "Level of detail of the ideal graph printout. "                   \
          "System-wide value, 0=nothing is printed, 4=all details printed. "\
          "Level of detail of printouts can be set on a per-method level "  \
          "as well by using CompileCommand=option.")                        \
          range(0, 4)                                                       \
                                                                            \
  notproduct(intx, PrintIdealGraphPort, 4444,                               \
          "Ideal graph printer to network port")                            \
          range(0, SHRT_MAX)                                                \
                                                                            \
  notproduct(ccstr, PrintIdealGraphAddress, "127.0.0.1",                    \
          "IP address to connect to visualizer")                            \
                                                                            \
  notproduct(ccstr, PrintIdealGraphFile, NULL,                              \
          "File to dump ideal graph to.  If set overrides the "             \
          "use of the network")                                             \
                                                                            \
  product(bool, UseBimorphicInlining, true,                                 \
          "Profiling based inlining for two receivers")                     \
                                                                            \
  product(bool, UseOnlyInlinedBimorphic, true,                              \
          "Don't use BimorphicInlining if can't inline a second method")    \
                                                                            \
  product(bool, InsertMemBarAfterArraycopy, true,                           \
          "Insert memory barrier after arraycopy call")                     \
                                                                            \
  develop(bool, SubsumeLoads, true,                                         \
          "Attempt to compile while subsuming loads into machine "          \
          "instructions.")                                                  \
                                                                            \
  develop(bool, StressRecompilation, false,                                 \
          "Recompile each compiled method without subsuming loads "         \
          "or escape analysis.")                                            \
                                                                            \
  develop(intx, ImplicitNullCheckThreshold, 3,                              \
          "Don't do implicit null checks if NPE's in a method exceeds "     \
          "limit")                                                          \
          range(0, max_jint)                                                \
                                                                            \
  product(intx, LoopOptsCount, 43,                                          \
          "Set level of loop optimization for tier 1 compiles")             \
          range(5, 43)                                                      \
                                                                            \
  /* controls for heat-based inlining */                                    \
                                                                            \
  develop(intx, NodeCountInliningCutoff, 18000,                             \
          "If parser node generation exceeds limit stop inlining")          \
          range(0, max_jint)                                                \
                                                                            \
  develop(intx, NodeCountInliningStep, 1000,                                \
          "Target size of warm calls inlined between optimization passes")  \
          range(0, max_jint)                                                \
                                                                            \
  develop(bool, InlineWarmCalls, false,                                     \
          "Use a heat-based priority queue to govern inlining")             \
                                                                            \
  /* Max values must not exceed WarmCallInfo::MAX_VALUE(). */               \
  develop(intx, HotCallCountThreshold, 999999,                              \
          "large numbers of calls (per method invocation) force hotness")   \
          range(0, ((intx)MIN2((int64_t)max_intx,(int64_t)(+1.0e10))))      \
                                                                            \
  develop(intx, HotCallProfitThreshold, 999999,                             \
          "highly profitable inlining opportunities force hotness")         \
          range(0, ((intx)MIN2((int64_t)max_intx,(int64_t)(+1.0e10))))      \
                                                                            \
  develop(intx, HotCallTrivialWork, -1,                                     \
          "trivial execution time (no larger than this) forces hotness")    \
          range(-1, ((intx)MIN2((int64_t)max_intx,(int64_t)(+1.0e10))))     \
                                                                            \
  develop(intx, HotCallTrivialSize, -1,                                     \
          "trivial methods (no larger than this) force calls to be hot")    \
          range(-1, ((intx)MIN2((int64_t)max_intx,(int64_t)(+1.0e10))))     \
                                                                            \
  develop(intx, WarmCallMinCount, -1,                                       \
          "number of calls (per method invocation) to enable inlining")     \
          range(-1, ((intx)MIN2((int64_t)max_intx,(int64_t)(+1.0e10))))     \
                                                                            \
  develop(intx, WarmCallMinProfit, -1,                                      \
          "number of calls (per method invocation) to enable inlining")     \
          range(-1, ((intx)MIN2((int64_t)max_intx,(int64_t)(+1.0e10))))     \
                                                                            \
  develop(intx, WarmCallMaxWork, 999999,                                    \
          "execution time of the largest inlinable method")                 \
          range(0, ((intx)MIN2((int64_t)max_intx,(int64_t)(+1.0e10))))      \
                                                                            \
  develop(intx, WarmCallMaxSize, 999999,                                    \
          "size of the largest inlinable method")                           \
          range(0, ((intx)MIN2((int64_t)max_intx,(int64_t)(+1.0e10))))      \
                                                                            \
  product(intx, MaxNodeLimit, 80000,                                        \
          "Maximum number of nodes")                                        \
          range(1000, max_jint / 3)                                         \
                                                                            \
  product(intx, NodeLimitFudgeFactor, 2000,                                 \
          "Fudge Factor for certain optimizations")                         \
          constraint(NodeLimitFudgeFactorConstraintFunc, AfterErgo)         \
                                                                            \
  product(bool, UseJumpTables, true,                                        \
          "Use JumpTables instead of a binary search tree for switches")    \
                                                                            \
  product(bool, UseDivMod, true,                                            \
          "Use combined DivMod instruction if available")                   \
                                                                            \
  product_pd(intx, MinJumpTableSize,                                        \
          "Minimum number of targets in a generated jump table")            \
          range(0, max_intx)                                                \
                                                                            \
  product(intx, MaxJumpTableSize, 65000,                                    \
          "Maximum number of targets in a generated jump table")            \
          range(0, max_intx)                                                \
                                                                            \
  product(intx, MaxJumpTableSparseness, 5,                                  \
          "Maximum sparseness for jumptables")                              \
          range(0, max_intx / 4)                                            \
                                                                            \
  product(bool, EliminateLocks, true,                                       \
          "Coarsen locks when possible")                                    \
                                                                            \
  product(bool, EliminateNestedLocks, true,                                 \
          "Eliminate nested locks of the same object when possible")        \
                                                                            \
  notproduct(bool, PrintLockStatistics, false,                              \
          "Print precise statistics on the dynamic lock usage")             \
                                                                            \
  diagnostic(bool, PrintPreciseBiasedLockingStatistics, false,              \
          "Print per-lock-site statistics of biased locking in JVM")        \
                                                                            \
  diagnostic(bool, PrintPreciseRTMLockingStatistics, false,                 \
          "Print per-lock-site statistics of rtm locking in JVM")           \
                                                                            \
  notproduct(bool, PrintEliminateLocks, false,                              \
          "Print out when locks are eliminated")                            \
                                                                            \
  product(bool, EliminateAutoBox, true,                                     \
          "Control optimizations for autobox elimination")                  \
                                                                            \
  product(intx, AutoBoxCacheMax, 128,                                       \
          "Sets max value cached by the java.lang.Integer autobox cache")   \
          range(0, max_jint)                                                \
                                                                            \
  diagnostic(bool, AggressiveUnboxing, true,                                \
          "Control optimizations for aggressive boxing elimination")        \
                                                                            \
  develop(bool, TracePostallocExpand, false, "Trace expanding nodes after"  \
          " register allocation.")                                          \
                                                                            \
  product(bool, DoEscapeAnalysis, true,                                     \
          "Perform escape analysis")                                        \
                                                                            \
  product(double, EscapeAnalysisTimeout, 20. DEBUG_ONLY(+40.),              \
          "Abort EA when it reaches time limit (in sec)")                   \
          range(0, DBL_MAX)                                                 \
                                                                            \
  develop(bool, ExitEscapeAnalysisOnTimeout, true,                          \
          "Exit or throw assert in EA when it reaches time limit")          \
                                                                            \
  notproduct(bool, PrintEscapeAnalysis, false,                              \
          "Print the results of escape analysis")                           \
                                                                            \
  product(bool, EliminateAllocations, true,                                 \
          "Use escape analysis to eliminate allocations")                   \
                                                                            \
  notproduct(bool, PrintEliminateAllocations, false,                        \
          "Print out when allocations are eliminated")                      \
                                                                            \
  product(intx, EliminateAllocationArraySizeLimit, 64,                      \
          "Array size (number of elements) limit for scalar replacement")   \
          range(0, max_jint)                                                \
                                                                            \
  product(bool, OptimizePtrCompare, true,                                   \
          "Use escape analysis to optimize pointers compare")               \
                                                                            \
  notproduct(bool, PrintOptimizePtrCompare, false,                          \
          "Print information about optimized pointers compare")             \
                                                                            \
  notproduct(bool, VerifyConnectionGraph , true,                            \
          "Verify Connection Graph construction in Escape Analysis")        \
                                                                            \
  product(bool, UseOptoBiasInlining, true,                                  \
          "Generate biased locking code in C2 ideal graph")                 \
                                                                            \
  product(bool, OptimizeStringConcat, true,                                 \
          "Optimize the construction of Strings by StringBuilder")          \
                                                                            \
  notproduct(bool, PrintOptimizeStringConcat, false,                        \
          "Print information about transformations performed on Strings")   \
                                                                            \
  product(intx, ValueSearchLimit, 1000,                                     \
          "Recursion limit in PhaseMacroExpand::value_from_mem_phi")        \
          range(0, max_jint)                                                \
                                                                            \
  product(intx, MaxLabelRootDepth, 1100,                                    \
          "Maximum times call Label_Root to prevent stack overflow")        \
          range(100, max_jint)                                              \
                                                                            \
  diagnostic(intx, DominatorSearchLimit, 1000,                              \
          "Iterations limit in Node::dominates")                            \
          range(0, max_jint)                                                \
                                                                            \
  product(bool, BlockLayoutByFrequency, true,                               \
          "Use edge frequencies to drive block ordering")                   \
                                                                            \
  product(intx, BlockLayoutMinDiamondPercentage, 20,                        \
          "Miniumum %% of a successor (predecessor) for which block "       \
          "layout a will allow a fork (join) in a single chain")            \
          range(0, 100)                                                     \
                                                                            \
  product(bool, BlockLayoutRotateLoops, true,                               \
          "Allow back branches to be fall throughs in the block layout")    \
                                                                            \
  diagnostic(bool, InlineReflectionGetCallerClass, true,                    \
          "inline sun.reflect.Reflection.getCallerClass(), known to be "    \
          "part of base library DLL")                                       \
                                                                            \
  diagnostic(bool, InlineObjectCopy, true,                                  \
          "inline Object.clone and Arrays.copyOf[Range] intrinsics")        \
                                                                            \
  diagnostic(bool, SpecialStringCompareTo, true,                            \
          "special version of string compareTo")                            \
                                                                            \
  diagnostic(bool, SpecialStringIndexOf, true,                              \
          "special version of string indexOf")                              \
                                                                            \
  diagnostic(bool, SpecialStringEquals, true,                               \
          "special version of string equals")                               \
                                                                            \
  diagnostic(bool, SpecialArraysEquals, true,                               \
          "special version of Arrays.equals(char[],char[])")                \
                                                                            \
  diagnostic(bool, SpecialEncodeISOArray, true,                             \
          "special version of ISO_8859_1$Encoder.encodeISOArray")           \
                                                                            \
  develop(bool, BailoutToInterpreterForThrows, false,                       \
          "Compiled methods which throws/catches exceptions will be "       \
          "deopt and intp.")                                                \
                                                                            \
  develop(bool, ConvertCmpD2CmpF, true,                                     \
          "Convert cmpD to cmpF when one input is constant in float range") \
                                                                            \
  develop(bool, ConvertFloat2IntClipping, true,                             \
          "Convert float2int clipping idiom to integer clipping")           \
                                                                            \
  develop(bool, MonomorphicArrayCheck, true,                                \
          "Uncommon-trap array store checks that require full type check")  \
                                                                            \
  notproduct(bool, TracePhaseCCP, false,                                    \
          "Print progress during Conditional Constant Propagation")         \
                                                                            \
  develop(bool, PrintDominators, false,                                     \
          "Print out dominator trees for GVN")                              \
                                                                            \
  diagnostic(bool, TraceSpilling, false,                                    \
          "Trace spilling")                                                 \
                                                                            \
  diagnostic(bool, TraceTypeProfile, false,                                 \
          "Trace type profile")                                             \
                                                                            \
  develop(bool, PoisonOSREntry, true,                                       \
           "Detect abnormal calls to OSR code")                             \
                                                                            \
  develop(bool, SoftMatchFailure, trueInProduct,                            \
          "If the DFA fails to match a node, print a message and bail out") \
                                                                            \
  develop(bool, InlineAccessors, true,                                      \
          "inline accessor methods (get/set)")                              \
                                                                            \
  product(intx, TypeProfileMajorReceiverPercent, 90,                        \
          "% of major receiver type to all profiled receivers")             \
          range(0, 100)                                                     \
                                                                            \
  diagnostic(bool, PrintIntrinsics, false,                                  \
          "prints attempted and successful inlining of intrinsics")         \
                                                                            \
  develop(bool, StressReflectiveCode, false,                                \
          "Use inexact types at allocations, etc., to test reflection")     \
                                                                            \
  diagnostic(bool, DebugInlinedCalls, true,                                 \
         "If false, restricts profiled locations to the root method only")  \
                                                                            \
  notproduct(bool, VerifyLoopOptimizations, false,                          \
          "verify major loop optimizations")                                \
                                                                            \
  diagnostic(bool, ProfileDynamicTypes, true,                               \
          "do extra type profiling and use it more aggressively")           \
                                                                            \
  develop(bool, TraceIterativeGVN, false,                                   \
          "Print progress during Iterative Global Value Numbering")         \
                                                                            \
  develop(bool, VerifyIterativeGVN, false,                                  \
          "Verify Def-Use modifications during sparse Iterative Global "    \
          "Value Numbering")                                                \
                                                                            \
  notproduct(bool, TraceCISCSpill, false,                                   \
          "Trace allocators use of cisc spillable instructions")            \
                                                                            \
  product(bool, SplitIfBlocks, true,                                        \
          "Clone compares and control flow through merge points to fold "   \
          "some branches")                                                  \
                                                                            \
  develop(intx, FreqCountInvocations,  1,                                   \
          "Scaling factor for branch frequencies (deprecated)")             \
          range(1, max_intx)                                                \
                                                                            \
  product(intx, AliasLevel,     3,                                          \
          "0 for no aliasing, 1 for oop/field/static/array split, "         \
          "2 for class split, 3 for unique instances")                      \
          range(0, 3)                                                       \
          constraint(AliasLevelConstraintFunc,AfterErgo)                    \
                                                                            \
  develop(bool, VerifyAliases, false,                                       \
          "perform extra checks on the results of alias analysis")          \
                                                                            \
  product(bool, IncrementalInline, true,                                    \
          "do post parse inlining")                                         \
                                                                            \
  develop(bool, AlwaysIncrementalInline, false,                             \
          "do all inlining incrementally")                                  \
                                                                            \
  product(intx, LiveNodeCountInliningCutoff, 40000,                         \
          "max number of live nodes in a method")                           \
          range(0, max_juint / 8)                                           \
                                                                            \
  diagnostic(bool, OptimizeExpensiveOps, true,                              \
          "Find best control for expensive operations")                     \
                                                                            \
  diagnostic(bool, UseMathExactIntrinsics, true,                            \
          "Enables intrinsification of various java.lang.Math functions")   \
                                                                            \
  diagnostic(bool, UseCharacterCompareIntrinsics, false,                    \
          "Enables intrinsification of java.lang.Character functions")      \
                                                                            \
  diagnostic(bool, UseMultiplyToLenIntrinsic, false,                        \
          "Enables intrinsification of BigInteger.multiplyToLen()")         \
                                                                            \
  diagnostic(bool, UseSquareToLenIntrinsic, false,                          \
          "Enables intrinsification of BigInteger.squareToLen()")           \
                                                                            \
  diagnostic(bool, UseMulAddIntrinsic, false,                               \
          "Enables intrinsification of BigInteger.mulAdd()")                \
                                                                            \
  diagnostic(bool, UseMontgomeryMultiplyIntrinsic, false,                   \
          "Enables intrinsification of BigInteger.montgomeryMultiply()")    \
                                                                            \
  diagnostic(bool, UseMontgomerySquareIntrinsic, false,                     \
          "Enables intrinsification of BigInteger.montgomerySquare()")      \
                                                                            \
  product(bool, UseTypeSpeculation, true,                                   \
          "Speculatively propagate types from profiles")                    \
                                                                            \
  diagnostic(bool, UseInlineDepthForSpeculativeTypes, true,                 \
          "Carry inline depth of profile point with speculative type "      \
          "and give priority to profiling from lower inline depth")         \
                                                                            \
  product_pd(bool, TrapBasedRangeChecks,                                    \
          "Generate code for range checks that uses a cmp and trap "        \
          "instruction raising SIGTRAP. Used on PPC64.")                    \
                                                                            \
  product(intx, ArrayCopyLoadStoreMaxElem, 8,                               \
          "Maximum number of arraycopy elements inlined as a sequence of"   \
          "loads/stores")                                                   \
          range(0, max_intx)                                                \
                                                                            \
  develop(bool, StressArrayCopyMacroNode, false,                            \
          "Perform ArrayCopy load/store replacement during IGVN only")      \
                                                                            \
  develop(bool, RenumberLiveNodes, true,                                    \
          "Renumber live nodes")                                            \
                                                                            \
  product(uintx, LoopStripMiningIter, 0,                                    \
          "Number of iterations in strip mined loop")                       \
          range(0, max_juint)                                               \
                                                                            \
  product(uintx, LoopStripMiningIterShortLoop, 0,                           \
          "Loop with fewer iterations are not strip mined")                 \
          range(0, max_juint)                                               \
                                                                            \
  product(bool, UseProfiledLoopPredicate, true,                             \
<<<<<<< HEAD
          "move predicates out of loops based on profiling data")           \
                                                                            \
  product(bool, UseArrayLoadStoreProfile, false,                            \
          "take advantage of profiling at array load/store")
=======
          "Move predicates out of loops based on profiling data")           \
                                                                            \
  diagnostic(bool, ExpandSubTypeCheckAtParseTime, false,                    \
          "Do not use subtype check macro node")                            \
>>>>>>> 67ba91ba

#endif // SHARE_OPTO_C2_GLOBALS_HPP<|MERGE_RESOLUTION|>--- conflicted
+++ resolved
@@ -746,16 +746,12 @@
           range(0, max_juint)                                               \
                                                                             \
   product(bool, UseProfiledLoopPredicate, true,                             \
-<<<<<<< HEAD
-          "move predicates out of loops based on profiling data")           \
+          "Move predicates out of loops based on profiling data")           \
                                                                             \
   product(bool, UseArrayLoadStoreProfile, false,                            \
-          "take advantage of profiling at array load/store")
-=======
-          "Move predicates out of loops based on profiling data")           \
-                                                                            \
-  diagnostic(bool, ExpandSubTypeCheckAtParseTime, false,                    \
+          "Take advantage of profiling at array load/store")                \
+                                                                            \
+  diagnostic(bool, ExpandSubTypeCheckAtParseTime, true,                     \
           "Do not use subtype check macro node")                            \
->>>>>>> 67ba91ba
 
 #endif // SHARE_OPTO_C2_GLOBALS_HPP