/*
 * Copyright (c) 1997, 2018, Oracle and/or its affiliates. All rights reserved.
 * DO NOT ALTER OR REMOVE COPYRIGHT NOTICES OR THIS FILE HEADER.
 *
 * This code is free software; you can redistribute it and/or modify it
 * under the terms of the GNU General Public License version 2 only, as
 * published by the Free Software Foundation.
 *
 * This code is distributed in the hope that it will be useful, but WITHOUT
 * ANY WARRANTY; without even the implied warranty of MERCHANTABILITY or
 * FITNESS FOR A PARTICULAR PURPOSE.  See the GNU General Public License
 * version 2 for more details (a copy is included in the LICENSE file that
 * accompanied this code).
 *
 * You should have received a copy of the GNU General Public License version
 * 2 along with this work; if not, write to the Free Software Foundation,
 * Inc., 51 Franklin St, Fifth Floor, Boston, MA 02110-1301 USA.
 *
 * Please contact Oracle, 500 Oracle Parkway, Redwood Shores, CA 94065 USA
 * or visit www.oracle.com if you need additional information or have any
 * questions.
 *
 */

#ifndef SHARE_VM_OPTO_NODE_HPP
#define SHARE_VM_OPTO_NODE_HPP

#include "libadt/vectset.hpp"
#include "opto/compile.hpp"
#include "opto/type.hpp"

// Portions of code courtesy of Clifford Click

// Optimization - Graph Style


class AbstractLockNode;
class AddNode;
class AddPNode;
class AliasInfo;
class AllocateArrayNode;
class AllocateNode;
class ArrayCopyNode;
class Block;
class BoolNode;
class BoxLockNode;
class CMoveNode;
class CallDynamicJavaNode;
class CallJavaNode;
class CallLeafNode;
class CallNode;
class CallRuntimeNode;
class CallStaticJavaNode;
class CastIINode;
class CatchNode;
class CatchProjNode;
class CheckCastPPNode;
class ClearArrayNode;
class CmpNode;
class CodeBuffer;
class ConstraintCastNode;
class ConNode;
class CompareAndSwapNode;
class CompareAndExchangeNode;
class CountedLoopNode;
class CountedLoopEndNode;
class DecodeNarrowPtrNode;
class DecodeNNode;
class DecodeNKlassNode;
class EncodeNarrowPtrNode;
class EncodePNode;
class EncodePKlassNode;
class FastLockNode;
class FastUnlockNode;
class IfNode;
class IfProjNode;
class IfFalseNode;
class IfTrueNode;
class InitializeNode;
class JVMState;
class JumpNode;
class JumpProjNode;
class LoadNode;
class LoadBarrierNode;
class LoadBarrierSlowRegNode;
class LoadBarrierWeakSlowRegNode;
class LoadStoreNode;
class LockNode;
class LoopNode;
class MachBranchNode;
class MachCallDynamicJavaNode;
class MachCallJavaNode;
class MachCallLeafNode;
class MachCallNode;
class MachCallRuntimeNode;
class MachCallStaticJavaNode;
class MachConstantBaseNode;
class MachConstantNode;
class MachGotoNode;
class MachIfNode;
class MachJumpNode;
class MachNode;
class MachNullCheckNode;
class MachProjNode;
class MachPrologNode;
class MachReturnNode;
class MachSafePointNode;
class MachSpillCopyNode;
class MachTempNode;
class MachMergeNode;
class MachMemBarNode;
class Matcher;
class MemBarNode;
class MemBarStoreStoreNode;
class MemNode;
class MergeMemNode;
class MulNode;
class MultiNode;
class MultiBranchNode;
class NeverBranchNode;
class OuterStripMinedLoopNode;
class OuterStripMinedLoopEndNode;
class Node;
class Node_Array;
class Node_List;
class Node_Stack;
class NullCheckNode;
class OopMap;
class ParmNode;
class PCTableNode;
class PhaseCCP;
class PhaseGVN;
class PhaseIterGVN;
class PhaseRegAlloc;
class PhaseTransform;
class PhaseValues;
class PhiNode;
class Pipeline;
class ProjNode;
class RangeCheckNode;
class RegMask;
class RegionNode;
class RootNode;
class SafePointNode;
class SafePointScalarObjectNode;
class ShenandoahBarrierNode;
class StartNode;
class State;
class StoreNode;
class SubNode;
class Type;
class TypeNode;
class UnlockNode;
class ValueTypeBaseNode;
class ValueTypeNode;
class ValueTypePtrNode;
class VectorNode;
class LoadVectorNode;
class StoreVectorNode;
class VectorSet;
typedef void (*NFunc)(Node&,void*);
extern "C" {
  typedef int (*C_sort_func_t)(const void *, const void *);
}

// The type of all node counts and indexes.
// It must hold at least 16 bits, but must also be fast to load and store.
// This type, if less than 32 bits, could limit the number of possible nodes.
// (To make this type platform-specific, move to globalDefinitions_xxx.hpp.)
typedef unsigned int node_idx_t;


#ifndef OPTO_DU_ITERATOR_ASSERT
#ifdef ASSERT
#define OPTO_DU_ITERATOR_ASSERT 1
#else
#define OPTO_DU_ITERATOR_ASSERT 0
#endif
#endif //OPTO_DU_ITERATOR_ASSERT

#if OPTO_DU_ITERATOR_ASSERT
class DUIterator;
class DUIterator_Fast;
class DUIterator_Last;
#else
typedef uint   DUIterator;
typedef Node** DUIterator_Fast;
typedef Node** DUIterator_Last;
#endif

// Node Sentinel
#define NodeSentinel (Node*)-1

// Unknown count frequency
#define COUNT_UNKNOWN (-1.0f)

//------------------------------Node-------------------------------------------
// Nodes define actions in the program.  They create values, which have types.
// They are both vertices in a directed graph and program primitives.  Nodes
// are labeled; the label is the "opcode", the primitive function in the lambda
// calculus sense that gives meaning to the Node.  Node inputs are ordered (so
// that "a-b" is different from "b-a").  The inputs to a Node are the inputs to
// the Node's function.  These inputs also define a Type equation for the Node.
// Solving these Type equations amounts to doing dataflow analysis.
// Control and data are uniformly represented in the graph.  Finally, Nodes
// have a unique dense integer index which is used to index into side arrays
// whenever I have phase-specific information.

class Node {
  friend class VMStructs;

  // Lots of restrictions on cloning Nodes
  Node(const Node&);            // not defined; linker error to use these
  Node &operator=(const Node &rhs);

public:
  friend class Compile;
  #if OPTO_DU_ITERATOR_ASSERT
  friend class DUIterator_Common;
  friend class DUIterator;
  friend class DUIterator_Fast;
  friend class DUIterator_Last;
  #endif

  // Because Nodes come and go, I define an Arena of Node structures to pull
  // from.  This should allow fast access to node creation & deletion.  This
  // field is a local cache of a value defined in some "program fragment" for
  // which these Nodes are just a part of.

  inline void* operator new(size_t x) throw() {
    Compile* C = Compile::current();
    Node* n = (Node*)C->node_arena()->Amalloc_D(x);
    return (void*)n;
  }

  // Delete is a NOP
  void operator delete( void *ptr ) {}
  // Fancy destructor; eagerly attempt to reclaim Node numberings and storage
  void destruct();

  // Create a new Node.  Required is the number is of inputs required for
  // semantic correctness.
  Node( uint required );

  // Create a new Node with given input edges.
  // This version requires use of the "edge-count" new.
  // E.g.  new (C,3) FooNode( C, NULL, left, right );
  Node( Node *n0 );
  Node( Node *n0, Node *n1 );
  Node( Node *n0, Node *n1, Node *n2 );
  Node( Node *n0, Node *n1, Node *n2, Node *n3 );
  Node( Node *n0, Node *n1, Node *n2, Node *n3, Node *n4 );
  Node( Node *n0, Node *n1, Node *n2, Node *n3, Node *n4, Node *n5 );
  Node( Node *n0, Node *n1, Node *n2, Node *n3,
            Node *n4, Node *n5, Node *n6 );

  // Clone an inherited Node given only the base Node type.
  Node* clone() const;

  // Clone a Node, immediately supplying one or two new edges.
  // The first and second arguments, if non-null, replace in(1) and in(2),
  // respectively.
  Node* clone_with_data_edge(Node* in1, Node* in2 = NULL) const {
    Node* nn = clone();
    if (in1 != NULL)  nn->set_req(1, in1);
    if (in2 != NULL)  nn->set_req(2, in2);
    return nn;
  }

private:
  // Shared setup for the above constructors.
  // Handles all interactions with Compile::current.
  // Puts initial values in all Node fields except _idx.
  // Returns the initial value for _idx, which cannot
  // be initialized by assignment.
  inline int Init(int req);

//----------------- input edge handling
protected:
  friend class PhaseCFG;        // Access to address of _in array elements
  Node **_in;                   // Array of use-def references to Nodes
  Node **_out;                  // Array of def-use references to Nodes

  // Input edges are split into two categories.  Required edges are required
  // for semantic correctness; order is important and NULLs are allowed.
  // Precedence edges are used to help determine execution order and are
  // added, e.g., for scheduling purposes.  They are unordered and not
  // duplicated; they have no embedded NULLs.  Edges from 0 to _cnt-1
  // are required, from _cnt to _max-1 are precedence edges.
  node_idx_t _cnt;              // Total number of required Node inputs.

  node_idx_t _max;              // Actual length of input array.

  // Output edges are an unordered list of def-use edges which exactly
  // correspond to required input edges which point from other nodes
  // to this one.  Thus the count of the output edges is the number of
  // users of this node.
  node_idx_t _outcnt;           // Total number of Node outputs.

  node_idx_t _outmax;           // Actual length of output array.

  // Grow the actual input array to the next larger power-of-2 bigger than len.
  void grow( uint len );
  // Grow the output array to the next larger power-of-2 bigger than len.
  void out_grow( uint len );

 public:
  // Each Node is assigned a unique small/dense number.  This number is used
  // to index into auxiliary arrays of data and bit vectors.
  // The field _idx is declared constant to defend against inadvertent assignments,
  // since it is used by clients as a naked field. However, the field's value can be
  // changed using the set_idx() method.
  //
  // The PhaseRenumberLive phase renumbers nodes based on liveness information.
  // Therefore, it updates the value of the _idx field. The parse-time _idx is
  // preserved in _parse_idx.
  const node_idx_t _idx;
  DEBUG_ONLY(const node_idx_t _parse_idx;)

  // Get the (read-only) number of input edges
  uint req() const { return _cnt; }
  uint len() const { return _max; }
  // Get the (read-only) number of output edges
  uint outcnt() const { return _outcnt; }

#if OPTO_DU_ITERATOR_ASSERT
  // Iterate over the out-edges of this node.  Deletions are illegal.
  inline DUIterator outs() const;
  // Use this when the out array might have changed to suppress asserts.
  inline DUIterator& refresh_out_pos(DUIterator& i) const;
  // Does the node have an out at this position?  (Used for iteration.)
  inline bool has_out(DUIterator& i) const;
  inline Node*    out(DUIterator& i) const;
  // Iterate over the out-edges of this node.  All changes are illegal.
  inline DUIterator_Fast fast_outs(DUIterator_Fast& max) const;
  inline Node*    fast_out(DUIterator_Fast& i) const;
  // Iterate over the out-edges of this node, deleting one at a time.
  inline DUIterator_Last last_outs(DUIterator_Last& min) const;
  inline Node*    last_out(DUIterator_Last& i) const;
  // The inline bodies of all these methods are after the iterator definitions.
#else
  // Iterate over the out-edges of this node.  Deletions are illegal.
  // This iteration uses integral indexes, to decouple from array reallocations.
  DUIterator outs() const  { return 0; }
  // Use this when the out array might have changed to suppress asserts.
  DUIterator refresh_out_pos(DUIterator i) const { return i; }

  // Reference to the i'th output Node.  Error if out of bounds.
  Node*    out(DUIterator i) const { assert(i < _outcnt, "oob"); return _out[i]; }
  // Does the node have an out at this position?  (Used for iteration.)
  bool has_out(DUIterator i) const { return i < _outcnt; }

  // Iterate over the out-edges of this node.  All changes are illegal.
  // This iteration uses a pointer internal to the out array.
  DUIterator_Fast fast_outs(DUIterator_Fast& max) const {
    Node** out = _out;
    // Assign a limit pointer to the reference argument:
    max = out + (ptrdiff_t)_outcnt;
    // Return the base pointer:
    return out;
  }
  Node*    fast_out(DUIterator_Fast i) const  { return *i; }
  // Iterate over the out-edges of this node, deleting one at a time.
  // This iteration uses a pointer internal to the out array.
  DUIterator_Last last_outs(DUIterator_Last& min) const {
    Node** out = _out;
    // Assign a limit pointer to the reference argument:
    min = out;
    // Return the pointer to the start of the iteration:
    return out + (ptrdiff_t)_outcnt - 1;
  }
  Node*    last_out(DUIterator_Last i) const  { return *i; }
#endif

  // Reference to the i'th input Node.  Error if out of bounds.
  Node* in(uint i) const { assert(i < _max, "oob: i=%d, _max=%d", i, _max); return _in[i]; }
  // Reference to the i'th input Node.  NULL if out of bounds.
  Node* lookup(uint i) const { return ((i < _max) ? _in[i] : NULL); }
  // Reference to the i'th output Node.  Error if out of bounds.
  // Use this accessor sparingly.  We are going trying to use iterators instead.
  Node* raw_out(uint i) const { assert(i < _outcnt,"oob"); return _out[i]; }
  // Return the unique out edge.
  Node* unique_out() const { assert(_outcnt==1,"not unique"); return _out[0]; }
  // Delete out edge at position 'i' by moving last out edge to position 'i'
  void  raw_del_out(uint i) {
    assert(i < _outcnt,"oob");
    assert(_outcnt > 0,"oob");
    #if OPTO_DU_ITERATOR_ASSERT
    // Record that a change happened here.
    debug_only(_last_del = _out[i]; ++_del_tick);
    #endif
    _out[i] = _out[--_outcnt];
    // Smash the old edge so it can't be used accidentally.
    debug_only(_out[_outcnt] = (Node *)(uintptr_t)0xdeadbeef);
  }

#ifdef ASSERT
  bool is_dead() const;
#define is_not_dead(n) ((n) == NULL || !VerifyIterativeGVN || !((n)->is_dead()))
#endif
  // Check whether node has become unreachable
  bool is_unreachable(PhaseIterGVN &igvn) const;

  // Set a required input edge, also updates corresponding output edge
  void add_req( Node *n ); // Append a NEW required input
  void add_req( Node *n0, Node *n1 ) {
    add_req(n0); add_req(n1); }
  void add_req( Node *n0, Node *n1, Node *n2 ) {
    add_req(n0); add_req(n1); add_req(n2); }
  void add_req_batch( Node* n, uint m ); // Append m NEW required inputs (all n).
  void del_req( uint idx ); // Delete required edge & compact
  void del_req_ordered( uint idx ); // Delete required edge & compact with preserved order
  void ins_req( uint i, Node *n ); // Insert a NEW required input
  void set_req( uint i, Node *n ) {
    assert( is_not_dead(n), "can not use dead node");
    assert( i < _cnt, "oob: i=%d, _cnt=%d", i, _cnt);
    assert( !VerifyHashTableKeys || _hash_lock == 0,
            "remove node from hash table before modifying it");
    Node** p = &_in[i];    // cache this._in, across the del_out call
    if (*p != NULL)  (*p)->del_out((Node *)this);
    (*p) = n;
    if (n != NULL)      n->add_out((Node *)this);
    Compile::current()->record_modified_node(this);
  }
  // Light version of set_req() to init inputs after node creation.
  void init_req( uint i, Node *n ) {
    assert( i == 0 && this == n ||
            is_not_dead(n), "can not use dead node");
    assert( i < _cnt, "oob");
    assert( !VerifyHashTableKeys || _hash_lock == 0,
            "remove node from hash table before modifying it");
    assert( _in[i] == NULL, "sanity");
    _in[i] = n;
    if (n != NULL)      n->add_out((Node *)this);
    Compile::current()->record_modified_node(this);
  }
  // Find first occurrence of n among my edges:
  int find_edge(Node* n);
  int find_prec_edge(Node* n) {
    for (uint i = req(); i < len(); i++) {
      if (_in[i] == n) return i;
      if (_in[i] == NULL) {
        DEBUG_ONLY( while ((++i) < len()) assert(_in[i] == NULL, "Gap in prec edges!"); )
        break;
      }
    }
    return -1;
  }
  int replace_edge(Node* old, Node* neww);
  int replace_edges_in_range(Node* old, Node* neww, int start, int end);
  // NULL out all inputs to eliminate incoming Def-Use edges.
  // Return the number of edges between 'n' and 'this'
  int  disconnect_inputs(Node *n, Compile *c);

  // Quickly, return true if and only if I am Compile::current()->top().
  bool is_top() const {
    assert((this == (Node*) Compile::current()->top()) == (_out == NULL), "");
    return (_out == NULL);
  }
  // Reaffirm invariants for is_top.  (Only from Compile::set_cached_top_node.)
  void setup_is_top();

  // Strip away casting.  (It is depth-limited.)
  Node* uncast() const;
  // Return whether two Nodes are equivalent, after stripping casting.
  bool eqv_uncast(const Node* n) const {
    return (this->uncast() == n->uncast());
  }

  // Find out of current node that matches opcode.
  Node* find_out_with(int opcode);
  // Return true if the current node has an out that matches opcode.
  bool has_out_with(int opcode);
  // Return true if the current node has an out that matches any of the opcodes.
  bool has_out_with(int opcode1, int opcode2, int opcode3, int opcode4);

private:
  static Node* uncast_helper(const Node* n);

  // Add an output edge to the end of the list
  void add_out( Node *n ) {
    if (is_top())  return;
    if( _outcnt == _outmax ) out_grow(_outcnt);
    _out[_outcnt++] = n;
  }
  // Delete an output edge
  void del_out( Node *n ) {
    if (is_top())  return;
    Node** outp = &_out[_outcnt];
    // Find and remove n
    do {
      assert(outp > _out, "Missing Def-Use edge");
    } while (*--outp != n);
    *outp = _out[--_outcnt];
    // Smash the old edge so it can't be used accidentally.
    debug_only(_out[_outcnt] = (Node *)(uintptr_t)0xdeadbeef);
    // Record that a change happened here.
    #if OPTO_DU_ITERATOR_ASSERT
    debug_only(_last_del = n; ++_del_tick);
    #endif
  }
  // Close gap after removing edge.
  void close_prec_gap_at(uint gap) {
    assert(_cnt <= gap && gap < _max, "no valid prec edge");
    uint i = gap;
    Node *last = NULL;
    for (; i < _max-1; ++i) {
      Node *next = _in[i+1];
      if (next == NULL) break;
      last = next;
    }
    _in[gap] = last; // Move last slot to empty one.
    _in[i] = NULL;   // NULL out last slot.
  }

public:
  // Globally replace this node by a given new node, updating all uses.
  void replace_by(Node* new_node);
  // Globally replace this node by a given new node, updating all uses
  // and cutting input edges of old node.
  void subsume_by(Node* new_node, Compile* c) {
    replace_by(new_node);
    disconnect_inputs(NULL, c);
  }
  void set_req_X( uint i, Node *n, PhaseIterGVN *igvn );
  // Find the one non-null required input.  RegionNode only
  Node *nonnull_req() const;
  // Add or remove precedence edges
  void add_prec( Node *n );
  void rm_prec( uint i );

  // Note: prec(i) will not necessarily point to n if edge already exists.
  void set_prec( uint i, Node *n ) {
    assert(i < _max, "oob: i=%d, _max=%d", i, _max);
    assert(is_not_dead(n), "can not use dead node");
    assert(i >= _cnt, "not a precedence edge");
    // Avoid spec violation: duplicated prec edge.
    if (_in[i] == n) return;
    if (n == NULL || find_prec_edge(n) != -1) {
      rm_prec(i);
      return;
    }
    if (_in[i] != NULL) _in[i]->del_out((Node *)this);
    _in[i] = n;
    if (n != NULL) n->add_out((Node *)this);
  }

  // Set this node's index, used by cisc_version to replace current node
  void set_idx(uint new_idx) {
    const node_idx_t* ref = &_idx;
    *(node_idx_t*)ref = new_idx;
  }
  // Swap input edge order.  (Edge indexes i1 and i2 are usually 1 and 2.)
  void swap_edges(uint i1, uint i2) {
    debug_only(uint check_hash = (VerifyHashTableKeys && _hash_lock) ? hash() : NO_HASH);
    // Def-Use info is unchanged
    Node* n1 = in(i1);
    Node* n2 = in(i2);
    _in[i1] = n2;
    _in[i2] = n1;
    // If this node is in the hash table, make sure it doesn't need a rehash.
    assert(check_hash == NO_HASH || check_hash == hash(), "edge swap must preserve hash code");
  }

  // Iterators over input Nodes for a Node X are written as:
  // for( i = 0; i < X.req(); i++ ) ... X[i] ...
  // NOTE: Required edges can contain embedded NULL pointers.

//----------------- Other Node Properties

  // Generate class IDs for (some) ideal nodes so that it is possible to determine
  // the type of a node using a non-virtual method call (the method is_<Node>() below).
  //
  // A class ID of an ideal node is a set of bits. In a class ID, a single bit determines
  // the type of the node the ID represents; another subset of an ID's bits are reserved
  // for the superclasses of the node represented by the ID.
  //
  // By design, if A is a supertype of B, A.is_B() returns true and B.is_A()
  // returns false. A.is_A() returns true.
  //
  // If two classes, A and B, have the same superclass, a different bit of A's class id
  // is reserved for A's type than for B's type. That bit is specified by the third
  // parameter in the macro DEFINE_CLASS_ID.
  //
  // By convention, classes with deeper hierarchy are declared first. Moreover,
  // classes with the same hierarchy depth are sorted by usage frequency.
  //
  // The query method masks the bits to cut off bits of subclasses and then compares
  // the result with the class id (see the macro DEFINE_CLASS_QUERY below).
  //
  //  Class_MachCall=30, ClassMask_MachCall=31
  // 12               8               4               0
  //  0   0   0   0   0   0   0   0   1   1   1   1   0
  //                                  |   |   |   |
  //                                  |   |   |   Bit_Mach=2
  //                                  |   |   Bit_MachReturn=4
  //                                  |   Bit_MachSafePoint=8
  //                                  Bit_MachCall=16
  //
  //  Class_CountedLoop=56, ClassMask_CountedLoop=63
  // 12               8               4               0
  //  0   0   0   0   0   0   0   1   1   1   0   0   0
  //                              |   |   |
  //                              |   |   Bit_Region=8
  //                              |   Bit_Loop=16
  //                              Bit_CountedLoop=32

  #define DEFINE_CLASS_ID(cl, supcl, subn) \
  Bit_##cl = (Class_##supcl == 0) ? 1 << subn : (Bit_##supcl) << (1 + subn) , \
  Class_##cl = Class_##supcl + Bit_##cl , \
  ClassMask_##cl = ((Bit_##cl << 1) - 1) ,

  // This enum is used only for C2 ideal and mach nodes with is_<node>() methods
  // so that it's values fits into 16 bits.
  enum NodeClasses {
    Bit_Node   = 0x0000,
    Class_Node = 0x0000,
    ClassMask_Node = 0xFFFF,

    DEFINE_CLASS_ID(Multi, Node, 0)
      DEFINE_CLASS_ID(SafePoint, Multi, 0)
        DEFINE_CLASS_ID(Call,      SafePoint, 0)
          DEFINE_CLASS_ID(CallJava,         Call, 0)
            DEFINE_CLASS_ID(CallStaticJava,   CallJava, 0)
            DEFINE_CLASS_ID(CallDynamicJava,  CallJava, 1)
          DEFINE_CLASS_ID(CallRuntime,      Call, 1)
            DEFINE_CLASS_ID(CallLeaf,         CallRuntime, 0)
          DEFINE_CLASS_ID(Allocate,         Call, 2)
            DEFINE_CLASS_ID(AllocateArray,    Allocate, 0)
          DEFINE_CLASS_ID(AbstractLock,     Call, 3)
            DEFINE_CLASS_ID(Lock,             AbstractLock, 0)
            DEFINE_CLASS_ID(Unlock,           AbstractLock, 1)
          DEFINE_CLASS_ID(ArrayCopy,        Call, 4)
      DEFINE_CLASS_ID(MultiBranch, Multi, 1)
        DEFINE_CLASS_ID(PCTable,     MultiBranch, 0)
          DEFINE_CLASS_ID(Catch,       PCTable, 0)
          DEFINE_CLASS_ID(Jump,        PCTable, 1)
        DEFINE_CLASS_ID(If,          MultiBranch, 1)
          DEFINE_CLASS_ID(CountedLoopEnd,         If, 0)
          DEFINE_CLASS_ID(RangeCheck,             If, 1)
          DEFINE_CLASS_ID(OuterStripMinedLoopEnd, If, 2)
        DEFINE_CLASS_ID(NeverBranch, MultiBranch, 2)
      DEFINE_CLASS_ID(Start,       Multi, 2)
      DEFINE_CLASS_ID(MemBar,      Multi, 3)
        DEFINE_CLASS_ID(Initialize,       MemBar, 0)
        DEFINE_CLASS_ID(MemBarStoreStore, MemBar, 1)
      DEFINE_CLASS_ID(LoadBarrier, Multi, 4)

    DEFINE_CLASS_ID(Mach,  Node, 1)
      DEFINE_CLASS_ID(MachReturn, Mach, 0)
        DEFINE_CLASS_ID(MachSafePoint, MachReturn, 0)
          DEFINE_CLASS_ID(MachCall, MachSafePoint, 0)
            DEFINE_CLASS_ID(MachCallJava,         MachCall, 0)
              DEFINE_CLASS_ID(MachCallStaticJava,   MachCallJava, 0)
              DEFINE_CLASS_ID(MachCallDynamicJava,  MachCallJava, 1)
            DEFINE_CLASS_ID(MachCallRuntime,      MachCall, 1)
              DEFINE_CLASS_ID(MachCallLeaf,         MachCallRuntime, 0)
      DEFINE_CLASS_ID(MachBranch, Mach, 1)
        DEFINE_CLASS_ID(MachIf,         MachBranch, 0)
        DEFINE_CLASS_ID(MachGoto,       MachBranch, 1)
        DEFINE_CLASS_ID(MachNullCheck,  MachBranch, 2)
      DEFINE_CLASS_ID(MachSpillCopy,    Mach, 2)
      DEFINE_CLASS_ID(MachTemp,         Mach, 3)
      DEFINE_CLASS_ID(MachConstantBase, Mach, 4)
      DEFINE_CLASS_ID(MachConstant,     Mach, 5)
        DEFINE_CLASS_ID(MachJump,       MachConstant, 0)
      DEFINE_CLASS_ID(MachMerge,        Mach, 6)
      DEFINE_CLASS_ID(MachMemBar,       Mach, 7)
      DEFINE_CLASS_ID(MachProlog,       Mach, 8)

    DEFINE_CLASS_ID(Type,  Node, 2)
      DEFINE_CLASS_ID(Phi,   Type, 0)
      DEFINE_CLASS_ID(ConstraintCast, Type, 1)
        DEFINE_CLASS_ID(CastII, ConstraintCast, 0)
        DEFINE_CLASS_ID(CheckCastPP, ConstraintCast, 1)
      DEFINE_CLASS_ID(CMove, Type, 3)
      DEFINE_CLASS_ID(SafePointScalarObject, Type, 4)
      DEFINE_CLASS_ID(DecodeNarrowPtr, Type, 5)
        DEFINE_CLASS_ID(DecodeN, DecodeNarrowPtr, 0)
        DEFINE_CLASS_ID(DecodeNKlass, DecodeNarrowPtr, 1)
      DEFINE_CLASS_ID(EncodeNarrowPtr, Type, 6)
        DEFINE_CLASS_ID(EncodeP, EncodeNarrowPtr, 0)
        DEFINE_CLASS_ID(EncodePKlass, EncodeNarrowPtr, 1)
<<<<<<< HEAD
      DEFINE_CLASS_ID(ValueTypeBase, Type, 7)
        DEFINE_CLASS_ID(ValueType, ValueTypeBase, 0)
        DEFINE_CLASS_ID(ValueTypePtr, ValueTypeBase, 1)
=======
      DEFINE_CLASS_ID(ShenandoahBarrier, Type, 7)
>>>>>>> 391be244

    DEFINE_CLASS_ID(Proj,  Node, 3)
      DEFINE_CLASS_ID(CatchProj, Proj, 0)
      DEFINE_CLASS_ID(JumpProj,  Proj, 1)
      DEFINE_CLASS_ID(IfProj,    Proj, 2)
        DEFINE_CLASS_ID(IfTrue,    IfProj, 0)
        DEFINE_CLASS_ID(IfFalse,   IfProj, 1)
      DEFINE_CLASS_ID(Parm,      Proj, 4)
      DEFINE_CLASS_ID(MachProj,  Proj, 5)

    DEFINE_CLASS_ID(Mem,   Node, 4)
      DEFINE_CLASS_ID(Load,  Mem, 0)
        DEFINE_CLASS_ID(LoadVector,  Load, 0)
          DEFINE_CLASS_ID(LoadBarrierSlowReg, Load, 1)
          DEFINE_CLASS_ID(LoadBarrierWeakSlowReg, Load, 2)
      DEFINE_CLASS_ID(Store, Mem, 1)
        DEFINE_CLASS_ID(StoreVector, Store, 0)
      DEFINE_CLASS_ID(LoadStore, Mem, 2)
        DEFINE_CLASS_ID(LoadStoreConditional, LoadStore, 0)
          DEFINE_CLASS_ID(CompareAndSwap, LoadStoreConditional, 0)
        DEFINE_CLASS_ID(CompareAndExchangeNode, LoadStore, 1)

    DEFINE_CLASS_ID(Region, Node, 5)
      DEFINE_CLASS_ID(Loop, Region, 0)
        DEFINE_CLASS_ID(Root,                Loop, 0)
        DEFINE_CLASS_ID(CountedLoop,         Loop, 1)
        DEFINE_CLASS_ID(OuterStripMinedLoop, Loop, 2)

    DEFINE_CLASS_ID(Sub,   Node, 6)
      DEFINE_CLASS_ID(Cmp,   Sub, 0)
        DEFINE_CLASS_ID(FastLock,   Cmp, 0)
        DEFINE_CLASS_ID(FastUnlock, Cmp, 1)

    DEFINE_CLASS_ID(MergeMem, Node, 7)
    DEFINE_CLASS_ID(Bool,     Node, 8)
    DEFINE_CLASS_ID(AddP,     Node, 9)
    DEFINE_CLASS_ID(BoxLock,  Node, 10)
    DEFINE_CLASS_ID(Add,      Node, 11)
    DEFINE_CLASS_ID(Mul,      Node, 12)
    DEFINE_CLASS_ID(Vector,   Node, 13)
    DEFINE_CLASS_ID(ClearArray, Node, 14)

    _max_classes  = ClassMask_ClearArray
  };
  #undef DEFINE_CLASS_ID

  // Flags are sorted by usage frequency.
  enum NodeFlags {
    Flag_is_Copy                     = 0x01, // should be first bit to avoid shift
    Flag_rematerialize               = Flag_is_Copy << 1,
    Flag_needs_anti_dependence_check = Flag_rematerialize << 1,
    Flag_is_macro                    = Flag_needs_anti_dependence_check << 1,
    Flag_is_Con                      = Flag_is_macro << 1,
    Flag_is_cisc_alternate           = Flag_is_Con << 1,
    Flag_is_dead_loop_safe           = Flag_is_cisc_alternate << 1,
    Flag_may_be_short_branch         = Flag_is_dead_loop_safe << 1,
    Flag_avoid_back_to_back_before   = Flag_may_be_short_branch << 1,
    Flag_avoid_back_to_back_after    = Flag_avoid_back_to_back_before << 1,
    Flag_has_call                    = Flag_avoid_back_to_back_after << 1,
    Flag_is_reduction                = Flag_has_call << 1,
    Flag_is_scheduled                = Flag_is_reduction << 1,
    Flag_has_vector_mask_set         = Flag_is_scheduled << 1,
    Flag_is_expensive                = Flag_has_vector_mask_set << 1,
    _max_flags = (Flag_is_expensive << 1) - 1 // allow flags combination
  };

private:
  jushort _class_id;
  jushort _flags;

protected:
  // These methods should be called from constructors only.
  void init_class_id(jushort c) {
    assert(c <= _max_classes, "invalid node class");
    _class_id = c; // cast out const
  }
  void init_flags(jushort fl) {
    assert(fl <= _max_flags, "invalid node flag");
    _flags |= fl;
  }
  void clear_flag(jushort fl) {
    assert(fl <= _max_flags, "invalid node flag");
    _flags &= ~fl;
  }

public:
  const jushort class_id() const { return _class_id; }

  const jushort flags() const { return _flags; }

  void add_flag(jushort fl) { init_flags(fl); }

  void remove_flag(jushort fl) { clear_flag(fl); }

  // Return a dense integer opcode number
  virtual int Opcode() const;

  // Virtual inherited Node size
  virtual uint size_of() const;

  // Other interesting Node properties
  #define DEFINE_CLASS_QUERY(type)                           \
  bool is_##type() const {                                   \
    return ((_class_id & ClassMask_##type) == Class_##type); \
  }                                                          \
  type##Node *as_##type() const {                            \
    assert(is_##type(), "invalid node class");               \
    return (type##Node*)this;                                \
  }                                                          \
  type##Node* isa_##type() const {                           \
    return (is_##type()) ? as_##type() : NULL;               \
  }

  DEFINE_CLASS_QUERY(AbstractLock)
  DEFINE_CLASS_QUERY(Add)
  DEFINE_CLASS_QUERY(AddP)
  DEFINE_CLASS_QUERY(Allocate)
  DEFINE_CLASS_QUERY(AllocateArray)
  DEFINE_CLASS_QUERY(ArrayCopy)
  DEFINE_CLASS_QUERY(Bool)
  DEFINE_CLASS_QUERY(BoxLock)
  DEFINE_CLASS_QUERY(Call)
  DEFINE_CLASS_QUERY(CallDynamicJava)
  DEFINE_CLASS_QUERY(CallJava)
  DEFINE_CLASS_QUERY(CallLeaf)
  DEFINE_CLASS_QUERY(CallRuntime)
  DEFINE_CLASS_QUERY(CallStaticJava)
  DEFINE_CLASS_QUERY(Catch)
  DEFINE_CLASS_QUERY(CatchProj)
  DEFINE_CLASS_QUERY(CheckCastPP)
  DEFINE_CLASS_QUERY(CastII)
  DEFINE_CLASS_QUERY(ConstraintCast)
  DEFINE_CLASS_QUERY(ClearArray)
  DEFINE_CLASS_QUERY(CMove)
  DEFINE_CLASS_QUERY(Cmp)
  DEFINE_CLASS_QUERY(CountedLoop)
  DEFINE_CLASS_QUERY(CountedLoopEnd)
  DEFINE_CLASS_QUERY(DecodeNarrowPtr)
  DEFINE_CLASS_QUERY(DecodeN)
  DEFINE_CLASS_QUERY(DecodeNKlass)
  DEFINE_CLASS_QUERY(EncodeNarrowPtr)
  DEFINE_CLASS_QUERY(EncodeP)
  DEFINE_CLASS_QUERY(EncodePKlass)
  DEFINE_CLASS_QUERY(FastLock)
  DEFINE_CLASS_QUERY(FastUnlock)
  DEFINE_CLASS_QUERY(If)
  DEFINE_CLASS_QUERY(RangeCheck)
  DEFINE_CLASS_QUERY(IfProj)
  DEFINE_CLASS_QUERY(IfFalse)
  DEFINE_CLASS_QUERY(IfTrue)
  DEFINE_CLASS_QUERY(Initialize)
  DEFINE_CLASS_QUERY(Jump)
  DEFINE_CLASS_QUERY(JumpProj)
  DEFINE_CLASS_QUERY(Load)
  DEFINE_CLASS_QUERY(LoadStore)
  DEFINE_CLASS_QUERY(LoadBarrier)
  DEFINE_CLASS_QUERY(LoadBarrierSlowReg)
  DEFINE_CLASS_QUERY(LoadBarrierWeakSlowReg)
  DEFINE_CLASS_QUERY(Lock)
  DEFINE_CLASS_QUERY(Loop)
  DEFINE_CLASS_QUERY(Mach)
  DEFINE_CLASS_QUERY(MachBranch)
  DEFINE_CLASS_QUERY(MachCall)
  DEFINE_CLASS_QUERY(MachCallDynamicJava)
  DEFINE_CLASS_QUERY(MachCallJava)
  DEFINE_CLASS_QUERY(MachCallLeaf)
  DEFINE_CLASS_QUERY(MachCallRuntime)
  DEFINE_CLASS_QUERY(MachCallStaticJava)
  DEFINE_CLASS_QUERY(MachConstantBase)
  DEFINE_CLASS_QUERY(MachConstant)
  DEFINE_CLASS_QUERY(MachGoto)
  DEFINE_CLASS_QUERY(MachIf)
  DEFINE_CLASS_QUERY(MachJump)
  DEFINE_CLASS_QUERY(MachNullCheck)
  DEFINE_CLASS_QUERY(MachProj)
  DEFINE_CLASS_QUERY(MachProlog)
  DEFINE_CLASS_QUERY(MachReturn)
  DEFINE_CLASS_QUERY(MachSafePoint)
  DEFINE_CLASS_QUERY(MachSpillCopy)
  DEFINE_CLASS_QUERY(MachTemp)
  DEFINE_CLASS_QUERY(MachMemBar)
  DEFINE_CLASS_QUERY(MachMerge)
  DEFINE_CLASS_QUERY(Mem)
  DEFINE_CLASS_QUERY(MemBar)
  DEFINE_CLASS_QUERY(MemBarStoreStore)
  DEFINE_CLASS_QUERY(MergeMem)
  DEFINE_CLASS_QUERY(Mul)
  DEFINE_CLASS_QUERY(Multi)
  DEFINE_CLASS_QUERY(MultiBranch)
  DEFINE_CLASS_QUERY(OuterStripMinedLoop)
  DEFINE_CLASS_QUERY(OuterStripMinedLoopEnd)
  DEFINE_CLASS_QUERY(Parm)
  DEFINE_CLASS_QUERY(PCTable)
  DEFINE_CLASS_QUERY(Phi)
  DEFINE_CLASS_QUERY(Proj)
  DEFINE_CLASS_QUERY(Region)
  DEFINE_CLASS_QUERY(Root)
  DEFINE_CLASS_QUERY(SafePoint)
  DEFINE_CLASS_QUERY(SafePointScalarObject)
  DEFINE_CLASS_QUERY(ShenandoahBarrier)
  DEFINE_CLASS_QUERY(Start)
  DEFINE_CLASS_QUERY(Store)
  DEFINE_CLASS_QUERY(Sub)
  DEFINE_CLASS_QUERY(Type)
  DEFINE_CLASS_QUERY(ValueType)
  DEFINE_CLASS_QUERY(ValueTypeBase)
  DEFINE_CLASS_QUERY(ValueTypePtr)
  DEFINE_CLASS_QUERY(Vector)
  DEFINE_CLASS_QUERY(LoadVector)
  DEFINE_CLASS_QUERY(StoreVector)
  DEFINE_CLASS_QUERY(Unlock)

  #undef DEFINE_CLASS_QUERY

  // duplicate of is_MachSpillCopy()
  bool is_SpillCopy () const {
    return ((_class_id & ClassMask_MachSpillCopy) == Class_MachSpillCopy);
  }

  bool is_Con () const { return (_flags & Flag_is_Con) != 0; }
  // The data node which is safe to leave in dead loop during IGVN optimization.
  bool is_dead_loop_safe() const {
    return is_Phi() || (is_Proj() && in(0) == NULL) ||
           ((_flags & (Flag_is_dead_loop_safe | Flag_is_Con)) != 0 &&
            (!is_Proj() || !in(0)->is_Allocate()));
  }

  // is_Copy() returns copied edge index (0 or 1)
  uint is_Copy() const { return (_flags & Flag_is_Copy); }

  virtual bool is_CFG() const { return false; }

  // If this node is control-dependent on a test, can it be
  // rerouted to a dominating equivalent test?  This is usually
  // true of non-CFG nodes, but can be false for operations which
  // depend for their correct sequencing on more than one test.
  // (In that case, hoisting to a dominating test may silently
  // skip some other important test.)
  virtual bool depends_only_on_test() const { assert(!is_CFG(), ""); return true; };

  // When building basic blocks, I need to have a notion of block beginning
  // Nodes, next block selector Nodes (block enders), and next block
  // projections.  These calls need to work on their machine equivalents.  The
  // Ideal beginning Nodes are RootNode, RegionNode and StartNode.
  bool is_block_start() const {
    if ( is_Region() )
      return this == (const Node*)in(0);
    else
      return is_Start();
  }

  // The Ideal control projection Nodes are IfTrue/IfFalse, JumpProjNode, Root,
  // Goto and Return.  This call also returns the block ending Node.
  virtual const Node *is_block_proj() const;

  // The node is a "macro" node which needs to be expanded before matching
  bool is_macro() const { return (_flags & Flag_is_macro) != 0; }
  // The node is expensive: the best control is set during loop opts
  bool is_expensive() const { return (_flags & Flag_is_expensive) != 0 && in(0) != NULL; }

  // An arithmetic node which accumulates a data in a loop.
  // It must have the loop's phi as input and provide a def to the phi.
  bool is_reduction() const { return (_flags & Flag_is_reduction) != 0; }

  // The node is a CountedLoopEnd with a mask annotation so as to emit a restore context
  bool has_vector_mask_set() const { return (_flags & Flag_has_vector_mask_set) != 0; }

  // Used in lcm to mark nodes that have scheduled
  bool is_scheduled() const { return (_flags & Flag_is_scheduled) != 0; }

//----------------- Optimization

  // Get the worst-case Type output for this Node.
  virtual const class Type *bottom_type() const;

  // If we find a better type for a node, try to record it permanently.
  // Return true if this node actually changed.
  // Be sure to do the hash_delete game in the "rehash" variant.
  void raise_bottom_type(const Type* new_type);

  // Get the address type with which this node uses and/or defs memory,
  // or NULL if none.  The address type is conservatively wide.
  // Returns non-null for calls, membars, loads, stores, etc.
  // Returns TypePtr::BOTTOM if the node touches memory "broadly".
  virtual const class TypePtr *adr_type() const { return NULL; }

  // Return an existing node which computes the same function as this node.
  // The optimistic combined algorithm requires this to return a Node which
  // is a small number of steps away (e.g., one of my inputs).
  virtual Node* Identity(PhaseGVN* phase);

  // Return the set of values this Node can take on at runtime.
  virtual const Type* Value(PhaseGVN* phase) const;

  // Return a node which is more "ideal" than the current node.
  // The invariants on this call are subtle.  If in doubt, read the
  // treatise in node.cpp above the default implemention AND TEST WITH
  // +VerifyIterativeGVN!
  virtual Node *Ideal(PhaseGVN *phase, bool can_reshape);

  // Some nodes have specific Ideal subgraph transformations only if they are
  // unique users of specific nodes. Such nodes should be put on IGVN worklist
  // for the transformations to happen.
  bool has_special_unique_user() const;

  // Skip Proj and CatchProj nodes chains. Check for Null and Top.
  Node* find_exact_control(Node* ctrl);

  // Check if 'this' node dominates or equal to 'sub'.
  bool dominates(Node* sub, Node_List &nlist);

protected:
  bool remove_dead_region(PhaseGVN *phase, bool can_reshape);
public:

  // See if there is valid pipeline info
  static  const Pipeline *pipeline_class();
  virtual const Pipeline *pipeline() const;

  // Compute the latency from the def to this instruction of the ith input node
  uint latency(uint i);

  // Hash & compare functions, for pessimistic value numbering

  // If the hash function returns the special sentinel value NO_HASH,
  // the node is guaranteed never to compare equal to any other node.
  // If we accidentally generate a hash with value NO_HASH the node
  // won't go into the table and we'll lose a little optimization.
  enum { NO_HASH = 0 };
  virtual uint hash() const;
  virtual uint cmp( const Node &n ) const;

  // Operation appears to be iteratively computed (such as an induction variable)
  // It is possible for this operation to return false for a loop-varying
  // value, if it appears (by local graph inspection) to be computed by a simple conditional.
  bool is_iteratively_computed();

  // Determine if a node is Counted loop induction variable.
  // The method is defined in loopnode.cpp.
  const Node* is_loop_iv() const;

  // Return a node with opcode "opc" and same inputs as "this" if one can
  // be found; Otherwise return NULL;
  Node* find_similar(int opc);

  // Return the unique control out if only one. Null if none or more than one.
  Node* unique_ctrl_out() const;

  // Set control or add control as precedence edge
  void ensure_control_or_add_prec(Node* c);

//----------------- Code Generation

  // Ideal register class for Matching.  Zero means unmatched instruction
  // (these are cloned instead of converted to machine nodes).
  virtual uint ideal_reg() const;

  static const uint NotAMachineReg;   // must be > max. machine register

  // Do we Match on this edge index or not?  Generally false for Control
  // and true for everything else.  Weird for calls & returns.
  virtual uint match_edge(uint idx) const;

  // Register class output is returned in
  virtual const RegMask &out_RegMask() const;
  // Register class input is expected in
  virtual const RegMask &in_RegMask(uint) const;
  // Should we clone rather than spill this instruction?
  bool rematerialize() const;

  // Return JVM State Object if this Node carries debug info, or NULL otherwise
  virtual JVMState* jvms() const;

  // Print as assembly
  virtual void format( PhaseRegAlloc *, outputStream* st = tty ) const;
  // Emit bytes starting at parameter 'ptr'
  // Bump 'ptr' by the number of output bytes
  virtual void emit(CodeBuffer &cbuf, PhaseRegAlloc *ra_) const;
  // Size of instruction in bytes
  virtual uint size(PhaseRegAlloc *ra_) const;

  // Convenience function to extract an integer constant from a node.
  // If it is not an integer constant (either Con, CastII, or Mach),
  // return value_if_unknown.
  jint find_int_con(jint value_if_unknown) const {
    const TypeInt* t = find_int_type();
    return (t != NULL && t->is_con()) ? t->get_con() : value_if_unknown;
  }
  // Return the constant, knowing it is an integer constant already
  jint get_int() const {
    const TypeInt* t = find_int_type();
    guarantee(t != NULL, "must be con");
    return t->get_con();
  }
  // Here's where the work is done.  Can produce non-constant int types too.
  const TypeInt* find_int_type() const;

  // Same thing for long (and intptr_t, via type.hpp):
  jlong get_long() const {
    const TypeLong* t = find_long_type();
    guarantee(t != NULL, "must be con");
    return t->get_con();
  }
  jlong find_long_con(jint value_if_unknown) const {
    const TypeLong* t = find_long_type();
    return (t != NULL && t->is_con()) ? t->get_con() : value_if_unknown;
  }
  const TypeLong* find_long_type() const;

  const TypePtr* get_ptr_type() const;

  // These guys are called by code generated by ADLC:
  intptr_t get_ptr() const;
  intptr_t get_narrowcon() const;
  jdouble getd() const;
  jfloat getf() const;

  // Nodes which are pinned into basic blocks
  virtual bool pinned() const { return false; }

  // Nodes which use memory without consuming it, hence need antidependences
  // More specifically, needs_anti_dependence_check returns true iff the node
  // (a) does a load, and (b) does not perform a store (except perhaps to a
  // stack slot or some other unaliased location).
  bool needs_anti_dependence_check() const;

  // Return which operand this instruction may cisc-spill. In other words,
  // return operand position that can convert from reg to memory access
  virtual int cisc_operand() const { return AdlcVMDeps::Not_cisc_spillable; }
  bool is_cisc_alternate() const { return (_flags & Flag_is_cisc_alternate) != 0; }

//----------------- Graph walking
public:
  // Walk and apply member functions recursively.
  // Supplied (this) pointer is root.
  void walk(NFunc pre, NFunc post, void *env);
  static void nop(Node &, void*); // Dummy empty function
  static void packregion( Node &n, void* );
private:
  void walk_(NFunc pre, NFunc post, void *env, VectorSet &visited);

//----------------- Printing, etc
public:
#ifndef PRODUCT
  Node* find(int idx) const;         // Search the graph for the given idx.
  Node* find_ctrl(int idx) const;    // Search control ancestors for the given idx.
  void dump() const { dump("\n"); }  // Print this node.
  void dump(const char* suffix, bool mark = false, outputStream *st = tty) const; // Print this node.
  void dump(int depth) const;        // Print this node, recursively to depth d
  void dump_ctrl(int depth) const;   // Print control nodes, to depth d
  void dump_comp() const;            // Print this node in compact representation.
  // Print this node in compact representation.
  void dump_comp(const char* suffix, outputStream *st = tty) const;
  virtual void dump_req(outputStream *st = tty) const;    // Print required-edge info
  virtual void dump_prec(outputStream *st = tty) const;   // Print precedence-edge info
  virtual void dump_out(outputStream *st = tty) const;    // Print the output edge info
  virtual void dump_spec(outputStream *st) const {};      // Print per-node info
  // Print compact per-node info
  virtual void dump_compact_spec(outputStream *st) const { dump_spec(st); }
  void dump_related() const;             // Print related nodes (depends on node at hand).
  // Print related nodes up to given depths for input and output nodes.
  void dump_related(uint d_in, uint d_out) const;
  void dump_related_compact() const;     // Print related nodes in compact representation.
  // Collect related nodes.
  virtual void related(GrowableArray<Node*> *in_rel, GrowableArray<Node*> *out_rel, bool compact) const;
  // Collect nodes starting from this node, explicitly including/excluding control and data links.
  void collect_nodes(GrowableArray<Node*> *ns, int d, bool ctrl, bool data) const;

  // Node collectors, to be used in implementations of Node::rel().
  // Collect the entire data input graph. Include control inputs if requested.
  void collect_nodes_in_all_data(GrowableArray<Node*> *ns, bool ctrl) const;
  // Collect the entire control input graph. Include data inputs if requested.
  void collect_nodes_in_all_ctrl(GrowableArray<Node*> *ns, bool data) const;
  // Collect the entire output graph until hitting and including control nodes.
  void collect_nodes_out_all_ctrl_boundary(GrowableArray<Node*> *ns) const;

  void verify_edges(Unique_Node_List &visited); // Verify bi-directional edges
  void verify() const;               // Check Def-Use info for my subgraph
  static void verify_recur(const Node *n, int verify_depth, VectorSet &old_space, VectorSet &new_space);

  // This call defines a class-unique string used to identify class instances
  virtual const char *Name() const;

  void dump_format(PhaseRegAlloc *ra) const; // debug access to MachNode::format(...)
  // RegMask Print Functions
  void dump_in_regmask(int idx) { in_RegMask(idx).dump(); }
  void dump_out_regmask() { out_RegMask().dump(); }
  static bool in_dump() { return Compile::current()->_in_dump_cnt > 0; }
  void fast_dump() const {
    tty->print("%4d: %-17s", _idx, Name());
    for (uint i = 0; i < len(); i++)
      if (in(i))
        tty->print(" %4d", in(i)->_idx);
      else
        tty->print(" NULL");
    tty->print("\n");
  }
#endif
#ifdef ASSERT
  void verify_construction();
  bool verify_jvms(const JVMState* jvms) const;
  int  _debug_idx;                     // Unique value assigned to every node.
  int   debug_idx() const              { return _debug_idx; }
  void  set_debug_idx( int debug_idx ) { _debug_idx = debug_idx; }

  Node* _debug_orig;                   // Original version of this, if any.
  Node*  debug_orig() const            { return _debug_orig; }
  void   set_debug_orig(Node* orig);   // _debug_orig = orig

  int        _hash_lock;               // Barrier to modifications of nodes in the hash table
  void  enter_hash_lock() { ++_hash_lock; assert(_hash_lock < 99, "in too many hash tables?"); }
  void   exit_hash_lock() { --_hash_lock; assert(_hash_lock >= 0, "mispaired hash locks"); }

  static void init_NodeProperty();

  #if OPTO_DU_ITERATOR_ASSERT
  const Node* _last_del;               // The last deleted node.
  uint        _del_tick;               // Bumped when a deletion happens..
  #endif
#endif
};


#ifndef PRODUCT

// Used in debugging code to avoid walking across dead or uninitialized edges.
inline bool NotANode(const Node* n) {
  if (n == NULL)                   return true;
  if (((intptr_t)n & 1) != 0)      return true;  // uninitialized, etc.
  if (*(address*)n == badAddress)  return true;  // kill by Node::destruct
  return false;
}

#endif


//-----------------------------------------------------------------------------
// Iterators over DU info, and associated Node functions.

#if OPTO_DU_ITERATOR_ASSERT

// Common code for assertion checking on DU iterators.
class DUIterator_Common {
#ifdef ASSERT
 protected:
  bool         _vdui;               // cached value of VerifyDUIterators
  const Node*  _node;               // the node containing the _out array
  uint         _outcnt;             // cached node->_outcnt
  uint         _del_tick;           // cached node->_del_tick
  Node*        _last;               // last value produced by the iterator

  void sample(const Node* node);    // used by c'tor to set up for verifies
  void verify(const Node* node, bool at_end_ok = false);
  void verify_resync();
  void reset(const DUIterator_Common& that);

// The VDUI_ONLY macro protects code conditionalized on VerifyDUIterators
  #define I_VDUI_ONLY(i,x) { if ((i)._vdui) { x; } }
#else
  #define I_VDUI_ONLY(i,x) { }
#endif //ASSERT
};

#define VDUI_ONLY(x)     I_VDUI_ONLY(*this, x)

// Default DU iterator.  Allows appends onto the out array.
// Allows deletion from the out array only at the current point.
// Usage:
//  for (DUIterator i = x->outs(); x->has_out(i); i++) {
//    Node* y = x->out(i);
//    ...
//  }
// Compiles in product mode to a unsigned integer index, which indexes
// onto a repeatedly reloaded base pointer of x->_out.  The loop predicate
// also reloads x->_outcnt.  If you delete, you must perform "--i" just
// before continuing the loop.  You must delete only the last-produced
// edge.  You must delete only a single copy of the last-produced edge,
// or else you must delete all copies at once (the first time the edge
// is produced by the iterator).
class DUIterator : public DUIterator_Common {
  friend class Node;

  // This is the index which provides the product-mode behavior.
  // Whatever the product-mode version of the system does to the
  // DUI index is done to this index.  All other fields in
  // this class are used only for assertion checking.
  uint         _idx;

  #ifdef ASSERT
  uint         _refresh_tick;    // Records the refresh activity.

  void sample(const Node* node); // Initialize _refresh_tick etc.
  void verify(const Node* node, bool at_end_ok = false);
  void verify_increment();       // Verify an increment operation.
  void verify_resync();          // Verify that we can back up over a deletion.
  void verify_finish();          // Verify that the loop terminated properly.
  void refresh();                // Resample verification info.
  void reset(const DUIterator& that);  // Resample after assignment.
  #endif

  DUIterator(const Node* node, int dummy_to_avoid_conversion)
    { _idx = 0;                         debug_only(sample(node)); }

 public:
  // initialize to garbage; clear _vdui to disable asserts
  DUIterator()
    { /*initialize to garbage*/         debug_only(_vdui = false); }

  void operator++(int dummy_to_specify_postfix_op)
    { _idx++;                           VDUI_ONLY(verify_increment()); }

  void operator--()
    { VDUI_ONLY(verify_resync());       --_idx; }

  ~DUIterator()
    { VDUI_ONLY(verify_finish()); }

  void operator=(const DUIterator& that)
    { _idx = that._idx;                 debug_only(reset(that)); }
};

DUIterator Node::outs() const
  { return DUIterator(this, 0); }
DUIterator& Node::refresh_out_pos(DUIterator& i) const
  { I_VDUI_ONLY(i, i.refresh());        return i; }
bool Node::has_out(DUIterator& i) const
  { I_VDUI_ONLY(i, i.verify(this,true));return i._idx < _outcnt; }
Node*    Node::out(DUIterator& i) const
  { I_VDUI_ONLY(i, i.verify(this));     return debug_only(i._last=) _out[i._idx]; }


// Faster DU iterator.  Disallows insertions into the out array.
// Allows deletion from the out array only at the current point.
// Usage:
//  for (DUIterator_Fast imax, i = x->fast_outs(imax); i < imax; i++) {
//    Node* y = x->fast_out(i);
//    ...
//  }
// Compiles in product mode to raw Node** pointer arithmetic, with
// no reloading of pointers from the original node x.  If you delete,
// you must perform "--i; --imax" just before continuing the loop.
// If you delete multiple copies of the same edge, you must decrement
// imax, but not i, multiple times:  "--i, imax -= num_edges".
class DUIterator_Fast : public DUIterator_Common {
  friend class Node;
  friend class DUIterator_Last;

  // This is the pointer which provides the product-mode behavior.
  // Whatever the product-mode version of the system does to the
  // DUI pointer is done to this pointer.  All other fields in
  // this class are used only for assertion checking.
  Node**       _outp;

  #ifdef ASSERT
  void verify(const Node* node, bool at_end_ok = false);
  void verify_limit();
  void verify_resync();
  void verify_relimit(uint n);
  void reset(const DUIterator_Fast& that);
  #endif

  // Note:  offset must be signed, since -1 is sometimes passed
  DUIterator_Fast(const Node* node, ptrdiff_t offset)
    { _outp = node->_out + offset;      debug_only(sample(node)); }

 public:
  // initialize to garbage; clear _vdui to disable asserts
  DUIterator_Fast()
    { /*initialize to garbage*/         debug_only(_vdui = false); }

  void operator++(int dummy_to_specify_postfix_op)
    { _outp++;                          VDUI_ONLY(verify(_node, true)); }

  void operator--()
    { VDUI_ONLY(verify_resync());       --_outp; }

  void operator-=(uint n)   // applied to the limit only
    { _outp -= n;           VDUI_ONLY(verify_relimit(n));  }

  bool operator<(DUIterator_Fast& limit) {
    I_VDUI_ONLY(*this, this->verify(_node, true));
    I_VDUI_ONLY(limit, limit.verify_limit());
    return _outp < limit._outp;
  }

  void operator=(const DUIterator_Fast& that)
    { _outp = that._outp;               debug_only(reset(that)); }
};

DUIterator_Fast Node::fast_outs(DUIterator_Fast& imax) const {
  // Assign a limit pointer to the reference argument:
  imax = DUIterator_Fast(this, (ptrdiff_t)_outcnt);
  // Return the base pointer:
  return DUIterator_Fast(this, 0);
}
Node* Node::fast_out(DUIterator_Fast& i) const {
  I_VDUI_ONLY(i, i.verify(this));
  return debug_only(i._last=) *i._outp;
}


// Faster DU iterator.  Requires each successive edge to be removed.
// Does not allow insertion of any edges.
// Usage:
//  for (DUIterator_Last imin, i = x->last_outs(imin); i >= imin; i -= num_edges) {
//    Node* y = x->last_out(i);
//    ...
//  }
// Compiles in product mode to raw Node** pointer arithmetic, with
// no reloading of pointers from the original node x.
class DUIterator_Last : private DUIterator_Fast {
  friend class Node;

  #ifdef ASSERT
  void verify(const Node* node, bool at_end_ok = false);
  void verify_limit();
  void verify_step(uint num_edges);
  #endif

  // Note:  offset must be signed, since -1 is sometimes passed
  DUIterator_Last(const Node* node, ptrdiff_t offset)
    : DUIterator_Fast(node, offset) { }

  void operator++(int dummy_to_specify_postfix_op) {} // do not use
  void operator<(int)                              {} // do not use

 public:
  DUIterator_Last() { }
  // initialize to garbage

  void operator--()
    { _outp--;              VDUI_ONLY(verify_step(1));  }

  void operator-=(uint n)
    { _outp -= n;           VDUI_ONLY(verify_step(n));  }

  bool operator>=(DUIterator_Last& limit) {
    I_VDUI_ONLY(*this, this->verify(_node, true));
    I_VDUI_ONLY(limit, limit.verify_limit());
    return _outp >= limit._outp;
  }

  void operator=(const DUIterator_Last& that)
    { DUIterator_Fast::operator=(that); }
};

DUIterator_Last Node::last_outs(DUIterator_Last& imin) const {
  // Assign a limit pointer to the reference argument:
  imin = DUIterator_Last(this, 0);
  // Return the initial pointer:
  return DUIterator_Last(this, (ptrdiff_t)_outcnt - 1);
}
Node* Node::last_out(DUIterator_Last& i) const {
  I_VDUI_ONLY(i, i.verify(this));
  return debug_only(i._last=) *i._outp;
}

#endif //OPTO_DU_ITERATOR_ASSERT

#undef I_VDUI_ONLY
#undef VDUI_ONLY

// An Iterator that truly follows the iterator pattern.  Doesn't
// support deletion but could be made to.
//
//   for (SimpleDUIterator i(n); i.has_next(); i.next()) {
//     Node* m = i.get();
//
class SimpleDUIterator : public StackObj {
 private:
  Node* node;
  DUIterator_Fast i;
  DUIterator_Fast imax;
 public:
  SimpleDUIterator(Node* n): node(n), i(n->fast_outs(imax)) {}
  bool has_next() { return i < imax; }
  void next() { i++; }
  Node* get() { return node->fast_out(i); }
};


//-----------------------------------------------------------------------------
// Map dense integer indices to Nodes.  Uses classic doubling-array trick.
// Abstractly provides an infinite array of Node*'s, initialized to NULL.
// Note that the constructor just zeros things, and since I use Arena
// allocation I do not need a destructor to reclaim storage.
class Node_Array : public ResourceObj {
  friend class VMStructs;
protected:
  Arena *_a;                    // Arena to allocate in
  uint   _max;
  Node **_nodes;
  void   grow( uint i );        // Grow array node to fit
public:
  Node_Array(Arena *a) : _a(a), _max(OptoNodeListSize) {
    _nodes = NEW_ARENA_ARRAY( a, Node *, OptoNodeListSize );
    for( int i = 0; i < OptoNodeListSize; i++ ) {
      _nodes[i] = NULL;
    }
  }

  Node_Array(Node_Array *na) : _a(na->_a), _max(na->_max), _nodes(na->_nodes) {}
  Node *operator[] ( uint i ) const // Lookup, or NULL for not mapped
  { return (i<_max) ? _nodes[i] : (Node*)NULL; }
  Node *at( uint i ) const { assert(i<_max,"oob"); return _nodes[i]; }
  Node **adr() { return _nodes; }
  // Extend the mapping: index i maps to Node *n.
  void map( uint i, Node *n ) { if( i>=_max ) grow(i); _nodes[i] = n; }
  void insert( uint i, Node *n );
  void remove( uint i );        // Remove, preserving order
  void sort( C_sort_func_t func);
  void reset( Arena *new_a );   // Zap mapping to empty; reclaim storage
  void clear();                 // Set all entries to NULL, keep storage
  uint Size() const { return _max; }
  void dump() const;
};

class Node_List : public Node_Array {
  friend class VMStructs;
  uint _cnt;
public:
  Node_List() : Node_Array(Thread::current()->resource_area()), _cnt(0) {}
  Node_List(Arena *a) : Node_Array(a), _cnt(0) {}
  bool contains(const Node* n) const {
    for (uint e = 0; e < size(); e++) {
      if (at(e) == n) return true;
    }
    return false;
  }
  void insert( uint i, Node *n ) { Node_Array::insert(i,n); _cnt++; }
  void remove( uint i ) { Node_Array::remove(i); _cnt--; }
  void push( Node *b ) { map(_cnt++,b); }
  void yank( Node *n );         // Find and remove
  Node *pop() { return _nodes[--_cnt]; }
  Node *rpop() { Node *b = _nodes[0]; _nodes[0]=_nodes[--_cnt]; return b;}
  void clear() { _cnt = 0; Node_Array::clear(); } // retain storage
  uint size() const { return _cnt; }
  void dump() const;
  void dump_simple() const;
};

//------------------------------Unique_Node_List-------------------------------
class Unique_Node_List : public Node_List {
  friend class VMStructs;
  VectorSet _in_worklist;
  uint _clock_index;            // Index in list where to pop from next
public:
  Unique_Node_List() : Node_List(), _in_worklist(Thread::current()->resource_area()), _clock_index(0) {}
  Unique_Node_List(Arena *a) : Node_List(a), _in_worklist(a), _clock_index(0) {}

  void remove( Node *n );
  bool member( Node *n ) { return _in_worklist.test(n->_idx) != 0; }
  VectorSet &member_set(){ return _in_worklist; }

  void push( Node *b ) {
    if( !_in_worklist.test_set(b->_idx) )
      Node_List::push(b);
  }
  Node *pop() {
    if( _clock_index >= size() ) _clock_index = 0;
    Node *b = at(_clock_index);
    map( _clock_index, Node_List::pop());
    if (size() != 0) _clock_index++; // Always start from 0
    _in_worklist >>= b->_idx;
    return b;
  }
  Node *remove( uint i ) {
    Node *b = Node_List::at(i);
    _in_worklist >>= b->_idx;
    map(i,Node_List::pop());
    return b;
  }
  void yank( Node *n ) { _in_worklist >>= n->_idx; Node_List::yank(n); }
  void  clear() {
    _in_worklist.Clear();        // Discards storage but grows automatically
    Node_List::clear();
    _clock_index = 0;
  }

  // Used after parsing to remove useless nodes before Iterative GVN
  void remove_useless_nodes(VectorSet &useful);

#ifndef PRODUCT
  void print_set() const { _in_worklist.print(); }
#endif
};

// Inline definition of Compile::record_for_igvn must be deferred to this point.
inline void Compile::record_for_igvn(Node* n) {
  _for_igvn->push(n);
}

//------------------------------Node_Stack-------------------------------------
class Node_Stack {
  friend class VMStructs;
protected:
  struct INode {
    Node *node; // Processed node
    uint  indx; // Index of next node's child
  };
  INode *_inode_top; // tos, stack grows up
  INode *_inode_max; // End of _inodes == _inodes + _max
  INode *_inodes;    // Array storage for the stack
  Arena *_a;         // Arena to allocate in
  void grow();
public:
  Node_Stack(int size) {
    size_t max = (size > OptoNodeListSize) ? size : OptoNodeListSize;
    _a = Thread::current()->resource_area();
    _inodes = NEW_ARENA_ARRAY( _a, INode, max );
    _inode_max = _inodes + max;
    _inode_top = _inodes - 1; // stack is empty
  }

  Node_Stack(Arena *a, int size) : _a(a) {
    size_t max = (size > OptoNodeListSize) ? size : OptoNodeListSize;
    _inodes = NEW_ARENA_ARRAY( _a, INode, max );
    _inode_max = _inodes + max;
    _inode_top = _inodes - 1; // stack is empty
  }

  void pop() {
    assert(_inode_top >= _inodes, "node stack underflow");
    --_inode_top;
  }
  void push(Node *n, uint i) {
    ++_inode_top;
    if (_inode_top >= _inode_max) grow();
    INode *top = _inode_top; // optimization
    top->node = n;
    top->indx = i;
  }
  Node *node() const {
    return _inode_top->node;
  }
  Node* node_at(uint i) const {
    assert(_inodes + i <= _inode_top, "in range");
    return _inodes[i].node;
  }
  uint index() const {
    return _inode_top->indx;
  }
  uint index_at(uint i) const {
    assert(_inodes + i <= _inode_top, "in range");
    return _inodes[i].indx;
  }
  void set_node(Node *n) {
    _inode_top->node = n;
  }
  void set_index(uint i) {
    _inode_top->indx = i;
  }
  uint size_max() const { return (uint)pointer_delta(_inode_max, _inodes,  sizeof(INode)); } // Max size
  uint size() const { return (uint)pointer_delta((_inode_top+1), _inodes,  sizeof(INode)); } // Current size
  bool is_nonempty() const { return (_inode_top >= _inodes); }
  bool is_empty() const { return (_inode_top < _inodes); }
  void clear() { _inode_top = _inodes - 1; } // retain storage

  // Node_Stack is used to map nodes.
  Node* find(uint idx) const;
};


//-----------------------------Node_Notes--------------------------------------
// Debugging or profiling annotations loosely and sparsely associated
// with some nodes.  See Compile::node_notes_at for the accessor.
class Node_Notes {
  friend class VMStructs;
  JVMState* _jvms;

public:
  Node_Notes(JVMState* jvms = NULL) {
    _jvms = jvms;
  }

  JVMState* jvms()            { return _jvms; }
  void  set_jvms(JVMState* x) {        _jvms = x; }

  // True if there is nothing here.
  bool is_clear() {
    return (_jvms == NULL);
  }

  // Make there be nothing here.
  void clear() {
    _jvms = NULL;
  }

  // Make a new, clean node notes.
  static Node_Notes* make(Compile* C) {
    Node_Notes* nn = NEW_ARENA_ARRAY(C->comp_arena(), Node_Notes, 1);
    nn->clear();
    return nn;
  }

  Node_Notes* clone(Compile* C) {
    Node_Notes* nn = NEW_ARENA_ARRAY(C->comp_arena(), Node_Notes, 1);
    (*nn) = (*this);
    return nn;
  }

  // Absorb any information from source.
  bool update_from(Node_Notes* source) {
    bool changed = false;
    if (source != NULL) {
      if (source->jvms() != NULL) {
        set_jvms(source->jvms());
        changed = true;
      }
    }
    return changed;
  }
};

// Inlined accessors for Compile::node_nodes that require the preceding class:
inline Node_Notes*
Compile::locate_node_notes(GrowableArray<Node_Notes*>* arr,
                           int idx, bool can_grow) {
  assert(idx >= 0, "oob");
  int block_idx = (idx >> _log2_node_notes_block_size);
  int grow_by = (block_idx - (arr == NULL? 0: arr->length()));
  if (grow_by >= 0) {
    if (!can_grow) return NULL;
    grow_node_notes(arr, grow_by + 1);
  }
  if (arr == NULL) return NULL;
  // (Every element of arr is a sub-array of length _node_notes_block_size.)
  return arr->at(block_idx) + (idx & (_node_notes_block_size-1));
}

inline bool
Compile::set_node_notes_at(int idx, Node_Notes* value) {
  if (value == NULL || value->is_clear())
    return false;  // nothing to write => write nothing
  Node_Notes* loc = locate_node_notes(_node_note_array, idx, true);
  assert(loc != NULL, "");
  return loc->update_from(value);
}


//------------------------------TypeNode---------------------------------------
// Node with a Type constant.
class TypeNode : public Node {
protected:
  virtual uint hash() const;    // Check the type
  virtual uint cmp( const Node &n ) const;
  virtual uint size_of() const; // Size is bigger
  const Type* const _type;
public:
  void set_type(const Type* t) {
    assert(t != NULL, "sanity");
    debug_only(uint check_hash = (VerifyHashTableKeys && _hash_lock) ? hash() : NO_HASH);
    *(const Type**)&_type = t;   // cast away const-ness
    // If this node is in the hash table, make sure it doesn't need a rehash.
    assert(check_hash == NO_HASH || check_hash == hash(), "type change must preserve hash code");
  }
  const Type* type() const { assert(_type != NULL, "sanity"); return _type; };
  TypeNode( const Type *t, uint required ) : Node(required), _type(t) {
    init_class_id(Class_Type);
  }
  virtual const Type* Value(PhaseGVN* phase) const;
  virtual const Type *bottom_type() const;
  virtual       uint  ideal_reg() const;
#ifndef PRODUCT
  virtual void dump_spec(outputStream *st) const;
  virtual void dump_compact_spec(outputStream *st) const;
#endif
};

#endif // SHARE_VM_OPTO_NODE_HPP<|MERGE_RESOLUTION|>--- conflicted
+++ resolved
@@ -681,13 +681,10 @@
       DEFINE_CLASS_ID(EncodeNarrowPtr, Type, 6)
         DEFINE_CLASS_ID(EncodeP, EncodeNarrowPtr, 0)
         DEFINE_CLASS_ID(EncodePKlass, EncodeNarrowPtr, 1)
-<<<<<<< HEAD
-      DEFINE_CLASS_ID(ValueTypeBase, Type, 7)
+      DEFINE_CLASS_ID(ShenandoahBarrier, Type, 7)
+      DEFINE_CLASS_ID(ValueTypeBase, Type, 8)
         DEFINE_CLASS_ID(ValueType, ValueTypeBase, 0)
         DEFINE_CLASS_ID(ValueTypePtr, ValueTypeBase, 1)
-=======
-      DEFINE_CLASS_ID(ShenandoahBarrier, Type, 7)
->>>>>>> 391be244
 
     DEFINE_CLASS_ID(Proj,  Node, 3)
       DEFINE_CLASS_ID(CatchProj, Proj, 0)
