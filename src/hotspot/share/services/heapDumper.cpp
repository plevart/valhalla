--- conflicted
+++ resolved
@@ -1075,11 +1075,7 @@
   writer->end_sub_record();
 
   // array classes
-<<<<<<< HEAD
   k = k->array_klass_or_null(ArrayStorageProperties::empty);
-=======
-  k = ik->array_klass_or_null();
->>>>>>> aa4ef80f
   while (k != NULL) {
     assert(k->is_objArray_klass(), "not an ObjArrayKlass");
 
@@ -1107,11 +1103,7 @@
     writer->end_sub_record();
 
     // get the array class for the next rank
-<<<<<<< HEAD
-    k = klass->array_klass_or_null(ArrayStorageProperties::empty);
-=======
-    k = k->array_klass_or_null();
->>>>>>> aa4ef80f
+    k = k->array_klass_or_null(ArrayStorageProperties::empty);
   }
 }
 
