--- conflicted
+++ resolved
@@ -693,8 +693,6 @@
   char* bstr = (*(Symbol**)b)->as_C_string();
   return strcmp(astr, bstr);
 }
-<<<<<<< HEAD
-=======
 
 static jvmtiError check_nest_attributes(InstanceKlass* the_class,
                                         InstanceKlass* scratch_class) {
@@ -777,7 +775,6 @@
 
   return JVMTI_ERROR_NONE;
 }
->>>>>>> 6ccb6093
 
 jvmtiError VM_RedefineClasses::compare_and_normalize_class_versions(
              InstanceKlass* the_class,
@@ -820,105 +817,10 @@
     return JVMTI_ERROR_INVALID_CLASS;
   }
 
-<<<<<<< HEAD
-  // Check whether the class NestHost attribute has been changed.
-  {
-    Thread* thread = Thread::current();
-    ResourceMark rm(thread);
-    JvmtiThreadState *state = JvmtiThreadState::state_for((JavaThread*)thread);
-    RedefineVerifyMark rvm(the_class, scratch_class, state);
-    u2 the_nest_host_idx = the_class->nest_host_index();
-    u2 scr_nest_host_idx = scratch_class->nest_host_index();
-
-    if (the_nest_host_idx != 0 && scr_nest_host_idx != 0) {
-      Symbol* the_sym = the_class->constants()->klass_name_at(the_nest_host_idx);
-      Symbol* scr_sym = scratch_class->constants()->klass_name_at(scr_nest_host_idx);
-      if (the_sym != scr_sym) {
-        log_trace(redefine, class, nestmates)
-          ("redefined class %s attribute change error: NestHost class: %s replaced with: %s",
-           the_class->external_name(), the_sym->as_C_string(), scr_sym->as_C_string());
-        return JVMTI_ERROR_UNSUPPORTED_REDEFINITION_CLASS_ATTRIBUTE_CHANGED;
-      }
-    } else if ((the_nest_host_idx == 0) ^ (scr_nest_host_idx == 0)) {
-      const char* action_str = (the_nest_host_idx != 0) ? "removed" : "added";
-      log_trace(redefine, class, nestmates)
-        ("redefined class %s attribute change error: NestHost attribute %s",
-         the_class->external_name(), action_str);
-      return JVMTI_ERROR_UNSUPPORTED_REDEFINITION_CLASS_ATTRIBUTE_CHANGED;
-    }
-
-    // Check whether the class NestMembers attribute has been changed.
-    Array<u2>* the_nest_members = the_class->nest_members();
-    Array<u2>* scr_nest_members = scratch_class->nest_members();
-    bool the_members_exists = the_nest_members != Universe::the_empty_short_array();
-    bool scr_members_exists = scr_nest_members != Universe::the_empty_short_array();
-
-    int members_len = the_nest_members->length();
-    if (the_members_exists && scr_members_exists) {
-      if (members_len != scr_nest_members->length()) {
-        log_trace(redefine, class, nestmates)
-          ("redefined class %s attribute change error: NestMember len=%d changed to len=%d",
-           the_class->external_name(), members_len, scr_nest_members->length());
-        return JVMTI_ERROR_UNSUPPORTED_REDEFINITION_CLASS_ATTRIBUTE_CHANGED;
-      }
-
-      // The order of entries in the NestMembers array is not specified so we
-      // have to explicitly check for the same contents. We do this by copying
-      // the referenced symbols into their own arrays, sorting them and then
-      // comparing each element pair.
-
-      Symbol** the_syms = NEW_RESOURCE_ARRAY_RETURN_NULL(Symbol*, members_len);
-      Symbol** scr_syms = NEW_RESOURCE_ARRAY_RETURN_NULL(Symbol*, members_len);
-
-      if (the_syms == NULL || scr_syms == NULL) {
-        return JVMTI_ERROR_OUT_OF_MEMORY;
-      }
-
-      for (int i = 0; i < members_len; i++) {
-        int the_cp_index = the_nest_members->at(i);
-        int scr_cp_index = scr_nest_members->at(i);
-        the_syms[i] = the_class->constants()->klass_name_at(the_cp_index);
-        scr_syms[i] = scratch_class->constants()->klass_name_at(scr_cp_index);
-      }
-
-      qsort(the_syms, members_len, sizeof(Symbol*), symcmp);
-      qsort(scr_syms, members_len, sizeof(Symbol*), symcmp);
-
-      for (int i = 0; i < members_len; i++) {
-        if (the_syms[i] != scr_syms[i]) {
-          log_trace(redefine, class, nestmates)
-            ("redefined class %s attribute change error: NestMembers[%d]: %s changed to %s",
-             the_class->external_name(), i, the_syms[i]->as_C_string(), scr_syms[i]->as_C_string());
-          return JVMTI_ERROR_UNSUPPORTED_REDEFINITION_CLASS_ATTRIBUTE_CHANGED;
-        }
-      }
-      /*
-      for (int i = 0; i < members_len; i++) {
-        int the_cp_index = the_nest_members->at(i);
-        int scr_cp_index = scr_nest_members->at(i);
-        Symbol* the_sym = the_class->constants()->klass_name_at(the_cp_index);
-        Symbol* scr_sym = scratch_class->constants()->klass_name_at(scr_cp_index);
-        if (the_sym != scr_sym) {
-          log_trace(redefine, class, nestmates)
-            ("redefined class %s attribute change error: NestMembers[%d]: %s changed to %s",
-             the_class->external_name(), i, the_sym->as_C_string(), scr_sym->as_C_string());
-          return JVMTI_ERROR_UNSUPPORTED_REDEFINITION_CLASS_ATTRIBUTE_CHANGED;
-        }
-      }
-      */
-    } else if (the_members_exists ^ scr_members_exists) {
-      const char* action_str = (the_members_exists) ? "removed" : "added";
-      log_trace(redefine, class, nestmates)
-        ("redefined class %s attribute change error: NestMembers attribute %s",
-         the_class->external_name(), action_str);
-      return JVMTI_ERROR_UNSUPPORTED_REDEFINITION_CLASS_ATTRIBUTE_CHANGED;
-    }
-=======
   // Check whether the nest-related attributes have been changed.
   jvmtiError err = check_nest_attributes(the_class, scratch_class);
   if (err != JVMTI_ERROR_NONE) {
     return err;
->>>>>>> 6ccb6093
   }
 
   // Check whether class modifiers are the same.
