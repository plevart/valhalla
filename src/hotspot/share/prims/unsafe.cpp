--- conflicted
+++ resolved
@@ -332,7 +332,6 @@
   HeapAccess<ON_UNKNOWN_OOP_REF>::oop_store_at(p, offset, x);
 } UNSAFE_END
 
-<<<<<<< HEAD
 UNSAFE_ENTRY(jboolean, Unsafe_IsFlattenedArray(JNIEnv *env, jobject unsafe, jclass c)) {
   Klass* k = java_lang_Class::as_Klass(JNIHandles::resolve_non_null(c));
   return k->is_valueArray_klass();
@@ -362,10 +361,7 @@
                  ((char*)(oopDesc*)p) + offset, true, true);
 } UNSAFE_END
 
-UNSAFE_ENTRY(jobject, Unsafe_GetObjectVolatile(JNIEnv *env, jobject unsafe, jobject obj, jlong offset)) {
-=======
 UNSAFE_ENTRY(jobject, Unsafe_GetReferenceVolatile(JNIEnv *env, jobject unsafe, jobject obj, jlong offset)) {
->>>>>>> 17773c31
   oop p = JNIHandles::resolve(obj);
   assert_field_offset_sane(p, offset);
   oop v = HeapAccess<MO_SEQ_CST | ON_UNKNOWN_OOP_REF>::oop_load_at(p, offset);
