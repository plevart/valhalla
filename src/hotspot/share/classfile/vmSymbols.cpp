--- conflicted
+++ resolved
@@ -99,10 +99,6 @@
     _type_signatures[T_SHORT]   = short_signature();
     _type_signatures[T_BOOLEAN] = bool_signature();
     _type_signatures[T_VOID]    = void_signature();
-<<<<<<< HEAD
-    // no single signatures for T_OBJECT, T_VALUETYPE or T_ARRAY
-=======
->>>>>>> aa4ef80f
 #ifdef ASSERT
     for (int i = (int)T_BOOLEAN; i < (int)T_VOID+1; i++) {
       Symbol* s = _type_signatures[i];
@@ -213,23 +209,6 @@
   soc->do_region((u_char*)_type_signatures, sizeof(_type_signatures));
 }
 
-<<<<<<< HEAD
-
-BasicType vmSymbols::signature_type(const Symbol* s) {
-  assert(s != NULL, "checking");
-  if (s->utf8_length() == 1) {
-    BasicType result = char2type(s->char_at(0));
-    if (is_java_primitive(result) || result == T_VOID) {
-      assert(s == _type_signatures[result], "");
-      return result;
-    }
-  }
-  return s->char_at(0) == 'Q' ? T_VALUETYPE : T_OBJECT;
-}
-
-
-=======
->>>>>>> aa4ef80f
 static int mid_hint = (int)vmSymbols::FIRST_SID+1;
 
 #ifndef PRODUCT
