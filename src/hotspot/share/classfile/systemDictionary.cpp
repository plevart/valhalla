--- conflicted
+++ resolved
@@ -77,11 +77,8 @@
 #include "runtime/javaCalls.hpp"
 #include "runtime/mutexLocker.hpp"
 #include "runtime/orderAccess.inline.hpp"
-<<<<<<< HEAD
 #include "runtime/os.hpp"
-=======
 #include "runtime/sharedRuntime.hpp"
->>>>>>> f9e285bc
 #include "runtime/signature.hpp"
 #include "services/classLoadingService.hpp"
 #include "services/diagnosticCommand.hpp"
@@ -2282,11 +2279,7 @@
       // cleared if revocation occurs too often for this type
       // NOTE that we must only do this when the class is initally
       // defined, not each time it is referenced from a new class loader
-<<<<<<< HEAD
-      if (k->class_loader() == class_loader() && !k->is_value()) {
-=======
-      if (oopDesc::equals(k->class_loader(), class_loader())) {
->>>>>>> f9e285bc
+      if (oopDesc::equals(k->class_loader(), class_loader()) && !k->is_value()) {
         k->set_prototype_header(markOopDesc::biased_locking_prototype());
       }
     }
