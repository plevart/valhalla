--- conflicted
+++ resolved
@@ -67,12 +67,8 @@
 #include "oops/oop.inline.hpp"
 #include "oops/symbol.hpp"
 #include "oops/typeArrayKlass.hpp"
-<<<<<<< HEAD
 #include "oops/valueKlass.hpp"
-#include "prims/jvmtiEnvBase.hpp"
-=======
 #include "prims/jvmtiExport.hpp"
->>>>>>> 17773c31
 #include "prims/resolvedMethodTable.hpp"
 #include "prims/methodHandles.hpp"
 #include "runtime/arguments.hpp"
@@ -1983,14 +1979,6 @@
     assert(EnableJVMCI, "resolve JVMCI classes only when EnableJVMCI is true");
   }
 #endif
-
-  if (init_opt == SystemDictionary::ValhallaClasses) {
-    if (EnableValhalla) {
-      must_load = true;
-    } else {
-      return false;
-    }
-  }
 
   if ((*klassp) == NULL) {
     Klass* k = resolve_or_fail(symbol, true, CHECK_0);
