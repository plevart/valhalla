/*
 * Copyright (c) 1997, 2019, Oracle and/or its affiliates. All rights reserved.
 * DO NOT ALTER OR REMOVE COPYRIGHT NOTICES OR THIS FILE HEADER.
 *
 * This code is free software; you can redistribute it and/or modify it
 * under the terms of the GNU General Public License version 2 only, as
 * published by the Free Software Foundation.
 *
 * This code is distributed in the hope that it will be useful, but WITHOUT
 * ANY WARRANTY; without even the implied warranty of MERCHANTABILITY or
 * FITNESS FOR A PARTICULAR PURPOSE.  See the GNU General Public License
 * version 2 for more details (a copy is included in the LICENSE file that
 * accompanied this code).
 *
 * You should have received a copy of the GNU General Public License version
 * 2 along with this work; if not, write to the Free Software Foundation,
 * Inc., 51 Franklin St, Fifth Floor, Boston, MA 02110-1301 USA.
 *
 * Please contact Oracle, 500 Oracle Parkway, Redwood Shores, CA 94065 USA
 * or visit www.oracle.com if you need additional information or have any
 * questions.
 *
 */

#ifndef SHARE_CLASSFILE_SYSTEMDICTIONARY_HPP
#define SHARE_CLASSFILE_SYSTEMDICTIONARY_HPP

#include "classfile/classLoaderData.hpp"
<<<<<<< HEAD
#include "jvmci/systemDictionary_jvmci.hpp"
#include "oops/fieldStreams.hpp"
=======
>>>>>>> e9c523ae
#include "oops/objArrayOop.hpp"
#include "oops/symbol.hpp"
#include "runtime/java.hpp"
#include "runtime/mutexLocker.hpp"
#include "runtime/reflectionUtils.hpp"
#include "runtime/signature.hpp"
#include "utilities/hashtable.hpp"

// The dictionary in each ClassLoaderData stores all loaded classes, either
// initiatied by its class loader or defined by its class loader:
//
//   class loader -> ClassLoaderData -> [class, protection domain set]
//
// Classes are loaded lazily. The default VM class loader is
// represented as NULL.

// The underlying data structure is an open hash table (Dictionary) per
// ClassLoaderData with a fixed number of buckets. During loading the
// class loader object is locked, (for the VM loader a private lock object is used).
// The global SystemDictionary_lock is held for all additions into the ClassLoaderData
// dictionaries.  TODO: fix lock granularity so that class loading can
// be done concurrently, but only by different loaders.
//
// During loading a placeholder (name, loader) is temporarily placed in
// a side data structure, and is used to detect ClassCircularityErrors
// and to perform verification during GC.  A GC can occur in the midst
// of class loading, as we call out to Java, have to take locks, etc.
//
// When class loading is finished, a new entry is added to the dictionary
// of the class loader and the placeholder is removed. Note that the protection
// domain field of the dictionary entry has not yet been filled in when
// the "real" dictionary entry is created.
//
// Clients of this class who are interested in finding if a class has
// been completely loaded -- not classes in the process of being loaded --
// can read the dictionary unlocked. This is safe because
//    - entries are only deleted at safepoints
//    - readers cannot come to a safepoint while actively examining
//         an entry  (an entry cannot be deleted from under a reader)
//    - entries must be fully formed before they are available to concurrent
//         readers (we must ensure write ordering)
//
// Note that placeholders are deleted at any time, as they are removed
// when a class is completely loaded. Therefore, readers as well as writers
// of placeholders must hold the SystemDictionary_lock.
//

class BootstrapInfo;
class ClassFileStream;
class Dictionary;
class PlaceholderTable;
class LoaderConstraintTable;
template <MEMFLAGS F> class HashtableBucket;
class ResolutionErrorTable;
class SymbolPropertyTable;
class ProtectionDomainCacheTable;
class ProtectionDomainCacheEntry;
class GCTimer;
class OopStorage;

#define WK_KLASS_ENUM_NAME(kname)    kname##_knum

// Certain classes, such as java.lang.Object and java.lang.String,
// are "well-known", in the sense that no class loader is allowed
// to provide a different definition.
//
// Each well-known class has a short klass name (like object_klass),
// and a vmSymbol name (like java_lang_Object).
//
// The order of these definitions is significant: the classes are
// resolved during early VM start-up by resolve_well_known_classes
// in this order. Changing the order may require careful restructuring
// of the VM start-up sequence.
//
#define WK_KLASSES_DO(do_klass)                                                                                 \
  /* well-known classes */                                                                                      \
  do_klass(Object_klass,                                java_lang_Object                                      ) \
  do_klass(String_klass,                                java_lang_String                                      ) \
  do_klass(Class_klass,                                 java_lang_Class                                       ) \
  do_klass(Cloneable_klass,                             java_lang_Cloneable                                   ) \
  do_klass(ClassLoader_klass,                           java_lang_ClassLoader                                 ) \
  do_klass(Serializable_klass,                          java_io_Serializable                                  ) \
  do_klass(System_klass,                                java_lang_System                                      ) \
  do_klass(Throwable_klass,                             java_lang_Throwable                                   ) \
  do_klass(Error_klass,                                 java_lang_Error                                       ) \
  do_klass(ThreadDeath_klass,                           java_lang_ThreadDeath                                 ) \
  do_klass(Exception_klass,                             java_lang_Exception                                   ) \
  do_klass(RuntimeException_klass,                      java_lang_RuntimeException                            ) \
  do_klass(SecurityManager_klass,                       java_lang_SecurityManager                             ) \
  do_klass(ProtectionDomain_klass,                      java_security_ProtectionDomain                        ) \
  do_klass(AccessControlContext_klass,                  java_security_AccessControlContext                    ) \
  do_klass(AccessController_klass,                      java_security_AccessController                        ) \
  do_klass(SecureClassLoader_klass,                     java_security_SecureClassLoader                       ) \
  do_klass(ClassNotFoundException_klass,                java_lang_ClassNotFoundException                      ) \
  do_klass(NoClassDefFoundError_klass,                  java_lang_NoClassDefFoundError                        ) \
  do_klass(LinkageError_klass,                          java_lang_LinkageError                                ) \
  do_klass(ClassCastException_klass,                    java_lang_ClassCastException                          ) \
  do_klass(ArrayStoreException_klass,                   java_lang_ArrayStoreException                         ) \
  do_klass(VirtualMachineError_klass,                   java_lang_VirtualMachineError                         ) \
  do_klass(OutOfMemoryError_klass,                      java_lang_OutOfMemoryError                            ) \
  do_klass(StackOverflowError_klass,                    java_lang_StackOverflowError                          ) \
  do_klass(IllegalMonitorStateException_klass,          java_lang_IllegalMonitorStateException                ) \
  do_klass(Reference_klass,                             java_lang_ref_Reference                               ) \
                                                                                                                \
  /* ref klasses and set reference types */                                                                     \
  do_klass(SoftReference_klass,                         java_lang_ref_SoftReference                           ) \
  do_klass(WeakReference_klass,                         java_lang_ref_WeakReference                           ) \
  do_klass(FinalReference_klass,                        java_lang_ref_FinalReference                          ) \
  do_klass(PhantomReference_klass,                      java_lang_ref_PhantomReference                        ) \
  do_klass(Finalizer_klass,                             java_lang_ref_Finalizer                               ) \
                                                                                                                \
  do_klass(Thread_klass,                                java_lang_Thread                                      ) \
  do_klass(ThreadGroup_klass,                           java_lang_ThreadGroup                                 ) \
  do_klass(Properties_klass,                            java_util_Properties                                  ) \
  do_klass(Module_klass,                                java_lang_Module                                      ) \
  do_klass(reflect_AccessibleObject_klass,              java_lang_reflect_AccessibleObject                    ) \
  do_klass(reflect_Field_klass,                         java_lang_reflect_Field                               ) \
  do_klass(reflect_Parameter_klass,                     java_lang_reflect_Parameter                           ) \
  do_klass(reflect_Method_klass,                        java_lang_reflect_Method                              ) \
  do_klass(reflect_Constructor_klass,                   java_lang_reflect_Constructor                         ) \
                                                                                                                \
  /* NOTE: needed too early in bootstrapping process to have checks based on JDK version */                     \
  /* It's okay if this turns out to be NULL in non-1.4 JDKs. */                                                 \
  do_klass(reflect_MagicAccessorImpl_klass,             reflect_MagicAccessorImpl                             ) \
  do_klass(reflect_MethodAccessorImpl_klass,            reflect_MethodAccessorImpl                            ) \
  do_klass(reflect_ConstructorAccessorImpl_klass,       reflect_ConstructorAccessorImpl                       ) \
  do_klass(reflect_DelegatingClassLoader_klass,         reflect_DelegatingClassLoader                         ) \
  do_klass(reflect_ConstantPool_klass,                  reflect_ConstantPool                                  ) \
  do_klass(reflect_UnsafeStaticFieldAccessorImpl_klass, reflect_UnsafeStaticFieldAccessorImpl                 ) \
  do_klass(reflect_CallerSensitive_klass,               reflect_CallerSensitive                               ) \
                                                                                                                \
  /* support for dynamic typing; it's OK if these are NULL in earlier JDKs */                                   \
  do_klass(DirectMethodHandle_klass,                    java_lang_invoke_DirectMethodHandle                   ) \
  do_klass(MethodHandle_klass,                          java_lang_invoke_MethodHandle                         ) \
  do_klass(VarHandle_klass,                             java_lang_invoke_VarHandle                            ) \
  do_klass(MemberName_klass,                            java_lang_invoke_MemberName                           ) \
  do_klass(ResolvedMethodName_klass,                    java_lang_invoke_ResolvedMethodName                   ) \
  do_klass(MethodHandleNatives_klass,                   java_lang_invoke_MethodHandleNatives                  ) \
  do_klass(LambdaForm_klass,                            java_lang_invoke_LambdaForm                           ) \
  do_klass(MethodType_klass,                            java_lang_invoke_MethodType                           ) \
  do_klass(BootstrapMethodError_klass,                  java_lang_BootstrapMethodError                        ) \
  do_klass(CallSite_klass,                              java_lang_invoke_CallSite                             ) \
  do_klass(Context_klass,                               java_lang_invoke_MethodHandleNatives_CallSiteContext  ) \
  do_klass(ConstantCallSite_klass,                      java_lang_invoke_ConstantCallSite                     ) \
  do_klass(MutableCallSite_klass,                       java_lang_invoke_MutableCallSite                      ) \
  do_klass(ValueBootstrapMethods_klass,                 java_lang_invoke_ValueBootstrapMethods                ) \
  do_klass(VolatileCallSite_klass,                      java_lang_invoke_VolatileCallSite                     ) \
  /* Note: MethodHandle must be first, and VolatileCallSite last in group */                                    \
                                                                                                                \
  do_klass(AssertionStatusDirectives_klass,             java_lang_AssertionStatusDirectives                   ) \
  do_klass(StringBuffer_klass,                          java_lang_StringBuffer                                ) \
  do_klass(StringBuilder_klass,                         java_lang_StringBuilder                               ) \
  do_klass(UnsafeConstants_klass,                       jdk_internal_misc_UnsafeConstants                     ) \
  do_klass(internal_Unsafe_klass,                       jdk_internal_misc_Unsafe                              ) \
  do_klass(module_Modules_klass,                        jdk_internal_module_Modules                           ) \
                                                                                                                \
  /* support for CDS */                                                                                         \
  do_klass(ByteArrayInputStream_klass,                  java_io_ByteArrayInputStream                          ) \
  do_klass(URL_klass,                                   java_net_URL                                          ) \
  do_klass(Jar_Manifest_klass,                          java_util_jar_Manifest                                ) \
  do_klass(jdk_internal_loader_ClassLoaders_klass,      jdk_internal_loader_ClassLoaders                      ) \
  do_klass(jdk_internal_loader_ClassLoaders_AppClassLoader_klass,      jdk_internal_loader_ClassLoaders_AppClassLoader) \
  do_klass(jdk_internal_loader_ClassLoaders_PlatformClassLoader_klass, jdk_internal_loader_ClassLoaders_PlatformClassLoader) \
  do_klass(CodeSource_klass,                            java_security_CodeSource                              ) \
                                                                                                                \
  do_klass(StackTraceElement_klass,                     java_lang_StackTraceElement                           ) \
                                                                                                                \
  /* It's okay if this turns out to be NULL in non-1.4 JDKs. */                                                 \
  do_klass(nio_Buffer_klass,                            java_nio_Buffer                                       ) \
                                                                                                                \
  /* Stack Walking */                                                                                           \
  do_klass(StackWalker_klass,                           java_lang_StackWalker                                 ) \
  do_klass(AbstractStackWalker_klass,                   java_lang_StackStreamFactory_AbstractStackWalker      ) \
  do_klass(StackFrameInfo_klass,                        java_lang_StackFrameInfo                              ) \
  do_klass(LiveStackFrameInfo_klass,                    java_lang_LiveStackFrameInfo                          ) \
                                                                                                                \
  /* support for stack dump lock analysis */                                                                    \
  do_klass(java_util_concurrent_locks_AbstractOwnableSynchronizer_klass, java_util_concurrent_locks_AbstractOwnableSynchronizer) \
                                                                                                                \
  /* boxing klasses */                                                                                          \
  do_klass(Boolean_klass,                               java_lang_Boolean                                     ) \
  do_klass(Character_klass,                             java_lang_Character                                   ) \
  do_klass(Float_klass,                                 java_lang_Float                                       ) \
  do_klass(Double_klass,                                java_lang_Double                                      ) \
  do_klass(Byte_klass,                                  java_lang_Byte                                        ) \
  do_klass(Short_klass,                                 java_lang_Short                                       ) \
  do_klass(Integer_klass,                               java_lang_Integer                                     ) \
  do_klass(Long_klass,                                  java_lang_Long                                        ) \
                                                                                                                \
<<<<<<< HEAD
                                                                                                                         \
  /* JVMCI classes. These are loaded on-demand. */                                                              \
  JVMCI_WK_KLASSES_DO(do_klass)                                                                                 \
                                                                                                                \
=======
>>>>>>> e9c523ae
  /*end*/


class SystemDictionary : AllStatic {
  friend class BootstrapInfo;
  friend class VMStructs;
  friend class SystemDictionaryHandles;

 public:
  enum WKID {
    NO_WKID = 0,

    #define WK_KLASS_ENUM(name, symbol) WK_KLASS_ENUM_NAME(name), WK_KLASS_ENUM_NAME(symbol) = WK_KLASS_ENUM_NAME(name),
    WK_KLASSES_DO(WK_KLASS_ENUM)
    #undef WK_KLASS_ENUM

    WKID_LIMIT,

    FIRST_WKID = NO_WKID + 1
  };

  // Returns a class with a given class name and class loader.  Loads the
  // class if needed. If not found a NoClassDefFoundError or a
  // ClassNotFoundException is thrown, depending on the value on the
  // throw_error flag.  For most uses the throw_error argument should be set
  // to true.

  static Klass* resolve_or_fail(Symbol* class_name, Handle class_loader, Handle protection_domain, bool throw_error, TRAPS);
  // Convenient call for null loader and protection domain.
  static Klass* resolve_or_fail(Symbol* class_name, bool throw_error, TRAPS);
protected:
  // handle error translation for resolve_or_null results
  static Klass* handle_resolution_exception(Symbol* class_name, bool throw_error, Klass* klass, TRAPS);

public:

  // Returns a class with a given class name and class loader.
  // Loads the class if needed. If not found NULL is returned.
  static Klass* resolve_or_null(Symbol* class_name, Handle class_loader, Handle protection_domain, TRAPS);
  // Version with null loader and protection domain
  static Klass* resolve_or_null(Symbol* class_name, TRAPS);

  // Resolve a superclass or superinterface. Called from ClassFileParser,
  // parse_interfaces, resolve_instance_class_or_null, load_shared_class
  // "child_name" is the class whose super class or interface is being resolved.
  static InstanceKlass* resolve_super_or_fail(Symbol* child_name,
                                              Symbol* class_name,
                                              Handle class_loader,
                                              Handle protection_domain,
                                              bool is_superclass,
                                              TRAPS);

  static Klass* resolve_flattenable_field_or_fail(AllFieldStream* fs,
                                                  Handle class_loader,
                                                  Handle protection_domain,
                                                  bool throw_error,
                                                  TRAPS);

  // Parse new stream. This won't update the dictionary or
  // class hierarchy, simply parse the stream. Used by JVMTI RedefineClasses.
  // Also used by Unsafe_DefineAnonymousClass
  static InstanceKlass* parse_stream(Symbol* class_name,
                                     Handle class_loader,
                                     Handle protection_domain,
                                     ClassFileStream* st,
                                     TRAPS) {
    return parse_stream(class_name,
                        class_loader,
                        protection_domain,
                        st,
                        NULL, // unsafe_anonymous_host
                        NULL, // cp_patches
                        THREAD);
  }
  static InstanceKlass* parse_stream(Symbol* class_name,
                                     Handle class_loader,
                                     Handle protection_domain,
                                     ClassFileStream* st,
                                     const InstanceKlass* unsafe_anonymous_host,
                                     GrowableArray<Handle>* cp_patches,
                                     TRAPS);

  // Resolve from stream (called by jni_DefineClass and JVM_DefineClass)
  static InstanceKlass* resolve_from_stream(Symbol* class_name,
                                            Handle class_loader,
                                            Handle protection_domain,
                                            ClassFileStream* st,
                                            TRAPS);

  // Lookup an already loaded class. If not found NULL is returned.
  static Klass* find(Symbol* class_name, Handle class_loader, Handle protection_domain, TRAPS);

  // Lookup an already loaded instance or array class.
  // Do not make any queries to class loaders; consult only the cache.
  // If not found NULL is returned.
  static Klass* find_instance_or_array_klass(Symbol* class_name,
                                               Handle class_loader,
                                               Handle protection_domain,
                                               TRAPS);

  // Lookup an instance or array class that has already been loaded
  // either into the given class loader, or else into another class
  // loader that is constrained (via loader constraints) to produce
  // a consistent class.  Do not take protection domains into account.
  // Do not make any queries to class loaders; consult only the cache.
  // Return NULL if the class is not found.
  //
  // This function is a strict superset of find_instance_or_array_klass.
  // This function (the unchecked version) makes a conservative prediction
  // of the result of the checked version, assuming successful lookup.
  // If both functions return non-null, they must return the same value.
  // Also, the unchecked version may sometimes be non-null where the
  // checked version is null.  This can occur in several ways:
  //   1. No query has yet been made to the class loader.
  //   2. The class loader was queried, but chose not to delegate.
  //   3. ClassLoader.checkPackageAccess rejected a proposed protection domain.
  //   4. Loading was attempted, but there was a linkage error of some sort.
  // In all of these cases, the loader constraints on this type are
  // satisfied, and it is safe for classes in the given class loader
  // to manipulate strongly-typed values of the found class, subject
  // to local linkage and access checks.
  static Klass* find_constrained_instance_or_array_klass(Symbol* class_name,
                                                           Handle class_loader,
                                                           TRAPS);

  static void classes_do(MetaspaceClosure* it);
  // Iterate over all methods in all klasses

  static void methods_do(void f(Method*));

  // Garbage collection support

  // Unload (that is, break root links to) all unmarked classes and
  // loaders.  Returns "true" iff something was unloaded.
  static bool do_unloading(GCTimer* gc_timer);

  // Applies "f->do_oop" to all root oops in the system dictionary.
  static void oops_do(OopClosure* f);

  // System loader lock
  static oop system_loader_lock()           { return _system_loader_lock_obj; }

  // Protection Domain Table
  static ProtectionDomainCacheTable* pd_cache_table() { return _pd_cache_table; }

public:
  // Printing
  static void print() { return print_on(tty); }
  static void print_on(outputStream* st);
  static void dump(outputStream* st, bool verbose);

  // Monotonically increasing counter which grows as classes are
  // loaded or modifications such as hot-swapping or setting/removing
  // of breakpoints are performed
  static inline int number_of_modifications()     { assert_locked_or_safepoint(Compile_lock); return _number_of_modifications; }
  // Needed by evolution and breakpoint code
  static inline void notice_modification()        { assert_locked_or_safepoint(Compile_lock); ++_number_of_modifications;      }

  // Verification
  static void verify();

  // Initialization
  static void initialize(TRAPS);

  // Checked fast access to the well-known classes -- so that you don't try to use them
  // before they are resolved.
  static InstanceKlass* check_klass(InstanceKlass* k) {
    assert(k != NULL, "klass not loaded");
    return k;
  }

  static bool resolve_wk_klass(WKID id, TRAPS);
  static InstanceKlass* check_klass_ValhallaClasses(InstanceKlass* k) { return k; }
  static void resolve_wk_klasses_until(WKID limit_id, WKID &start_id, TRAPS);
  static void resolve_wk_klasses_through(WKID end_id, WKID &start_id, TRAPS) {
    int limit = (int)end_id + 1;
    resolve_wk_klasses_until((WKID) limit, start_id, THREAD);
  }

public:
  #define WK_KLASS_DECLARE(name, symbol) \
    static InstanceKlass* name() { return check_klass(_well_known_klasses[WK_KLASS_ENUM_NAME(name)]); } \
    static InstanceKlass** name##_addr() {                                                              \
      return &_well_known_klasses[SystemDictionary::WK_KLASS_ENUM_NAME(name)];                          \
    }                                                                                                   \
    static bool name##_is_loaded() {                                                                    \
      return _well_known_klasses[SystemDictionary::WK_KLASS_ENUM_NAME(name)] != NULL;                   \
    }
  WK_KLASSES_DO(WK_KLASS_DECLARE);
  #undef WK_KLASS_DECLARE

  static InstanceKlass* well_known_klass(WKID id) {
    assert(id >= (int)FIRST_WKID && id < (int)WKID_LIMIT, "oob");
    return _well_known_klasses[id];
  }

  static InstanceKlass** well_known_klass_addr(WKID id) {
    assert(id >= (int)FIRST_WKID && id < (int)WKID_LIMIT, "oob");
    return &_well_known_klasses[id];
  }
  static void well_known_klasses_do(MetaspaceClosure* it);

  // Local definition for direct access to the private array:
  #define WK_KLASS(name) _well_known_klasses[SystemDictionary::WK_KLASS_ENUM_NAME(name)]

  static InstanceKlass* box_klass(BasicType t) {
    assert((uint)t < T_VOID+1, "range check");
    return check_klass(_box_klasses[t]);
  }
  static BasicType box_klass_type(Klass* k);  // inverse of box_klass
#ifdef ASSERT
  static bool is_well_known_klass(Klass* k) {
    return is_well_known_klass(k->name());
  }
  static bool is_well_known_klass(Symbol* class_name);
#endif

protected:
  // Returns the class loader data to be used when looking up/updating the
  // system dictionary.
  static ClassLoaderData *class_loader_data(Handle class_loader) {
    return ClassLoaderData::class_loader_data(class_loader());
  }

public:
  // Tells whether ClassLoader.checkPackageAccess is present
  static bool has_checkPackageAccess()      { return _has_checkPackageAccess; }

  static bool Parameter_klass_loaded()      { return WK_KLASS(reflect_Parameter_klass) != NULL; }
  static bool Class_klass_loaded()          { return WK_KLASS(Class_klass) != NULL; }
  static bool Cloneable_klass_loaded()      { return WK_KLASS(Cloneable_klass) != NULL; }
  static bool Object_klass_loaded()         { return WK_KLASS(Object_klass) != NULL; }
  static bool ClassLoader_klass_loaded()    { return WK_KLASS(ClassLoader_klass) != NULL; }

  // Returns java system loader
  static oop java_system_loader();

  // Returns java platform loader
  static oop java_platform_loader();

  // Compute the java system and platform loaders
  static void compute_java_loaders(TRAPS);

  // Register a new class loader
  static ClassLoaderData* register_loader(Handle class_loader);
protected:
  // Mirrors for primitive classes (created eagerly)
  static oop check_mirror(oop m) {
    assert(m != NULL, "mirror not initialized");
    return m;
  }

public:
  // Note:  java_lang_Class::primitive_type is the inverse of java_mirror

  // Check class loader constraints
  static bool add_loader_constraint(Symbol* name, Handle loader1,
                                    Handle loader2, TRAPS);
  static Symbol* check_signature_loaders(Symbol* signature, Handle loader1,
                                         Handle loader2, bool is_method, TRAPS);

  // JSR 292
  // find a java.lang.invoke.MethodHandle.invoke* method for a given signature
  // (asks Java to compute it if necessary, except in a compiler thread)
  static methodHandle find_method_handle_invoker(Klass* klass,
                                                 Symbol* name,
                                                 Symbol* signature,
                                                 Klass* accessing_klass,
                                                 Handle *appendix_result,
                                                 TRAPS);
  // for a given signature, find the internal MethodHandle method (linkTo* or invokeBasic)
  // (does not ask Java, since this is a low-level intrinsic defined by the JVM)
  static methodHandle find_method_handle_intrinsic(vmIntrinsics::ID iid,
                                                   Symbol* signature,
                                                   TRAPS);

  // compute java_mirror (java.lang.Class instance) for a type ("I", "[[B", "LFoo;", etc.)
  // Either the accessing_klass or the CL/PD can be non-null, but not both.
  static Handle    find_java_mirror_for_type(Symbol* signature,
                                             Klass* accessing_klass,
                                             Handle class_loader,
                                             Handle protection_domain,
                                             SignatureStream::FailureMode failure_mode,
                                             TRAPS);
  static Handle    find_java_mirror_for_type(Symbol* signature,
                                             Klass* accessing_klass,
                                             SignatureStream::FailureMode failure_mode,
                                             TRAPS) {
    // callee will fill in CL/PD from AK, if they are needed
    return find_java_mirror_for_type(signature, accessing_klass, Handle(), Handle(),
                                     failure_mode, THREAD);
  }


  // fast short-cut for the one-character case:
  static oop       find_java_mirror_for_type(char signature_char);

  // find a java.lang.invoke.MethodType object for a given signature
  // (asks Java to compute it if necessary, except in a compiler thread)
  static Handle    find_method_handle_type(Symbol* signature,
                                           Klass* accessing_klass,
                                           TRAPS);

  // find a java.lang.Class object for a given signature
  static Handle    find_field_handle_type(Symbol* signature,
                                          Klass* accessing_klass,
                                          TRAPS);

  // ask Java to compute a java.lang.invoke.MethodHandle object for a given CP entry
  static Handle    link_method_handle_constant(Klass* caller,
                                               int ref_kind, //e.g., JVM_REF_invokeVirtual
                                               Klass* callee,
                                               Symbol* name,
                                               Symbol* signature,
                                               TRAPS);

  // ask Java to compute a constant by invoking a BSM given a Dynamic_info CP entry
  static void      invoke_bootstrap_method(BootstrapInfo& bootstrap_specifier, TRAPS);

  // Record the error when the first attempt to resolve a reference from a constant
  // pool entry to a class fails.
  static void add_resolution_error(const constantPoolHandle& pool, int which, Symbol* error,
                                   Symbol* message);
  static void delete_resolution_error(ConstantPool* pool);
  static Symbol* find_resolution_error(const constantPoolHandle& pool, int which,
                                       Symbol** message);


  static ProtectionDomainCacheEntry* cache_get(Handle protection_domain);

 protected:

  enum Constants {
    _loader_constraint_size = 107,                     // number of entries in constraint table
    _resolution_error_size  = 107,                     // number of entries in resolution error table
    _invoke_method_size     = 139,                     // number of entries in invoke method table
    _placeholder_table_size = 1009                     // number of entries in hash table for placeholders
  };


  // Static tables owned by the SystemDictionary

  // Hashtable holding placeholders for classes being loaded.
  static PlaceholderTable*       _placeholders;

  // Monotonically increasing counter which grows with
  // loading classes as well as hot-swapping and breakpoint setting
  // and removal.
  static int                     _number_of_modifications;

  // Lock object for system class loader
  static oop                     _system_loader_lock_obj;

  // Constraints on class loaders
  static LoaderConstraintTable*  _loader_constraints;

  // Resolution errors
  static ResolutionErrorTable*   _resolution_errors;

  // Invoke methods (JSR 292)
  static SymbolPropertyTable*    _invoke_method_table;

  // ProtectionDomain cache
  static ProtectionDomainCacheTable*   _pd_cache_table;

  // VM weak OopStorage object.
  static OopStorage*             _vm_weak_oop_storage;

protected:
  static void validate_protection_domain(InstanceKlass* klass,
                                         Handle class_loader,
                                         Handle protection_domain, TRAPS);

  friend class VM_PopulateDumpSharedSpace;
  friend class TraversePlaceholdersClosure;
  static PlaceholderTable*   placeholders() { return _placeholders; }
  static LoaderConstraintTable* constraints() { return _loader_constraints; }
  static ResolutionErrorTable* resolution_errors() { return _resolution_errors; }
  static SymbolPropertyTable* invoke_method_table() { return _invoke_method_table; }

  // Basic loading operations
  static InstanceKlass* resolve_instance_class_or_null_helper(Symbol* name,
                                                              Handle class_loader,
                                                              Handle protection_domain,
                                                              TRAPS);
  static InstanceKlass* resolve_instance_class_or_null(Symbol* class_name, Handle class_loader, Handle protection_domain, TRAPS);
  static Klass* resolve_array_class_or_null(Symbol* class_name, Handle class_loader, Handle protection_domain, TRAPS);
  static InstanceKlass* handle_parallel_super_load(Symbol* class_name, Symbol* supername, Handle class_loader, Handle protection_domain, Handle lockObject, TRAPS);
  // Wait on SystemDictionary_lock; unlocks lockObject before
  // waiting; relocks lockObject with correct recursion count
  // after waiting, but before reentering SystemDictionary_lock
  // to preserve lock order semantics.
  static void double_lock_wait(Handle lockObject, TRAPS);
  static void define_instance_class(InstanceKlass* k, TRAPS);
  static InstanceKlass* find_or_define_instance_class(Symbol* class_name,
                                                Handle class_loader,
                                                InstanceKlass* k, TRAPS);
  static bool is_shared_class_visible(Symbol* class_name, InstanceKlass* ik,
                                      Handle class_loader, TRAPS);
  static InstanceKlass* load_shared_class(InstanceKlass* ik,
                                          Handle class_loader,
                                          Handle protection_domain,
                                          const ClassFileStream *cfs,
                                          TRAPS);
  static InstanceKlass* load_shared_boot_class(Symbol* class_name,
                                               TRAPS);
  static InstanceKlass* load_instance_class(Symbol* class_name, Handle class_loader, TRAPS);
  static Handle compute_loader_lock_object(Handle class_loader, TRAPS);
  static void check_loader_lock_contention(Handle loader_lock, TRAPS);
  static bool is_parallelCapable(Handle class_loader);
  static bool is_parallelDefine(Handle class_loader);

public:
  static bool is_system_class_loader(oop class_loader);
  static bool is_platform_class_loader(oop class_loader);

  // Returns TRUE if the method is a non-public member of class java.lang.Object.
  static bool is_nonpublic_Object_method(Method* m) {
    assert(m != NULL, "Unexpected NULL Method*");
    return !m->is_public() && m->method_holder() == SystemDictionary::Object_klass();
  }

  static void initialize_oop_storage();
  static OopStorage* vm_weak_oop_storage();

protected:
  // Setup link to hierarchy
  static void add_to_hierarchy(InstanceKlass* k, TRAPS);

  // Basic find on loaded classes
  static InstanceKlass* find_class(unsigned int hash,
                                   Symbol* name, Dictionary* dictionary);
  static InstanceKlass* find_class(Symbol* class_name, ClassLoaderData* loader_data);

  // Basic find on classes in the midst of being loaded
  static Symbol* find_placeholder(Symbol* name, ClassLoaderData* loader_data);

  // Add a placeholder for a class being loaded
  static void add_placeholder(int index,
                              Symbol* class_name,
                              ClassLoaderData* loader_data);
  static void remove_placeholder(int index,
                                 Symbol* class_name,
                                 ClassLoaderData* loader_data);

  // Performs cleanups after resolve_super_or_fail. This typically needs
  // to be called on failure.
  // Won't throw, but can block.
  static void resolution_cleanups(Symbol* class_name,
                                  ClassLoaderData* loader_data,
                                  TRAPS);

  // Resolve well-known classes so they can be used like SystemDictionary::String_klass()
  static void resolve_well_known_classes(TRAPS);

  // Class loader constraints
  static void check_constraints(unsigned int hash,
                                InstanceKlass* k, Handle loader,
                                bool defining, TRAPS);
  static void update_dictionary(unsigned int d_hash,
                                int p_index, unsigned int p_hash,
                                InstanceKlass* k, Handle loader,
                                TRAPS);

  static InstanceKlass* _well_known_klasses[];

  // table of box klasses (int_klass, etc.)
  static InstanceKlass* _box_klasses[T_VOID+1];

private:
  static oop  _java_system_loader;
  static oop  _java_platform_loader;

  static bool _has_checkPackageAccess;
};

#endif // SHARE_CLASSFILE_SYSTEMDICTIONARY_HPP<|MERGE_RESOLUTION|>--- conflicted
+++ resolved
@@ -26,11 +26,7 @@
 #define SHARE_CLASSFILE_SYSTEMDICTIONARY_HPP
 
 #include "classfile/classLoaderData.hpp"
-<<<<<<< HEAD
-#include "jvmci/systemDictionary_jvmci.hpp"
 #include "oops/fieldStreams.hpp"
-=======
->>>>>>> e9c523ae
 #include "oops/objArrayOop.hpp"
 #include "oops/symbol.hpp"
 #include "runtime/java.hpp"
@@ -220,13 +216,7 @@
   do_klass(Integer_klass,                               java_lang_Integer                                     ) \
   do_klass(Long_klass,                                  java_lang_Long                                        ) \
                                                                                                                 \
-<<<<<<< HEAD
                                                                                                                          \
-  /* JVMCI classes. These are loaded on-demand. */                                                              \
-  JVMCI_WK_KLASSES_DO(do_klass)                                                                                 \
-                                                                                                                \
-=======
->>>>>>> e9c523ae
   /*end*/
 
 
