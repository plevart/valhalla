/*
 * Copyright (c) 1997, 2018, Oracle and/or its affiliates. All rights reserved.
 * DO NOT ALTER OR REMOVE COPYRIGHT NOTICES OR THIS FILE HEADER.
 *
 * This code is free software; you can redistribute it and/or modify it
 * under the terms of the GNU General Public License version 2 only, as
 * published by the Free Software Foundation.
 *
 * This code is distributed in the hope that it will be useful, but WITHOUT
 * ANY WARRANTY; without even the implied warranty of MERCHANTABILITY or
 * FITNESS FOR A PARTICULAR PURPOSE.  See the GNU General Public License
 * version 2 for more details (a copy is included in the LICENSE file that
 * accompanied this code).
 *
 * You should have received a copy of the GNU General Public License version
 * 2 along with this work; if not, write to the Free Software Foundation,
 * Inc., 51 Franklin St, Fifth Floor, Boston, MA 02110-1301 USA.
 *
 * Please contact Oracle, 500 Oracle Parkway, Redwood Shores, CA 94065 USA
 * or visit www.oracle.com if you need additional information or have any
 * questions.
 *
 */

#ifndef SHARE_VM_CLASSFILE_SYSTEMDICTIONARY_HPP
#define SHARE_VM_CLASSFILE_SYSTEMDICTIONARY_HPP

#include "classfile/classLoader.hpp"
#include "jvmci/systemDictionary_jvmci.hpp"
#include "oops/fieldStreams.hpp"
#include "oops/objArrayOop.hpp"
#include "oops/symbol.hpp"
#include "runtime/java.hpp"
#include "runtime/reflectionUtils.hpp"
#include "runtime/signature.hpp"
#include "utilities/hashtable.hpp"

// The dictionary in each ClassLoaderData stores all loaded classes, either
// initiatied by its class loader or defined by its class loader:
//
//   class loader -> ClassLoaderData -> [class, protection domain set]
//
// Classes are loaded lazily. The default VM class loader is
// represented as NULL.

// The underlying data structure is an open hash table (Dictionary) per
// ClassLoaderData with a fixed number of buckets. During loading the
// class loader object is locked, (for the VM loader a private lock object is used).
// The global SystemDictionary_lock is held for all additions into the ClassLoaderData
// dictionaries.  TODO: fix lock granularity so that class loading can
// be done concurrently, but only by different loaders.
//
// During loading a placeholder (name, loader) is temporarily placed in
// a side data structure, and is used to detect ClassCircularityErrors
// and to perform verification during GC.  A GC can occur in the midst
// of class loading, as we call out to Java, have to take locks, etc.
//
// When class loading is finished, a new entry is added to the dictionary
// of the class loader and the placeholder is removed. Note that the protection
// domain field of the dictionary entry has not yet been filled in when
// the "real" dictionary entry is created.
//
// Clients of this class who are interested in finding if a class has
// been completely loaded -- not classes in the process of being loaded --
// can read the dictionary unlocked. This is safe because
//    - entries are only deleted at safepoints
//    - readers cannot come to a safepoint while actively examining
//         an entry  (an entry cannot be deleted from under a reader)
//    - entries must be fully formed before they are available to concurrent
//         readers (we must ensure write ordering)
//
// Note that placeholders are deleted at any time, as they are removed
// when a class is completely loaded. Therefore, readers as well as writers
// of placeholders must hold the SystemDictionary_lock.
//

class ClassFileStream;
class Dictionary;
class PlaceholderTable;
class LoaderConstraintTable;
template <MEMFLAGS F> class HashtableBucket;
class ResolutionErrorTable;
class SymbolPropertyTable;
class ProtectionDomainCacheTable;
class ProtectionDomainCacheEntry;
class GCTimer;
class OopStorage;

// Certain classes are preloaded, such as java.lang.Object and java.lang.String.
// They are all "well-known", in the sense that no class loader is allowed
// to provide a different definition.
//
// These klasses must all have names defined in vmSymbols.

#define WK_KLASS_ENUM_NAME(kname)    kname##_knum

// Each well-known class has a short klass name (like object_klass),
// a vmSymbol name (like java_lang_Object), and a flag word
// that makes some minor distinctions, like whether the klass
// is preloaded, optional, release-specific, etc.
// The order of these definitions is significant; it is the order in which
// preloading is actually performed by initialize_preloaded_classes.

#define WK_KLASSES_DO(do_klass)                                                                                          \
  /* well-known classes */                                                                                               \
  do_klass(Object_klass,                                java_lang_Object,                          Pre                 ) \
  do_klass(String_klass,                                java_lang_String,                          Pre                 ) \
  do_klass(Class_klass,                                 java_lang_Class,                           Pre                 ) \
  do_klass(Cloneable_klass,                             java_lang_Cloneable,                       Pre                 ) \
  do_klass(ClassLoader_klass,                           java_lang_ClassLoader,                     Pre                 ) \
  do_klass(Serializable_klass,                          java_io_Serializable,                      Pre                 ) \
  do_klass(System_klass,                                java_lang_System,                          Pre                 ) \
  do_klass(Throwable_klass,                             java_lang_Throwable,                       Pre                 ) \
  do_klass(Error_klass,                                 java_lang_Error,                           Pre                 ) \
  do_klass(ThreadDeath_klass,                           java_lang_ThreadDeath,                     Pre                 ) \
  do_klass(Exception_klass,                             java_lang_Exception,                       Pre                 ) \
  do_klass(RuntimeException_klass,                      java_lang_RuntimeException,                Pre                 ) \
  do_klass(SecurityManager_klass,                       java_lang_SecurityManager,                 Pre                 ) \
  do_klass(ProtectionDomain_klass,                      java_security_ProtectionDomain,            Pre                 ) \
  do_klass(AccessControlContext_klass,                  java_security_AccessControlContext,        Pre                 ) \
  do_klass(SecureClassLoader_klass,                     java_security_SecureClassLoader,           Pre                 ) \
  do_klass(ClassNotFoundException_klass,                java_lang_ClassNotFoundException,          Pre                 ) \
  do_klass(NoClassDefFoundError_klass,                  java_lang_NoClassDefFoundError,            Pre                 ) \
  do_klass(LinkageError_klass,                          java_lang_LinkageError,                    Pre                 ) \
  do_klass(ClassCastException_klass,                    java_lang_ClassCastException,              Pre                 ) \
  do_klass(ArrayStoreException_klass,                   java_lang_ArrayStoreException,             Pre                 ) \
  do_klass(VirtualMachineError_klass,                   java_lang_VirtualMachineError,             Pre                 ) \
  do_klass(OutOfMemoryError_klass,                      java_lang_OutOfMemoryError,                Pre                 ) \
  do_klass(StackOverflowError_klass,                    java_lang_StackOverflowError,              Pre                 ) \
  do_klass(IllegalMonitorStateException_klass,          java_lang_IllegalMonitorStateException,    Pre                 ) \
  do_klass(Reference_klass,                             java_lang_ref_Reference,                   Pre                 ) \
                                                                                                                         \
  /* Preload ref klasses and set reference types */                                                                      \
  do_klass(SoftReference_klass,                         java_lang_ref_SoftReference,               Pre                 ) \
  do_klass(WeakReference_klass,                         java_lang_ref_WeakReference,               Pre                 ) \
  do_klass(FinalReference_klass,                        java_lang_ref_FinalReference,              Pre                 ) \
  do_klass(PhantomReference_klass,                      java_lang_ref_PhantomReference,            Pre                 ) \
  do_klass(Finalizer_klass,                             java_lang_ref_Finalizer,                   Pre                 ) \
                                                                                                                         \
  do_klass(Thread_klass,                                java_lang_Thread,                          Pre                 ) \
  do_klass(ThreadGroup_klass,                           java_lang_ThreadGroup,                     Pre                 ) \
  do_klass(Properties_klass,                            java_util_Properties,                      Pre                 ) \
  do_klass(Module_klass,                                java_lang_Module,                          Pre                 ) \
  do_klass(reflect_AccessibleObject_klass,              java_lang_reflect_AccessibleObject,        Pre                 ) \
  do_klass(reflect_Field_klass,                         java_lang_reflect_Field,                   Pre                 ) \
  do_klass(reflect_Parameter_klass,                     java_lang_reflect_Parameter,               Opt                 ) \
  do_klass(reflect_Method_klass,                        java_lang_reflect_Method,                  Pre                 ) \
  do_klass(reflect_Constructor_klass,                   java_lang_reflect_Constructor,             Pre                 ) \
                                                                                                                         \
  /* NOTE: needed too early in bootstrapping process to have checks based on JDK version */                              \
  /* It's okay if this turns out to be NULL in non-1.4 JDKs. */                                                          \
  do_klass(reflect_MagicAccessorImpl_klass,             reflect_MagicAccessorImpl,                 Opt                 ) \
  do_klass(reflect_MethodAccessorImpl_klass,            reflect_MethodAccessorImpl,                Pre                 ) \
  do_klass(reflect_ConstructorAccessorImpl_klass,       reflect_ConstructorAccessorImpl,           Pre                 ) \
  do_klass(reflect_DelegatingClassLoader_klass,         reflect_DelegatingClassLoader,             Opt                 ) \
  do_klass(reflect_ConstantPool_klass,                  reflect_ConstantPool,                      Opt                 ) \
  do_klass(reflect_UnsafeStaticFieldAccessorImpl_klass, reflect_UnsafeStaticFieldAccessorImpl,     Opt                 ) \
  do_klass(reflect_CallerSensitive_klass,               reflect_CallerSensitive,                   Opt                 ) \
                                                                                                                         \
  /* support for dynamic typing; it's OK if these are NULL in earlier JDKs */                                            \
  do_klass(DirectMethodHandle_klass,                    java_lang_invoke_DirectMethodHandle,       Opt                 ) \
  do_klass(MethodHandle_klass,                          java_lang_invoke_MethodHandle,             Pre                 ) \
  do_klass(VarHandle_klass,                             java_lang_invoke_VarHandle,                Pre                 ) \
  do_klass(MemberName_klass,                            java_lang_invoke_MemberName,               Pre                 ) \
  do_klass(ResolvedMethodName_klass,                    java_lang_invoke_ResolvedMethodName,       Pre                 ) \
  do_klass(MethodHandleNatives_klass,                   java_lang_invoke_MethodHandleNatives,      Pre                 ) \
  do_klass(LambdaForm_klass,                            java_lang_invoke_LambdaForm,               Opt                 ) \
  do_klass(MethodType_klass,                            java_lang_invoke_MethodType,               Pre                 ) \
  do_klass(BootstrapMethodError_klass,                  java_lang_BootstrapMethodError,            Pre                 ) \
  do_klass(CallSite_klass,                              java_lang_invoke_CallSite,                 Pre                 ) \
  do_klass(Context_klass,                               java_lang_invoke_MethodHandleNatives_CallSiteContext, Pre      ) \
  do_klass(ConstantCallSite_klass,                      java_lang_invoke_ConstantCallSite,         Pre                 ) \
  do_klass(MutableCallSite_klass,                       java_lang_invoke_MutableCallSite,          Pre                 ) \
  do_klass(VolatileCallSite_klass,                      java_lang_invoke_VolatileCallSite,         Pre                 ) \
  /* Note: MethodHandle must be first, and VolatileCallSite last in group */                                             \
                                                                                                                         \
  do_klass(AssertionStatusDirectives_klass,             java_lang_AssertionStatusDirectives,       Pre                 ) \
  do_klass(StringBuffer_klass,                          java_lang_StringBuffer,                    Pre                 ) \
  do_klass(StringBuilder_klass,                         java_lang_StringBuilder,                   Pre                 ) \
  do_klass(internal_Unsafe_klass,                       jdk_internal_misc_Unsafe,                  Pre                 ) \
  do_klass(module_Modules_klass,                        jdk_internal_module_Modules,               Pre                 ) \
                                                                                                                         \
  /* support for CDS */                                                                                                  \
  do_klass(ByteArrayInputStream_klass,                  java_io_ByteArrayInputStream,              Pre                 ) \
  do_klass(File_klass,                                  java_io_File,                              Pre                 ) \
  do_klass(URL_klass,                                   java_net_URL,                              Pre                 ) \
  do_klass(Jar_Manifest_klass,                          java_util_jar_Manifest,                    Pre                 ) \
  do_klass(jdk_internal_loader_ClassLoaders_klass,      jdk_internal_loader_ClassLoaders,          Pre                 ) \
  do_klass(jdk_internal_loader_ClassLoaders_AppClassLoader_klass,      jdk_internal_loader_ClassLoaders_AppClassLoader,       Pre ) \
  do_klass(jdk_internal_loader_ClassLoaders_PlatformClassLoader_klass, jdk_internal_loader_ClassLoaders_PlatformClassLoader,  Pre ) \
  do_klass(CodeSource_klass,                            java_security_CodeSource,                  Pre                 ) \
  do_klass(ParseUtil_klass,                             sun_net_www_ParseUtil,                     Pre                 ) \
                                                                                                                         \
                                                                                                                         \
  do_klass(StackTraceElement_klass,                     java_lang_StackTraceElement,               Opt                 ) \
                                                                                                                         \
  /* It's okay if this turns out to be NULL in non-1.4 JDKs. */                                                          \
  do_klass(nio_Buffer_klass,                            java_nio_Buffer,                           Opt                 ) \
                                                                                                                         \
  /* Stack Walking */                                                                                                    \
  do_klass(StackWalker_klass,                           java_lang_StackWalker,                     Opt                 ) \
  do_klass(AbstractStackWalker_klass,                   java_lang_StackStreamFactory_AbstractStackWalker, Opt          ) \
  do_klass(StackFrameInfo_klass,                        java_lang_StackFrameInfo,                  Opt                 ) \
  do_klass(LiveStackFrameInfo_klass,                    java_lang_LiveStackFrameInfo,              Opt                 ) \
                                                                                                                         \
  /* Preload boxing klasses */                                                                                           \
  do_klass(Boolean_klass,                               java_lang_Boolean,                         Pre                 ) \
  do_klass(Character_klass,                             java_lang_Character,                       Pre                 ) \
  do_klass(Float_klass,                                 java_lang_Float,                           Pre                 ) \
  do_klass(Double_klass,                                java_lang_Double,                          Pre                 ) \
  do_klass(Byte_klass,                                  java_lang_Byte,                            Pre                 ) \
  do_klass(Short_klass,                                 java_lang_Short,                           Pre                 ) \
  do_klass(Integer_klass,                               java_lang_Integer,                         Pre                 ) \
  do_klass(Long_klass,                                  java_lang_Long,                            Pre                 ) \
                                                                                                                         \
<<<<<<< HEAD
                                                                                                                         \
  /* Extensions */                                                                                                       \
  WK_KLASSES_DO_EXT(do_klass)                                                                                            \
=======
>>>>>>> f9e285bc
  /* JVMCI classes. These are loaded on-demand. */                                                                       \
  JVMCI_WK_KLASSES_DO(do_klass)                                                                                          \
                                                                                                                         \
  /*end*/


class SystemDictionary : AllStatic {
  friend class VMStructs;
  friend class SystemDictionaryHandles;

 public:
  enum WKID {
    NO_WKID = 0,

    #define WK_KLASS_ENUM(name, symbol, ignore_o) WK_KLASS_ENUM_NAME(name), WK_KLASS_ENUM_NAME(symbol) = WK_KLASS_ENUM_NAME(name),
    WK_KLASSES_DO(WK_KLASS_ENUM)
    #undef WK_KLASS_ENUM

    WKID_LIMIT,

#if INCLUDE_JVMCI
    FIRST_JVMCI_WKID = WK_KLASS_ENUM_NAME(JVMCI_klass),
    LAST_JVMCI_WKID  = WK_KLASS_ENUM_NAME(Value_klass),
#endif

    FIRST_WKID = NO_WKID + 1
  };

  enum InitOption {
    Pre,                        // preloaded; error if not present

    // Order is significant.  Options before this point require resolve_or_fail.
    // Options after this point will use resolve_or_null instead.

    Opt,                        // preload tried; NULL if not present
#if INCLUDE_JVMCI
    Jvmci,                      // preload tried; error if not present if JVMCI enabled
#endif
    ValhallaClasses,            // loaded if Valhalla enabled
    OPTION_LIMIT,
    CEIL_LG_OPTION_LIMIT = 3    // OPTION_LIMIT <= (1<<CEIL_LG_OPTION_LIMIT)
  };


  // Returns a class with a given class name and class loader.  Loads the
  // class if needed. If not found a NoClassDefFoundError or a
  // ClassNotFoundException is thrown, depending on the value on the
  // throw_error flag.  For most uses the throw_error argument should be set
  // to true.

  static Klass* resolve_or_fail(Symbol* class_name, Handle class_loader, Handle protection_domain, bool throw_error, TRAPS);
  // Convenient call for null loader and protection domain.
  static Klass* resolve_or_fail(Symbol* class_name, bool throw_error, TRAPS);
protected:
  // handle error translation for resolve_or_null results
  static Klass* handle_resolution_exception(Symbol* class_name, bool throw_error, Klass* klass, TRAPS);

public:

  // Returns a class with a given class name and class loader.
  // Loads the class if needed. If not found NULL is returned.
  static Klass* resolve_or_null(Symbol* class_name, Handle class_loader, Handle protection_domain, TRAPS);
  // Version with null loader and protection domain
  static Klass* resolve_or_null(Symbol* class_name, TRAPS);

  // Resolve a superclass or superinterface. Called from ClassFileParser,
  // parse_interfaces, resolve_instance_class_or_null, load_shared_class
  // "child_name" is the class whose super class or interface is being resolved.
  static Klass* resolve_super_or_fail(Symbol* child_name,
                                      Symbol* class_name,
                                      Handle class_loader,
                                      Handle protection_domain,
                                      bool is_superclass,
                                      TRAPS);

  static Klass* resolve_flattenable_field_or_fail(AllFieldStream* fs,
                                                  Handle class_loader,
                                                  Handle protection_domain,
                                                  bool throw_error,
                                                  TRAPS);

  // Parse new stream. This won't update the dictionary or
  // class hierarchy, simply parse the stream. Used by JVMTI RedefineClasses.
  // Also used by Unsafe_DefineAnonymousClass
  static InstanceKlass* parse_stream(Symbol* class_name,
                                     Handle class_loader,
                                     Handle protection_domain,
                                     ClassFileStream* st,
                                     TRAPS) {
    return parse_stream(class_name,
                        class_loader,
                        protection_domain,
                        st,
                        NULL, // host klass
                        NULL, // cp_patches
                        THREAD);
  }
  static InstanceKlass* parse_stream(Symbol* class_name,
                                     Handle class_loader,
                                     Handle protection_domain,
                                     ClassFileStream* st,
                                     const InstanceKlass* host_klass,
                                     GrowableArray<Handle>* cp_patches,
                                     TRAPS);

  // Resolve from stream (called by jni_DefineClass and JVM_DefineClass)
  static InstanceKlass* resolve_from_stream(Symbol* class_name,
                                            Handle class_loader,
                                            Handle protection_domain,
                                            ClassFileStream* st,
                                            TRAPS);

  // Lookup an already loaded class. If not found NULL is returned.
  static Klass* find(Symbol* class_name, Handle class_loader, Handle protection_domain, TRAPS);

  // Lookup an already loaded instance or array class.
  // Do not make any queries to class loaders; consult only the cache.
  // If not found NULL is returned.
  static Klass* find_instance_or_array_klass(Symbol* class_name,
                                               Handle class_loader,
                                               Handle protection_domain,
                                               TRAPS);

  // Lookup an instance or array class that has already been loaded
  // either into the given class loader, or else into another class
  // loader that is constrained (via loader constraints) to produce
  // a consistent class.  Do not take protection domains into account.
  // Do not make any queries to class loaders; consult only the cache.
  // Return NULL if the class is not found.
  //
  // This function is a strict superset of find_instance_or_array_klass.
  // This function (the unchecked version) makes a conservative prediction
  // of the result of the checked version, assuming successful lookup.
  // If both functions return non-null, they must return the same value.
  // Also, the unchecked version may sometimes be non-null where the
  // checked version is null.  This can occur in several ways:
  //   1. No query has yet been made to the class loader.
  //   2. The class loader was queried, but chose not to delegate.
  //   3. ClassLoader.checkPackageAccess rejected a proposed protection domain.
  //   4. Loading was attempted, but there was a linkage error of some sort.
  // In all of these cases, the loader constraints on this type are
  // satisfied, and it is safe for classes in the given class loader
  // to manipulate strongly-typed values of the found class, subject
  // to local linkage and access checks.
  static Klass* find_constrained_instance_or_array_klass(Symbol* class_name,
                                                           Handle class_loader,
                                                           TRAPS);

  static void classes_do(MetaspaceClosure* it);
  // Iterate over all methods in all klasses

  static void methods_do(void f(Method*));

  // Garbage collection support

  // This method applies "blk->do_oop" to all the pointers to "system"
  // classes and loaders.
  static void always_strong_oops_do(OopClosure* blk);

  // Unload (that is, break root links to) all unmarked classes and
  // loaders.  Returns "true" iff something was unloaded.
  static bool do_unloading(BoolObjectClosure* is_alive,
                           GCTimer* gc_timer,
                           bool do_cleaning = true);

  // Used by DumpSharedSpaces only to remove classes that failed verification
  static void remove_classes_in_error_state();

  static int calculate_systemdictionary_size(int loadedclasses);

  // Applies "f->do_oop" to all root oops in the system dictionary.
  static void oops_do(OopClosure* f);
  static void roots_oops_do(OopClosure* strong, OopClosure* weak);

  // System loader lock
  static oop system_loader_lock()           { return _system_loader_lock_obj; }

public:
  // Sharing support.
  static void reorder_dictionary_for_sharing() NOT_CDS_RETURN;
  static void combine_shared_dictionaries();
  static size_t count_bytes_for_buckets();
  static size_t count_bytes_for_table();
  static void copy_buckets(char* top, char* end);
  static void copy_table(char* top, char* end);
  static void set_shared_dictionary(HashtableBucket<mtClass>* t, int length,
                                    int number_of_entries);
  // Printing
  static void print() { return print_on(tty); }
  static void print_on(outputStream* st);
  static void print_shared(outputStream* st);
  static void dump(outputStream* st, bool verbose);

  // Monotonically increasing counter which grows as classes are
  // loaded or modifications such as hot-swapping or setting/removing
  // of breakpoints are performed
  static inline int number_of_modifications()     { assert_locked_or_safepoint(Compile_lock); return _number_of_modifications; }
  // Needed by evolution and breakpoint code
  static inline void notice_modification()        { assert_locked_or_safepoint(Compile_lock); ++_number_of_modifications;      }

  // Verification
  static void verify();

  // Initialization
  static void initialize(TRAPS);

  // Checked fast access to commonly used classes - mostly preloaded
  static InstanceKlass* check_klass(InstanceKlass* k) {
    assert(k != NULL, "klass not loaded");
    return k;
  }

  static InstanceKlass* check_klass_Pre(InstanceKlass* k) { return check_klass(k); }
  static InstanceKlass* check_klass_Opt(InstanceKlass* k) { return k; }
  static InstanceKlass* check_klass_ValhallaClasses(InstanceKlass* k) { return k; }

  JVMCI_ONLY(static InstanceKlass* check_klass_Jvmci(InstanceKlass* k) { return k; })

  static bool initialize_wk_klass(WKID id, int init_opt, TRAPS);
  static void initialize_wk_klasses_until(WKID limit_id, WKID &start_id, TRAPS);
  static void initialize_wk_klasses_through(WKID end_id, WKID &start_id, TRAPS) {
    int limit = (int)end_id + 1;
    initialize_wk_klasses_until((WKID) limit, start_id, THREAD);
  }

public:
  #define WK_KLASS_DECLARE(name, symbol, option) \
    static InstanceKlass* name() { return check_klass_##option(_well_known_klasses[WK_KLASS_ENUM_NAME(name)]); } \
    static InstanceKlass** name##_addr() {                                                                       \
      return &SystemDictionary::_well_known_klasses[SystemDictionary::WK_KLASS_ENUM_NAME(name)];           \
    }
  WK_KLASSES_DO(WK_KLASS_DECLARE);
  #undef WK_KLASS_DECLARE

  static InstanceKlass* well_known_klass(WKID id) {
    assert(id >= (int)FIRST_WKID && id < (int)WKID_LIMIT, "oob");
    return _well_known_klasses[id];
  }

  static InstanceKlass** well_known_klass_addr(WKID id) {
    assert(id >= (int)FIRST_WKID && id < (int)WKID_LIMIT, "oob");
    return &_well_known_klasses[id];
  }
  static void well_known_klasses_do(MetaspaceClosure* it);

  // Local definition for direct access to the private array:
  #define WK_KLASS(name) _well_known_klasses[SystemDictionary::WK_KLASS_ENUM_NAME(name)]

  static InstanceKlass* box_klass(BasicType t) {
    assert((uint)t < T_VOID+1, "range check");
    return check_klass(_box_klasses[t]);
  }
  static BasicType box_klass_type(Klass* k);  // inverse of box_klass

  // methods returning lazily loaded klasses
  // The corresponding method to load the class must be called before calling them.
  static InstanceKlass* abstract_ownable_synchronizer_klass() { return check_klass(_abstract_ownable_synchronizer_klass); }

  static void load_abstract_ownable_synchronizer_klass(TRAPS);

protected:
  // Returns the class loader data to be used when looking up/updating the
  // system dictionary.
  static ClassLoaderData *class_loader_data(Handle class_loader) {
    return ClassLoaderData::class_loader_data(class_loader());
  }

public:
  // Tells whether ClassLoader.checkPackageAccess is present
  static bool has_checkPackageAccess()      { return _has_checkPackageAccess; }

  static bool Parameter_klass_loaded()      { return WK_KLASS(reflect_Parameter_klass) != NULL; }
  static bool Class_klass_loaded()          { return WK_KLASS(Class_klass) != NULL; }
  static bool Cloneable_klass_loaded()      { return WK_KLASS(Cloneable_klass) != NULL; }
  static bool Object_klass_loaded()         { return WK_KLASS(Object_klass) != NULL; }
  static bool ClassLoader_klass_loaded()    { return WK_KLASS(ClassLoader_klass) != NULL; }

  // Returns java system loader
  static oop java_system_loader();

  // Returns java platform loader
  static oop java_platform_loader();

  // Compute the java system and platform loaders
  static void compute_java_loaders(TRAPS);

  // Register a new class loader
  static ClassLoaderData* register_loader(Handle class_loader);
protected:
  // Mirrors for primitive classes (created eagerly)
  static oop check_mirror(oop m) {
    assert(m != NULL, "mirror not initialized");
    return m;
  }

public:
  // Note:  java_lang_Class::primitive_type is the inverse of java_mirror

  // Check class loader constraints
  static bool add_loader_constraint(Symbol* name, Handle loader1,
                                    Handle loader2, TRAPS);
  static Symbol* check_signature_loaders(Symbol* signature, Handle loader1,
                                         Handle loader2, bool is_method, TRAPS);

  // JSR 292
  // find a java.lang.invoke.MethodHandle.invoke* method for a given signature
  // (asks Java to compute it if necessary, except in a compiler thread)
  static methodHandle find_method_handle_invoker(Klass* klass,
                                                 Symbol* name,
                                                 Symbol* signature,
                                                 Klass* accessing_klass,
                                                 Handle *appendix_result,
                                                 Handle *method_type_result,
                                                 TRAPS);
  // for a given signature, find the internal MethodHandle method (linkTo* or invokeBasic)
  // (does not ask Java, since this is a low-level intrinsic defined by the JVM)
  static methodHandle find_method_handle_intrinsic(vmIntrinsics::ID iid,
                                                   Symbol* signature,
                                                   TRAPS);

  // compute java_mirror (java.lang.Class instance) for a type ("I", "[[B", "LFoo;", etc.)
  // Either the accessing_klass or the CL/PD can be non-null, but not both.
  static Handle    find_java_mirror_for_type(Symbol* signature,
                                             Klass* accessing_klass,
                                             Handle class_loader,
                                             Handle protection_domain,
                                             SignatureStream::FailureMode failure_mode,
                                             TRAPS);
  static Handle    find_java_mirror_for_type(Symbol* signature,
                                             Klass* accessing_klass,
                                             SignatureStream::FailureMode failure_mode,
                                             TRAPS) {
    // callee will fill in CL/PD from AK, if they are needed
    return find_java_mirror_for_type(signature, accessing_klass, Handle(), Handle(),
                                     failure_mode, THREAD);
  }


  // fast short-cut for the one-character case:
  static oop       find_java_mirror_for_type(char signature_char);

  // find a java.lang.invoke.MethodType object for a given signature
  // (asks Java to compute it if necessary, except in a compiler thread)
  static Handle    find_method_handle_type(Symbol* signature,
                                           Klass* accessing_klass,
                                           TRAPS);

  // find a java.lang.Class object for a given signature
  static Handle    find_field_handle_type(Symbol* signature,
                                          Klass* accessing_klass,
                                          TRAPS);

  // ask Java to compute a java.lang.invoke.MethodHandle object for a given CP entry
  static Handle    link_method_handle_constant(Klass* caller,
                                               int ref_kind, //e.g., JVM_REF_invokeVirtual
                                               Klass* callee,
                                               Symbol* name,
                                               Symbol* signature,
                                               TRAPS);

  // ask Java to compute a constant by invoking a BSM given a Dynamic_info CP entry
  static Handle    link_dynamic_constant(Klass* caller,
                                         int condy_index,
                                         Handle bootstrap_specifier,
                                         Symbol* name,
                                         Symbol* type,
                                         TRAPS);

  // ask Java to create a dynamic call site, while linking an invokedynamic op
  static methodHandle find_dynamic_call_site_invoker(Klass* caller,
                                                     int indy_index,
                                                     Handle bootstrap_method,
                                                     Symbol* name,
                                                     Symbol* type,
                                                     Handle *appendix_result,
                                                     Handle *method_type_result,
                                                     TRAPS);

  // Utility for printing loader "name" as part of tracing constraints
  static const char* loader_name(const oop loader);
  static const char* loader_name(const ClassLoaderData* loader_data);

  // Record the error when the first attempt to resolve a reference from a constant
  // pool entry to a class fails.
  static void add_resolution_error(const constantPoolHandle& pool, int which, Symbol* error,
                                   Symbol* message);
  static void delete_resolution_error(ConstantPool* pool);
  static Symbol* find_resolution_error(const constantPoolHandle& pool, int which,
                                       Symbol** message);


  static ProtectionDomainCacheEntry* cache_get(Handle protection_domain);

 protected:

  enum Constants {
    _loader_constraint_size = 107,                     // number of entries in constraint table
    _resolution_error_size  = 107,                     // number of entries in resolution error table
    _invoke_method_size     = 139,                     // number of entries in invoke method table
    _shared_dictionary_size = 1009,                    // number of entries in shared dictionary
    _placeholder_table_size = 1009                     // number of entries in hash table for placeholders
  };


  // Static tables owned by the SystemDictionary

  // Hashtable holding placeholders for classes being loaded.
  static PlaceholderTable*       _placeholders;

  // Hashtable holding classes from the shared archive.
  static Dictionary*             _shared_dictionary;

  // Monotonically increasing counter which grows with
  // loading classes as well as hot-swapping and breakpoint setting
  // and removal.
  static int                     _number_of_modifications;

  // Lock object for system class loader
  static oop                     _system_loader_lock_obj;

  // Constraints on class loaders
  static LoaderConstraintTable*  _loader_constraints;

  // Resolution errors
  static ResolutionErrorTable*   _resolution_errors;

  // Invoke methods (JSR 292)
  static SymbolPropertyTable*    _invoke_method_table;

  // ProtectionDomain cache
  static ProtectionDomainCacheTable*   _pd_cache_table;

  // VM weak OopStorage object.
  static OopStorage*             _vm_weak_oop_storage;

protected:
  static void validate_protection_domain(InstanceKlass* klass,
                                         Handle class_loader,
                                         Handle protection_domain, TRAPS);

  friend class VM_PopulateDumpSharedSpace;
  friend class TraversePlaceholdersClosure;
  static Dictionary*         shared_dictionary() { return _shared_dictionary; }
  static PlaceholderTable*   placeholders() { return _placeholders; }
  static LoaderConstraintTable* constraints() { return _loader_constraints; }
  static ResolutionErrorTable* resolution_errors() { return _resolution_errors; }
  static SymbolPropertyTable* invoke_method_table() { return _invoke_method_table; }

  // Basic loading operations
  static Klass* resolve_instance_class_or_null(Symbol* class_name, Handle class_loader, Handle protection_domain, TRAPS);
  static Klass* do_resolve_instance_class_or_null(Symbol* class_name, Handle class_loader, Handle protection_domain, TRAPS);
  static Klass* resolve_array_class_or_null(Symbol* class_name, Handle class_loader, Handle protection_domain, TRAPS);
  static InstanceKlass* handle_parallel_super_load(Symbol* class_name, Symbol* supername, Handle class_loader, Handle protection_domain, Handle lockObject, TRAPS);
  // Wait on SystemDictionary_lock; unlocks lockObject before
  // waiting; relocks lockObject with correct recursion count
  // after waiting, but before reentering SystemDictionary_lock
  // to preserve lock order semantics.
  static void double_lock_wait(Handle lockObject, TRAPS);
  static void define_instance_class(InstanceKlass* k, TRAPS);
  static InstanceKlass* find_or_define_instance_class(Symbol* class_name,
                                                Handle class_loader,
                                                InstanceKlass* k, TRAPS);
  static bool is_shared_class_visible(Symbol* class_name, InstanceKlass* ik,
                                      Handle class_loader, TRAPS);
  static InstanceKlass* load_shared_class(InstanceKlass* ik,
                                          Handle class_loader,
                                          Handle protection_domain,
                                          TRAPS);
  static InstanceKlass* load_instance_class(Symbol* class_name, Handle class_loader, TRAPS);
  static Handle compute_loader_lock_object(Handle class_loader, TRAPS);
  static void check_loader_lock_contention(Handle loader_lock, TRAPS);
  static bool is_parallelCapable(Handle class_loader);
  static bool is_parallelDefine(Handle class_loader);

public:
  static InstanceKlass* load_shared_class(Symbol* class_name,
                                          Handle class_loader,
                                          TRAPS);
  static bool is_system_class_loader(oop class_loader);
  static bool is_platform_class_loader(oop class_loader);
  static void clear_invoke_method_table();

  // Returns TRUE if the method is a non-public member of class java.lang.Object.
  static bool is_nonpublic_Object_method(Method* m) {
    assert(m != NULL, "Unexpected NULL Method*");
    return !m->is_public() && m->method_holder() == SystemDictionary::Object_klass();
  }

  static void initialize_oop_storage();
  static OopStorage* vm_weak_oop_storage();

protected:
  static InstanceKlass* find_shared_class(Symbol* class_name);

  // Setup link to hierarchy
  static void add_to_hierarchy(InstanceKlass* k, TRAPS);

  // Basic find on loaded classes
  static InstanceKlass* find_class(unsigned int hash,
                                   Symbol* name, Dictionary* dictionary);
  static InstanceKlass* find_class(Symbol* class_name, ClassLoaderData* loader_data);

  // Basic find on classes in the midst of being loaded
  static Symbol* find_placeholder(Symbol* name, ClassLoaderData* loader_data);

  // Add a placeholder for a class being loaded
  static void add_placeholder(int index,
                              Symbol* class_name,
                              ClassLoaderData* loader_data);
  static void remove_placeholder(int index,
                                 Symbol* class_name,
                                 ClassLoaderData* loader_data);

  // Performs cleanups after resolve_super_or_fail. This typically needs
  // to be called on failure.
  // Won't throw, but can block.
  static void resolution_cleanups(Symbol* class_name,
                                  ClassLoaderData* loader_data,
                                  TRAPS);

  // Initialization
  static void initialize_preloaded_classes(TRAPS);

  // Class loader constraints
  static void check_constraints(unsigned int hash,
                                InstanceKlass* k, Handle loader,
                                bool defining, TRAPS);
  static void update_dictionary(unsigned int d_hash,
                                int p_index, unsigned int p_hash,
                                InstanceKlass* k, Handle loader,
                                TRAPS);

  // Variables holding commonly used klasses (preloaded)
  static InstanceKlass* _well_known_klasses[];

  // Lazily loaded klasses
  static InstanceKlass* volatile _abstract_ownable_synchronizer_klass;

  // table of box klasses (int_klass, etc.)
  static InstanceKlass* _box_klasses[T_VOID+1];

  static oop  _java_system_loader;
  static oop  _java_platform_loader;

  static bool _has_checkPackageAccess;
};

#endif // SHARE_VM_CLASSFILE_SYSTEMDICTIONARY_HPP<|MERGE_RESOLUTION|>--- conflicted
+++ resolved
@@ -213,12 +213,7 @@
   do_klass(Integer_klass,                               java_lang_Integer,                         Pre                 ) \
   do_klass(Long_klass,                                  java_lang_Long,                            Pre                 ) \
                                                                                                                          \
-<<<<<<< HEAD
-                                                                                                                         \
-  /* Extensions */                                                                                                       \
-  WK_KLASSES_DO_EXT(do_klass)                                                                                            \
-=======
->>>>>>> f9e285bc
+                                                                                                                         \
   /* JVMCI classes. These are loaded on-demand. */                                                                       \
   JVMCI_WK_KLASSES_DO(do_klass)                                                                                          \
                                                                                                                          \
