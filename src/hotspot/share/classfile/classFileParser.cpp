/*
 * Copyright (c) 1997, 2018, Oracle and/or its affiliates. All rights reserved.
 * DO NOT ALTER OR REMOVE COPYRIGHT NOTICES OR THIS FILE HEADER.
 *
 * This code is free software; you can redistribute it and/or modify it
 * under the terms of the GNU General Public License version 2 only, as
 * published by the Free Software Foundation.
 *
 * This code is distributed in the hope that it will be useful, but WITHOUT
 * ANY WARRANTY; without even the implied warranty of MERCHANTABILITY or
 * FITNESS FOR A PARTICULAR PURPOSE.  See the GNU General Public License
 * version 2 for more details (a copy is included in the LICENSE file that
 * accompanied this code).
 *
 * You should have received a copy of the GNU General Public License version
 * 2 along with this work; if not, write to the Free Software Foundation,
 * Inc., 51 Franklin St, Fifth Floor, Boston, MA 02110-1301 USA.
 *
 * Please contact Oracle, 500 Oracle Parkway, Redwood Shores, CA 94065 USA
 * or visit www.oracle.com if you need additional information or have any
 * questions.
 *
 */
#include "precompiled.hpp"
#include "jvm.h"
#include "aot/aotLoader.hpp"
#include "classfile/classFileParser.hpp"
#include "classfile/classFileStream.hpp"
#include "classfile/classLoader.hpp"
#include "classfile/classLoaderData.inline.hpp"
#include "classfile/defaultMethods.hpp"
#include "classfile/dictionary.hpp"
#include "classfile/javaClasses.inline.hpp"
#include "classfile/moduleEntry.hpp"
#include "classfile/symbolTable.hpp"
#include "classfile/systemDictionary.hpp"
#include "classfile/verificationType.hpp"
#include "classfile/verifier.hpp"
#include "classfile/vmSymbols.hpp"
#include "logging/log.hpp"
#include "logging/logStream.hpp"
#include "memory/allocation.hpp"
#include "memory/metadataFactory.hpp"
#include "memory/oopFactory.hpp"
#include "memory/resourceArea.hpp"
#include "memory/universe.hpp"
#include "oops/annotations.hpp"
#include "oops/constantPool.inline.hpp"
#include "oops/fieldStreams.hpp"
#include "oops/instanceKlass.hpp"
#include "oops/instanceMirrorKlass.hpp"
#include "oops/klass.inline.hpp"
#include "oops/klassVtable.hpp"
#include "oops/metadata.hpp"
#include "oops/method.hpp"
#include "oops/oop.inline.hpp"
#include "oops/symbol.hpp"
#include "oops/valueKlass.hpp"
#include "prims/jvmtiExport.hpp"
#include "prims/jvmtiThreadState.hpp"
#include "runtime/arguments.hpp"
#include "runtime/handles.inline.hpp"
#include "runtime/javaCalls.hpp"
#include "runtime/perfData.hpp"
#include "runtime/reflection.hpp"
#include "runtime/safepointVerifiers.hpp"
#include "runtime/signature.hpp"
#include "runtime/timer.hpp"
#include "services/classLoadingService.hpp"
#include "services/threadService.hpp"
#include "trace/traceMacros.hpp"
#include "utilities/align.hpp"
#include "utilities/bitMap.inline.hpp"
#include "utilities/copy.hpp"
#include "utilities/exceptions.hpp"
#include "utilities/globalDefinitions.hpp"
#include "utilities/growableArray.hpp"
#include "utilities/macros.hpp"
#include "utilities/ostream.hpp"
#include "utilities/resourceHash.hpp"
#if INCLUDE_CDS
#include "classfile/systemDictionaryShared.hpp"
#endif

// We generally try to create the oops directly when parsing, rather than
// allocating temporary data structures and copying the bytes twice. A
// temporary area is only needed when parsing utf8 entries in the constant
// pool and when parsing line number tables.

// We add assert in debug mode when class format is not checked.

#define JAVA_CLASSFILE_MAGIC              0xCAFEBABE
#define JAVA_MIN_SUPPORTED_VERSION        45
<<<<<<< HEAD
#define JAVA_MAX_SUPPORTED_MINOR_VERSION  1
=======
#define JAVA_PREVIEW_MINOR_VERSION        65535
>>>>>>> f9e285bc

// Used for two backward compatibility reasons:
// - to check for new additions to the class file format in JDK1.5
// - to check for bug fixes in the format checker in JDK1.5
#define JAVA_1_5_VERSION                  49

// Used for backward compatibility reasons:
// - to check for javac bug fixes that happened after 1.5
// - also used as the max version when running in jdk6
#define JAVA_6_VERSION                    50

// Used for backward compatibility reasons:
// - to disallow argument and require ACC_STATIC for <clinit> methods
#define JAVA_7_VERSION                    51

// Extension method support.
#define JAVA_8_VERSION                    52

#define JAVA_9_VERSION                    53

#define JAVA_10_VERSION                   54

#define JAVA_11_VERSION                   55

void ClassFileParser::set_class_bad_constant_seen(short bad_constant) {
  assert((bad_constant == 19 || bad_constant == 20) && _major_version >= JAVA_9_VERSION,
         "Unexpected bad constant pool entry");
  if (_bad_constant_seen == 0) _bad_constant_seen = bad_constant;
}

void ClassFileParser::parse_constant_pool_entries(const ClassFileStream* const stream,
                                                  ConstantPool* cp,
                                                  const int length,
                                                  TRAPS) {
  assert(stream != NULL, "invariant");
  assert(cp != NULL, "invariant");

  // Use a local copy of ClassFileStream. It helps the C++ compiler to optimize
  // this function (_current can be allocated in a register, with scalar
  // replacement of aggregates). The _current pointer is copied back to
  // stream() when this function returns. DON'T call another method within
  // this method that uses stream().
  const ClassFileStream cfs1 = *stream;
  const ClassFileStream* const cfs = &cfs1;

  assert(cfs->allocated_on_stack(), "should be local");
  debug_only(const u1* const old_current = stream->current();)

  // Used for batching symbol allocations.
  const char* names[SymbolTable::symbol_alloc_batch_size];
  int lengths[SymbolTable::symbol_alloc_batch_size];
  int indices[SymbolTable::symbol_alloc_batch_size];
  unsigned int hashValues[SymbolTable::symbol_alloc_batch_size];
  int names_count = 0;

  // parsing  Index 0 is unused
  for (int index = 1; index < length; index++) {
    // Each of the following case guarantees one more byte in the stream
    // for the following tag or the access_flags following constant pool,
    // so we don't need bounds-check for reading tag.
    const u1 tag = cfs->get_u1_fast();
    switch (tag) {
      case JVM_CONSTANT_Class: {
        cfs->guarantee_more(3, CHECK);  // name_index, tag/access_flags
        const u2 name_index = cfs->get_u2_fast();
        cp->klass_index_at_put(index, name_index);
        break;
      }
      case JVM_CONSTANT_Fieldref: {
        cfs->guarantee_more(5, CHECK);  // class_index, name_and_type_index, tag/access_flags
        const u2 class_index = cfs->get_u2_fast();
        const u2 name_and_type_index = cfs->get_u2_fast();
        cp->field_at_put(index, class_index, name_and_type_index);
        break;
      }
      case JVM_CONSTANT_Methodref: {
        cfs->guarantee_more(5, CHECK);  // class_index, name_and_type_index, tag/access_flags
        const u2 class_index = cfs->get_u2_fast();
        const u2 name_and_type_index = cfs->get_u2_fast();
        cp->method_at_put(index, class_index, name_and_type_index);
        break;
      }
      case JVM_CONSTANT_InterfaceMethodref: {
        cfs->guarantee_more(5, CHECK);  // class_index, name_and_type_index, tag/access_flags
        const u2 class_index = cfs->get_u2_fast();
        const u2 name_and_type_index = cfs->get_u2_fast();
        cp->interface_method_at_put(index, class_index, name_and_type_index);
        break;
      }
      case JVM_CONSTANT_String : {
        cfs->guarantee_more(3, CHECK);  // string_index, tag/access_flags
        const u2 string_index = cfs->get_u2_fast();
        cp->string_index_at_put(index, string_index);
        break;
      }
      case JVM_CONSTANT_MethodHandle :
      case JVM_CONSTANT_MethodType: {
        if (_major_version < Verifier::INVOKEDYNAMIC_MAJOR_VERSION) {
          classfile_parse_error(
            "Class file version does not support constant tag %u in class file %s",
            tag, CHECK);
        }
        if (tag == JVM_CONSTANT_MethodHandle) {
          cfs->guarantee_more(4, CHECK);  // ref_kind, method_index, tag/access_flags
          const u1 ref_kind = cfs->get_u1_fast();
          const u2 method_index = cfs->get_u2_fast();
          cp->method_handle_index_at_put(index, ref_kind, method_index);
        }
        else if (tag == JVM_CONSTANT_MethodType) {
          cfs->guarantee_more(3, CHECK);  // signature_index, tag/access_flags
          const u2 signature_index = cfs->get_u2_fast();
          cp->method_type_index_at_put(index, signature_index);
        }
        else {
          ShouldNotReachHere();
        }
        break;
      }
      case JVM_CONSTANT_Dynamic : {
        if (_major_version < Verifier::DYNAMICCONSTANT_MAJOR_VERSION) {
          classfile_parse_error(
              "Class file version does not support constant tag %u in class file %s",
              tag, CHECK);
        }
        cfs->guarantee_more(5, CHECK);  // bsm_index, nt, tag/access_flags
        const u2 bootstrap_specifier_index = cfs->get_u2_fast();
        const u2 name_and_type_index = cfs->get_u2_fast();
        if (_max_bootstrap_specifier_index < (int) bootstrap_specifier_index) {
          _max_bootstrap_specifier_index = (int) bootstrap_specifier_index;  // collect for later
        }
        cp->dynamic_constant_at_put(index, bootstrap_specifier_index, name_and_type_index);
        break;
      }
      case JVM_CONSTANT_InvokeDynamic : {
        if (_major_version < Verifier::INVOKEDYNAMIC_MAJOR_VERSION) {
          classfile_parse_error(
              "Class file version does not support constant tag %u in class file %s",
              tag, CHECK);
        }
        cfs->guarantee_more(5, CHECK);  // bsm_index, nt, tag/access_flags
        const u2 bootstrap_specifier_index = cfs->get_u2_fast();
        const u2 name_and_type_index = cfs->get_u2_fast();
        if (_max_bootstrap_specifier_index < (int) bootstrap_specifier_index) {
          _max_bootstrap_specifier_index = (int) bootstrap_specifier_index;  // collect for later
        }
        cp->invoke_dynamic_at_put(index, bootstrap_specifier_index, name_and_type_index);
        break;
      }
      case JVM_CONSTANT_Integer: {
        cfs->guarantee_more(5, CHECK);  // bytes, tag/access_flags
        const u4 bytes = cfs->get_u4_fast();
        cp->int_at_put(index, (jint)bytes);
        break;
      }
      case JVM_CONSTANT_Float: {
        cfs->guarantee_more(5, CHECK);  // bytes, tag/access_flags
        const u4 bytes = cfs->get_u4_fast();
        cp->float_at_put(index, *(jfloat*)&bytes);
        break;
      }
      case JVM_CONSTANT_Long: {
        // A mangled type might cause you to overrun allocated memory
        guarantee_property(index + 1 < length,
                           "Invalid constant pool entry %u in class file %s",
                           index,
                           CHECK);
        cfs->guarantee_more(9, CHECK);  // bytes, tag/access_flags
        const u8 bytes = cfs->get_u8_fast();
        cp->long_at_put(index, bytes);
        index++;   // Skip entry following eigth-byte constant, see JVM book p. 98
        break;
      }
      case JVM_CONSTANT_Double: {
        // A mangled type might cause you to overrun allocated memory
        guarantee_property(index+1 < length,
                           "Invalid constant pool entry %u in class file %s",
                           index,
                           CHECK);
        cfs->guarantee_more(9, CHECK);  // bytes, tag/access_flags
        const u8 bytes = cfs->get_u8_fast();
        cp->double_at_put(index, *(jdouble*)&bytes);
        index++;   // Skip entry following eigth-byte constant, see JVM book p. 98
        break;
      }
      case JVM_CONSTANT_NameAndType: {
        cfs->guarantee_more(5, CHECK);  // name_index, signature_index, tag/access_flags
        const u2 name_index = cfs->get_u2_fast();
        const u2 signature_index = cfs->get_u2_fast();
        cp->name_and_type_at_put(index, name_index, signature_index);
        break;
      }
      case JVM_CONSTANT_Utf8 : {
        cfs->guarantee_more(2, CHECK);  // utf8_length
        u2  utf8_length = cfs->get_u2_fast();
        const u1* utf8_buffer = cfs->current();
        assert(utf8_buffer != NULL, "null utf8 buffer");
        // Got utf8 string, guarantee utf8_length+1 bytes, set stream position forward.
        cfs->guarantee_more(utf8_length+1, CHECK);  // utf8 string, tag/access_flags
        cfs->skip_u1_fast(utf8_length);

        // Before storing the symbol, make sure it's legal
        if (_need_verify) {
          verify_legal_utf8(utf8_buffer, utf8_length, CHECK);
        }

        if (has_cp_patch_at(index)) {
          Handle patch = clear_cp_patch_at(index);
          guarantee_property(java_lang_String::is_instance(patch()),
                             "Illegal utf8 patch at %d in class file %s",
                             index,
                             CHECK);
          const char* const str = java_lang_String::as_utf8_string(patch());
          // (could use java_lang_String::as_symbol instead, but might as well batch them)
          utf8_buffer = (const u1*) str;
          utf8_length = (int) strlen(str);
        }

        unsigned int hash;
        Symbol* const result = SymbolTable::lookup_only((const char*)utf8_buffer,
                                                        utf8_length,
                                                        hash);
        if (result == NULL) {
          names[names_count] = (const char*)utf8_buffer;
          lengths[names_count] = utf8_length;
          indices[names_count] = index;
          hashValues[names_count++] = hash;
          if (names_count == SymbolTable::symbol_alloc_batch_size) {
            SymbolTable::new_symbols(_loader_data,
                                     cp,
                                     names_count,
                                     names,
                                     lengths,
                                     indices,
                                     hashValues,
                                     CHECK);
            names_count = 0;
          }
        } else {
          cp->symbol_at_put(index, result);
        }
        break;
      }
      case 19:
      case 20: {
        // Record that an error occurred in these two cases but keep parsing so
        // that ACC_Module can be checked for in the access_flags.  Need to
        // throw NoClassDefFoundError in that case.
        if (_major_version >= JAVA_9_VERSION) {
          cfs->guarantee_more(3, CHECK);
          cfs->get_u2_fast();
          set_class_bad_constant_seen(tag);
          break;
        }
      }
      default: {
        classfile_parse_error("Unknown constant tag %u in class file %s",
                              tag,
                              CHECK);
        break;
      }
    } // end of switch(tag)
  } // end of for

  // Allocate the remaining symbols
  if (names_count > 0) {
    SymbolTable::new_symbols(_loader_data,
                             cp,
                             names_count,
                             names,
                             lengths,
                             indices,
                             hashValues,
                             CHECK);
  }

  // Copy _current pointer of local copy back to stream.
  assert(stream->current() == old_current, "non-exclusive use of stream");
  stream->set_current(cfs1.current());

}

static inline bool valid_cp_range(int index, int length) {
  return (index > 0 && index < length);
}

static inline Symbol* check_symbol_at(const ConstantPool* cp, int index) {
  assert(cp != NULL, "invariant");
  if (valid_cp_range(index, cp->length()) && cp->tag_at(index).is_utf8()) {
    return cp->symbol_at(index);
  }
  return NULL;
}

#ifdef ASSERT
PRAGMA_DIAG_PUSH
PRAGMA_FORMAT_NONLITERAL_IGNORED
void ClassFileParser::report_assert_property_failure(const char* msg, TRAPS) const {
  ResourceMark rm(THREAD);
  fatal(msg, _class_name->as_C_string());
}

void ClassFileParser::report_assert_property_failure(const char* msg,
                                                     int index,
                                                     TRAPS) const {
  ResourceMark rm(THREAD);
  fatal(msg, index, _class_name->as_C_string());
}
PRAGMA_DIAG_POP
#endif

void ClassFileParser::parse_constant_pool(const ClassFileStream* const stream,
                                         ConstantPool* const cp,
                                         const int length,
                                         TRAPS) {
  assert(cp != NULL, "invariant");
  assert(stream != NULL, "invariant");

  // parsing constant pool entries
  parse_constant_pool_entries(stream, cp, length, CHECK);
  if (class_bad_constant_seen() != 0) {
    // a bad CP entry has been detected previously so stop parsing and just return.
    return;
  }

  int index = 1;  // declared outside of loops for portability
  int num_klasses = 0;

  // first verification pass - validate cross references
  // and fixup class and string constants
  for (index = 1; index < length; index++) {          // Index 0 is unused
    const jbyte tag = cp->tag_at(index).value();
    switch (tag) {
      case JVM_CONSTANT_Class: {
        ShouldNotReachHere();     // Only JVM_CONSTANT_ClassIndex should be present
        break;
      }
      case JVM_CONSTANT_Fieldref:
        // fall through
      case JVM_CONSTANT_Methodref:
        // fall through
      case JVM_CONSTANT_InterfaceMethodref: {
        if (!_need_verify) break;
        const int klass_ref_index = cp->klass_ref_index_at(index);
        const int name_and_type_ref_index = cp->name_and_type_ref_index_at(index);
        check_property(valid_klass_reference_at(klass_ref_index),
                       "Invalid constant pool index %u in class file %s",
                       klass_ref_index, CHECK);
        check_property(valid_cp_range(name_and_type_ref_index, length) &&
          cp->tag_at(name_and_type_ref_index).is_name_and_type(),
          "Invalid constant pool index %u in class file %s",
          name_and_type_ref_index, CHECK);
        break;
      }
      case JVM_CONSTANT_String: {
        ShouldNotReachHere();     // Only JVM_CONSTANT_StringIndex should be present
        break;
      }
      case JVM_CONSTANT_Integer:
        break;
      case JVM_CONSTANT_Float:
        break;
      case JVM_CONSTANT_Long:
      case JVM_CONSTANT_Double: {
        index++;
        check_property(
          (index < length && cp->tag_at(index).is_invalid()),
          "Improper constant pool long/double index %u in class file %s",
          index, CHECK);
        break;
      }
      case JVM_CONSTANT_NameAndType: {
        if (!_need_verify) break;
        const int name_ref_index = cp->name_ref_index_at(index);
        const int signature_ref_index = cp->signature_ref_index_at(index);
        check_property(valid_symbol_at(name_ref_index),
          "Invalid constant pool index %u in class file %s",
          name_ref_index, CHECK);
        check_property(valid_symbol_at(signature_ref_index),
          "Invalid constant pool index %u in class file %s",
          signature_ref_index, CHECK);
        break;
      }
      case JVM_CONSTANT_Utf8:
        break;
      case JVM_CONSTANT_UnresolvedClass:         // fall-through
      case JVM_CONSTANT_UnresolvedClassInError: {
        ShouldNotReachHere();     // Only JVM_CONSTANT_ClassIndex should be present
        break;
      }
      case JVM_CONSTANT_ClassIndex: {
        const int class_index = cp->klass_index_at(index);
        check_property(valid_symbol_at(class_index),
          "Invalid constant pool index %u in class file %s",
          class_index, CHECK);

        Symbol* const name = cp->symbol_at(class_index);
        const unsigned int name_len = name->utf8_length();

        cp->unresolved_klass_at_put(index, class_index, num_klasses++);
        break;
      }
      case JVM_CONSTANT_StringIndex: {
        const int string_index = cp->string_index_at(index);
        check_property(valid_symbol_at(string_index),
          "Invalid constant pool index %u in class file %s",
          string_index, CHECK);
        Symbol* const sym = cp->symbol_at(string_index);
        cp->unresolved_string_at_put(index, sym);
        break;
      }
      case JVM_CONSTANT_MethodHandle: {
        const int ref_index = cp->method_handle_index_at(index);
        check_property(valid_cp_range(ref_index, length),
          "Invalid constant pool index %u in class file %s",
          ref_index, CHECK);
        const constantTag tag = cp->tag_at(ref_index);
        const int ref_kind = cp->method_handle_ref_kind_at(index);

        switch (ref_kind) {
          case JVM_REF_getField:
          case JVM_REF_getStatic:
          case JVM_REF_putField:
          case JVM_REF_putStatic: {
            check_property(
              tag.is_field(),
              "Invalid constant pool index %u in class file %s (not a field)",
              ref_index, CHECK);
            break;
          }
          case JVM_REF_invokeVirtual:
          case JVM_REF_newInvokeSpecial: {
            check_property(
              tag.is_method(),
              "Invalid constant pool index %u in class file %s (not a method)",
              ref_index, CHECK);
            break;
          }
          case JVM_REF_invokeStatic:
          case JVM_REF_invokeSpecial: {
            check_property(
              tag.is_method() ||
              ((_major_version >= JAVA_8_VERSION) && tag.is_interface_method()),
              "Invalid constant pool index %u in class file %s (not a method)",
              ref_index, CHECK);
            break;
          }
          case JVM_REF_invokeInterface: {
            check_property(
              tag.is_interface_method(),
              "Invalid constant pool index %u in class file %s (not an interface method)",
              ref_index, CHECK);
            break;
          }
          default: {
            classfile_parse_error(
              "Bad method handle kind at constant pool index %u in class file %s",
              index, CHECK);
          }
        } // switch(refkind)
        // Keep the ref_index unchanged.  It will be indirected at link-time.
        break;
      } // case MethodHandle
      case JVM_CONSTANT_MethodType: {
        const int ref_index = cp->method_type_index_at(index);
        check_property(valid_symbol_at(ref_index),
          "Invalid constant pool index %u in class file %s",
          ref_index, CHECK);
        break;
      }
      case JVM_CONSTANT_Dynamic: {
        const int name_and_type_ref_index =
          cp->invoke_dynamic_name_and_type_ref_index_at(index);

        check_property(valid_cp_range(name_and_type_ref_index, length) &&
          cp->tag_at(name_and_type_ref_index).is_name_and_type(),
          "Invalid constant pool index %u in class file %s",
          name_and_type_ref_index, CHECK);
        // bootstrap specifier index must be checked later,
        // when BootstrapMethods attr is available

        // Mark the constant pool as having a CONSTANT_Dynamic_info structure
        cp->set_has_dynamic_constant();
        break;
      }
      case JVM_CONSTANT_InvokeDynamic: {
        const int name_and_type_ref_index =
          cp->invoke_dynamic_name_and_type_ref_index_at(index);

        check_property(valid_cp_range(name_and_type_ref_index, length) &&
          cp->tag_at(name_and_type_ref_index).is_name_and_type(),
          "Invalid constant pool index %u in class file %s",
          name_and_type_ref_index, CHECK);
        // bootstrap specifier index must be checked later,
        // when BootstrapMethods attr is available
        break;
      }
      default: {
        fatal("bad constant pool tag value %u", cp->tag_at(index).value());
        ShouldNotReachHere();
        break;
      }
    } // switch(tag)
  } // end of for

  _first_patched_klass_resolved_index = num_klasses;
  cp->allocate_resolved_klasses(_loader_data, num_klasses + _max_num_patched_klasses, CHECK);

  if (_cp_patches != NULL) {
    // need to treat this_class specially...

    // Add dummy utf8 entries in the space reserved for names of patched classes. We'll use "*"
    // for now. These will be replaced with actual names of the patched classes in patch_class().
    Symbol* s = vmSymbols::star_name();
    for (int n=_orig_cp_size; n<cp->length(); n++) {
      cp->symbol_at_put(n, s);
    }

    int this_class_index;
    {
      stream->guarantee_more(8, CHECK);  // flags, this_class, super_class, infs_len
      const u1* const mark = stream->current();
      stream->skip_u2_fast(1); // skip flags
      this_class_index = stream->get_u2_fast();
      stream->set_current(mark);  // revert to mark
    }

    for (index = 1; index < length; index++) {          // Index 0 is unused
      if (has_cp_patch_at(index)) {
        guarantee_property(index != this_class_index,
          "Illegal constant pool patch to self at %d in class file %s",
          index, CHECK);
        patch_constant_pool(cp, index, cp_patch_at(index), CHECK);
      }
    }
  }

  if (!_need_verify) {
    return;
  }

  // second verification pass - checks the strings are of the right format.
  // but not yet to the other entries
  for (index = 1; index < length; index++) {
    const jbyte tag = cp->tag_at(index).value();
    switch (tag) {
      case JVM_CONSTANT_UnresolvedClass: {
        const Symbol* const class_name = cp->klass_name_at(index);
        // check the name, even if _cp_patches will overwrite it
        verify_legal_class_name(class_name, CHECK);
        break;
      }
      case JVM_CONSTANT_NameAndType: {
        if (_need_verify) {
          const int sig_index = cp->signature_ref_index_at(index);
          const int name_index = cp->name_ref_index_at(index);
          const Symbol* const name = cp->symbol_at(name_index);
          const Symbol* const sig = cp->symbol_at(sig_index);
          guarantee_property(sig->utf8_length() != 0,
            "Illegal zero length constant pool entry at %d in class %s",
            sig_index, CHECK);
          guarantee_property(name->utf8_length() != 0,
            "Illegal zero length constant pool entry at %d in class %s",
            name_index, CHECK);

          if (sig->byte_at(0) == JVM_SIGNATURE_FUNC) {
            // Format check method name and signature
            verify_legal_method_name(name, CHECK);
            verify_legal_method_signature(name, sig, CHECK);
          } else {
            // Format check field name and signature
            verify_legal_field_name(name, CHECK);
            verify_legal_field_signature(name, sig, CHECK);
          }
        }
        break;
      }
      case JVM_CONSTANT_Dynamic: {
        const int name_and_type_ref_index =
          cp->name_and_type_ref_index_at(index);
        // already verified to be utf8
        const int name_ref_index =
          cp->name_ref_index_at(name_and_type_ref_index);
        // already verified to be utf8
        const int signature_ref_index =
          cp->signature_ref_index_at(name_and_type_ref_index);
        const Symbol* const name = cp->symbol_at(name_ref_index);
        const Symbol* const signature = cp->symbol_at(signature_ref_index);
        if (_need_verify) {
          // CONSTANT_Dynamic's name and signature are verified above, when iterating NameAndType_info.
          // Need only to be sure signature is non-zero length and the right type.
          if (signature->utf8_length() == 0 ||
              signature->byte_at(0) == JVM_SIGNATURE_FUNC) {
            throwIllegalSignature("CONSTANT_Dynamic", name, signature, CHECK);
          }
        }
        break;
      }
      case JVM_CONSTANT_InvokeDynamic:
      case JVM_CONSTANT_Fieldref:
      case JVM_CONSTANT_Methodref:
      case JVM_CONSTANT_InterfaceMethodref: {
        const int name_and_type_ref_index =
          cp->name_and_type_ref_index_at(index);
        // already verified to be utf8
        const int name_ref_index =
          cp->name_ref_index_at(name_and_type_ref_index);
        // already verified to be utf8
        const int signature_ref_index =
          cp->signature_ref_index_at(name_and_type_ref_index);
        const Symbol* const name = cp->symbol_at(name_ref_index);
        const Symbol* const signature = cp->symbol_at(signature_ref_index);
        if (tag == JVM_CONSTANT_Fieldref) {
          if (_need_verify) {
            // Field name and signature are verified above, when iterating NameAndType_info.
            // Need only to be sure signature is non-zero length and the right type.
            if (signature->utf8_length() == 0 ||
                signature->byte_at(0) == JVM_SIGNATURE_FUNC) {
              throwIllegalSignature("Field", name, signature, CHECK);
            }
          }
        } else {
          if (_need_verify) {
            // Method name and signature are verified above, when iterating NameAndType_info.
            // Need only to be sure signature is non-zero length and the right type.
            if (signature->utf8_length() == 0 ||
                signature->byte_at(0) != JVM_SIGNATURE_FUNC) {
              throwIllegalSignature("Method", name, signature, CHECK);
            }
          }
          // 4509014: If a class method name begins with '<', it must be "<init>"
          const unsigned int name_len = name->utf8_length();
          if (tag == JVM_CONSTANT_Methodref &&
              name_len != 0 &&
              name->byte_at(0) == '<' &&
              name != vmSymbols::object_initializer_name()) {
            classfile_parse_error(
              "Bad method name at constant pool index %u in class file %s",
              name_ref_index, CHECK);
          }
        }
        break;
      }
      case JVM_CONSTANT_MethodHandle: {
        const int ref_index = cp->method_handle_index_at(index);
        const int ref_kind = cp->method_handle_ref_kind_at(index);
        switch (ref_kind) {
          case JVM_REF_invokeVirtual:
          case JVM_REF_invokeStatic:
          case JVM_REF_invokeSpecial:
          case JVM_REF_newInvokeSpecial: {
            const int name_and_type_ref_index =
              cp->name_and_type_ref_index_at(ref_index);
            const int name_ref_index =
              cp->name_ref_index_at(name_and_type_ref_index);
            const Symbol* const name = cp->symbol_at(name_ref_index);
            if (ref_kind == JVM_REF_newInvokeSpecial) {
              if (name != vmSymbols::object_initializer_name()) {
                classfile_parse_error(
                  "Bad constructor name at constant pool index %u in class file %s",
                    name_ref_index, CHECK);
              }
            } else {
              if (name == vmSymbols::object_initializer_name()) {
                classfile_parse_error(
                  "Bad method name at constant pool index %u in class file %s",
                  name_ref_index, CHECK);
              }
            }
            break;
          }
          // Other ref_kinds are already fully checked in previous pass.
        } // switch(ref_kind)
        break;
      }
      case JVM_CONSTANT_MethodType: {
        const Symbol* const no_name = vmSymbols::type_name(); // place holder
        const Symbol* const signature = cp->method_type_signature_at(index);
        verify_legal_method_signature(no_name, signature, CHECK);
        break;
      }
      case JVM_CONSTANT_Utf8: {
        assert(cp->symbol_at(index)->refcount() != 0, "count corrupted");
      }
    }  // switch(tag)
  }  // end of for
}

Handle ClassFileParser::clear_cp_patch_at(int index) {
  Handle patch = cp_patch_at(index);
  _cp_patches->at_put(index, Handle());
  assert(!has_cp_patch_at(index), "");
  return patch;
}

void ClassFileParser::patch_class(ConstantPool* cp, int class_index, Klass* k, Symbol* name) {
  int name_index = _orig_cp_size + _num_patched_klasses;
  int resolved_klass_index = _first_patched_klass_resolved_index + _num_patched_klasses;

  cp->klass_at_put(class_index, name_index, resolved_klass_index, k, name);
  _num_patched_klasses ++;
}

void ClassFileParser::patch_constant_pool(ConstantPool* cp,
                                          int index,
                                          Handle patch,
                                          TRAPS) {
  assert(cp != NULL, "invariant");

  BasicType patch_type = T_VOID;

  switch (cp->tag_at(index).value()) {

    case JVM_CONSTANT_UnresolvedClass: {
      // Patching a class means pre-resolving it.
      // The name in the constant pool is ignored.
      if (java_lang_Class::is_instance(patch())) {
        guarantee_property(!java_lang_Class::is_primitive(patch()),
                           "Illegal class patch at %d in class file %s",
                           index, CHECK);
        Klass* k = java_lang_Class::as_Klass(patch());
        patch_class(cp, index, k, k->name());
      } else {
        guarantee_property(java_lang_String::is_instance(patch()),
                           "Illegal class patch at %d in class file %s",
                           index, CHECK);
        Symbol* const name = java_lang_String::as_symbol(patch(), CHECK);
        patch_class(cp, index, NULL, name);
      }
      break;
    }

    case JVM_CONSTANT_String: {
      // skip this patch and don't clear it.  Needs the oop array for resolved
      // references to be created first.
      return;
    }
    case JVM_CONSTANT_Integer: patch_type = T_INT;    goto patch_prim;
    case JVM_CONSTANT_Float:   patch_type = T_FLOAT;  goto patch_prim;
    case JVM_CONSTANT_Long:    patch_type = T_LONG;   goto patch_prim;
    case JVM_CONSTANT_Double:  patch_type = T_DOUBLE; goto patch_prim;
    patch_prim:
    {
      jvalue value;
      BasicType value_type = java_lang_boxing_object::get_value(patch(), &value);
      guarantee_property(value_type == patch_type,
                         "Illegal primitive patch at %d in class file %s",
                         index, CHECK);
      switch (value_type) {
        case T_INT:    cp->int_at_put(index,   value.i); break;
        case T_FLOAT:  cp->float_at_put(index, value.f); break;
        case T_LONG:   cp->long_at_put(index,  value.j); break;
        case T_DOUBLE: cp->double_at_put(index, value.d); break;
        default:       assert(false, "");
      }
    } // end patch_prim label
    break;

    default: {
      // %%% TODO: put method handles into CONSTANT_InterfaceMethodref, etc.
      guarantee_property(!has_cp_patch_at(index),
                         "Illegal unexpected patch at %d in class file %s",
                         index, CHECK);
      return;
    }
  } // end of switch(tag)

  // On fall-through, mark the patch as used.
  clear_cp_patch_at(index);
}
class NameSigHash: public ResourceObj {
 public:
  const Symbol*       _name;       // name
  const Symbol*       _sig;        // signature
  NameSigHash*  _next;             // Next entry in hash table
};

static const int HASH_ROW_SIZE = 256;

static unsigned int hash(const Symbol* name, const Symbol* sig) {
  unsigned int raw_hash = 0;
  raw_hash += ((unsigned int)(uintptr_t)name) >> (LogHeapWordSize + 2);
  raw_hash += ((unsigned int)(uintptr_t)sig) >> LogHeapWordSize;

  return (raw_hash + (unsigned int)(uintptr_t)name) % HASH_ROW_SIZE;
}


static void initialize_hashtable(NameSigHash** table) {
  memset((void*)table, 0, sizeof(NameSigHash*) * HASH_ROW_SIZE);
}
// Return false if the name/sig combination is found in table.
// Return true if no duplicate is found. And name/sig is added as a new entry in table.
// The old format checker uses heap sort to find duplicates.
// NOTE: caller should guarantee that GC doesn't happen during the life cycle
// of table since we don't expect Symbol*'s to move.
static bool put_after_lookup(const Symbol* name, const Symbol* sig, NameSigHash** table) {
  assert(name != NULL, "name in constant pool is NULL");

  // First lookup for duplicates
  int index = hash(name, sig);
  NameSigHash* entry = table[index];
  while (entry != NULL) {
    if (entry->_name == name && entry->_sig == sig) {
      return false;
    }
    entry = entry->_next;
  }

  // No duplicate is found, allocate a new entry and fill it.
  entry = new NameSigHash();
  entry->_name = name;
  entry->_sig = sig;

  // Insert into hash table
  entry->_next = table[index];
  table[index] = entry;

  return true;
}

// Side-effects: populates the _local_interfaces field
void ClassFileParser::parse_interfaces(const ClassFileStream* const stream,
                                       const int itfs_len,
                                       ConstantPool* const cp,
                                       bool* const has_nonstatic_concrete_methods,
                                       TRAPS) {
  assert(stream != NULL, "invariant");
  assert(cp != NULL, "invariant");
  assert(has_nonstatic_concrete_methods != NULL, "invariant");

  if (itfs_len == 0) {
    _local_interfaces = Universe::the_empty_klass_array();
  } else {
    assert(itfs_len > 0, "only called for len>0");
    _local_interfaces = MetadataFactory::new_array<Klass*>(_loader_data, itfs_len, NULL, CHECK);

    int index;
    for (index = 0; index < itfs_len; index++) {
      const u2 interface_index = stream->get_u2(CHECK);
      Klass* interf;
      check_property(
        valid_klass_reference_at(interface_index),
        "Interface name has bad constant pool index %u in class file %s",
        interface_index, CHECK);
      if (cp->tag_at(interface_index).is_klass()) {
        interf = cp->resolved_klass_at(interface_index);
      } else {
        Symbol* const unresolved_klass  = cp->klass_name_at(interface_index);

        // Don't need to check legal name because it's checked when parsing constant pool.
        // But need to make sure it's not an array type.
        guarantee_property(unresolved_klass->byte_at(0) != JVM_SIGNATURE_ARRAY,
                           "Bad interface name in class file %s", CHECK);

        // Call resolve_super so classcircularity is checked
        interf = SystemDictionary::resolve_super_or_fail(
                                                  _class_name,
                                                  unresolved_klass,
                                                  Handle(THREAD, _loader_data->class_loader()),
                                                  _protection_domain,
                                                  false,
                                                  CHECK);
      }

      if (!interf->is_interface()) {
        THROW_MSG(vmSymbols::java_lang_IncompatibleClassChangeError(),
                   "Implementing class");
      }

      if (InstanceKlass::cast(interf)->has_nonstatic_concrete_methods()) {
        *has_nonstatic_concrete_methods = true;
      }
      _local_interfaces->at_put(index, interf);
    }

    if (!_need_verify || itfs_len <= 1) {
      return;
    }

    // Check if there's any duplicates in interfaces
    ResourceMark rm(THREAD);
    NameSigHash** interface_names = NEW_RESOURCE_ARRAY_IN_THREAD(THREAD,
                                                                 NameSigHash*,
                                                                 HASH_ROW_SIZE);
    initialize_hashtable(interface_names);
    bool dup = false;
    const Symbol* name = NULL;
    {
      debug_only(NoSafepointVerifier nsv;)
      for (index = 0; index < itfs_len; index++) {
        const Klass* const k = _local_interfaces->at(index);
        name = InstanceKlass::cast(k)->name();
        // If no duplicates, add (name, NULL) in hashtable interface_names.
        if (!put_after_lookup(name, NULL, interface_names)) {
          dup = true;
          break;
        }
      }
    }
    if (dup) {
      classfile_parse_error("Duplicate interface name \"%s\" in class file %s",
                             name->as_C_string(), CHECK);
    }
  }
}

void ClassFileParser::verify_constantvalue(const ConstantPool* const cp,
                                           int constantvalue_index,
                                           int signature_index,
                                           TRAPS) const {
  // Make sure the constant pool entry is of a type appropriate to this field
  guarantee_property(
    (constantvalue_index > 0 &&
      constantvalue_index < cp->length()),
    "Bad initial value index %u in ConstantValue attribute in class file %s",
    constantvalue_index, CHECK);

  const constantTag value_type = cp->tag_at(constantvalue_index);
  switch(cp->basic_type_for_signature_at(signature_index)) {
    case T_LONG: {
      guarantee_property(value_type.is_long(),
                         "Inconsistent constant value type in class file %s",
                         CHECK);
      break;
    }
    case T_FLOAT: {
      guarantee_property(value_type.is_float(),
                         "Inconsistent constant value type in class file %s",
                         CHECK);
      break;
    }
    case T_DOUBLE: {
      guarantee_property(value_type.is_double(),
                         "Inconsistent constant value type in class file %s",
                         CHECK);
      break;
    }
    case T_BYTE:
    case T_CHAR:
    case T_SHORT:
    case T_BOOLEAN:
    case T_INT: {
      guarantee_property(value_type.is_int(),
                         "Inconsistent constant value type in class file %s",
                         CHECK);
      break;
    }
    case T_OBJECT: {
      guarantee_property((cp->symbol_at(signature_index)->equals("Ljava/lang/String;")
                         && value_type.is_string()),
                         "Bad string initial value in class file %s",
                         CHECK);
      break;
    }
    default: {
      classfile_parse_error("Unable to set initial value %u in class file %s",
                             constantvalue_index,
                             CHECK);
    }
  }
}

class AnnotationCollector : public ResourceObj{
public:
  enum Location { _in_field, _in_method, _in_class };
  enum ID {
    _unknown = 0,
    _method_CallerSensitive,
    _method_ForceInline,
    _method_DontInline,
    _method_InjectedProfile,
    _method_LambdaForm_Compiled,
    _method_LambdaForm_Hidden,
    _method_HotSpotIntrinsicCandidate,
    _jdk_internal_vm_annotation_Contended,
    _field_Stable,
    _jdk_internal_vm_annotation_ReservedStackAccess,
    _annotation_LIMIT
  };
  const Location _location;
  int _annotations_present;
  u2 _contended_group;

  AnnotationCollector(Location location)
    : _location(location), _annotations_present(0)
  {
    assert((int)_annotation_LIMIT <= (int)sizeof(_annotations_present) * BitsPerByte, "");
  }
  // If this annotation name has an ID, report it (or _none).
  ID annotation_index(const ClassLoaderData* loader_data, const Symbol* name);
  // Set the annotation name:
  void set_annotation(ID id) {
    assert((int)id >= 0 && (int)id < (int)_annotation_LIMIT, "oob");
    _annotations_present |= nth_bit((int)id);
  }

  void remove_annotation(ID id) {
    assert((int)id >= 0 && (int)id < (int)_annotation_LIMIT, "oob");
    _annotations_present &= ~nth_bit((int)id);
  }

  // Report if the annotation is present.
  bool has_any_annotations() const { return _annotations_present != 0; }
  bool has_annotation(ID id) const { return (nth_bit((int)id) & _annotations_present) != 0; }

  void set_contended_group(u2 group) { _contended_group = group; }
  u2 contended_group() const { return _contended_group; }

  bool is_contended() const { return has_annotation(_jdk_internal_vm_annotation_Contended); }

  void set_stable(bool stable) { set_annotation(_field_Stable); }
  bool is_stable() const { return has_annotation(_field_Stable); }
};

// This class also doubles as a holder for metadata cleanup.
class ClassFileParser::FieldAnnotationCollector : public AnnotationCollector {
private:
  ClassLoaderData* _loader_data;
  AnnotationArray* _field_annotations;
  AnnotationArray* _field_type_annotations;
public:
  FieldAnnotationCollector(ClassLoaderData* loader_data) :
    AnnotationCollector(_in_field),
    _loader_data(loader_data),
    _field_annotations(NULL),
    _field_type_annotations(NULL) {}
  ~FieldAnnotationCollector();
  void apply_to(FieldInfo* f);
  AnnotationArray* field_annotations()      { return _field_annotations; }
  AnnotationArray* field_type_annotations() { return _field_type_annotations; }

  void set_field_annotations(AnnotationArray* a)      { _field_annotations = a; }
  void set_field_type_annotations(AnnotationArray* a) { _field_type_annotations = a; }
};

class MethodAnnotationCollector : public AnnotationCollector{
public:
  MethodAnnotationCollector() : AnnotationCollector(_in_method) { }
  void apply_to(const methodHandle& m);
};

class ClassFileParser::ClassAnnotationCollector : public AnnotationCollector{
public:
  ClassAnnotationCollector() : AnnotationCollector(_in_class) { }
  void apply_to(InstanceKlass* ik);
};


static int skip_annotation_value(const u1*, int, int); // fwd decl

// Safely increment index by val if does not pass limit
#define SAFE_ADD(index, limit, val) \
if (index >= limit - val) return limit; \
index += val;

// Skip an annotation.  Return >=limit if there is any problem.
static int skip_annotation(const u1* buffer, int limit, int index) {
  assert(buffer != NULL, "invariant");
  // annotation := atype:u2 do(nmem:u2) {member:u2 value}
  // value := switch (tag:u1) { ... }
  SAFE_ADD(index, limit, 4); // skip atype and read nmem
  int nmem = Bytes::get_Java_u2((address)buffer + index - 2);
  while (--nmem >= 0 && index < limit) {
    SAFE_ADD(index, limit, 2); // skip member
    index = skip_annotation_value(buffer, limit, index);
  }
  return index;
}

// Skip an annotation value.  Return >=limit if there is any problem.
static int skip_annotation_value(const u1* buffer, int limit, int index) {
  assert(buffer != NULL, "invariant");

  // value := switch (tag:u1) {
  //   case B, C, I, S, Z, D, F, J, c: con:u2;
  //   case e: e_class:u2 e_name:u2;
  //   case s: s_con:u2;
  //   case [: do(nval:u2) {value};
  //   case @: annotation;
  //   case s: s_con:u2;
  // }
  SAFE_ADD(index, limit, 1); // read tag
  const u1 tag = buffer[index - 1];
  switch (tag) {
    case 'B':
    case 'C':
    case 'I':
    case 'S':
    case 'Z':
    case 'D':
    case 'F':
    case 'J':
    case 'c':
    case 's':
      SAFE_ADD(index, limit, 2);  // skip con or s_con
      break;
    case 'e':
      SAFE_ADD(index, limit, 4);  // skip e_class, e_name
      break;
    case '[':
    {
      SAFE_ADD(index, limit, 2); // read nval
      int nval = Bytes::get_Java_u2((address)buffer + index - 2);
      while (--nval >= 0 && index < limit) {
        index = skip_annotation_value(buffer, limit, index);
      }
    }
    break;
    case '@':
      index = skip_annotation(buffer, limit, index);
      break;
    default:
      return limit;  //  bad tag byte
  }
  return index;
}

// Sift through annotations, looking for those significant to the VM:
static void parse_annotations(const ConstantPool* const cp,
                              const u1* buffer, int limit,
                              AnnotationCollector* coll,
                              ClassLoaderData* loader_data,
                              TRAPS) {

  assert(cp != NULL, "invariant");
  assert(buffer != NULL, "invariant");
  assert(coll != NULL, "invariant");
  assert(loader_data != NULL, "invariant");

  // annotations := do(nann:u2) {annotation}
  int index = 2; // read nann
  if (index >= limit)  return;
  int nann = Bytes::get_Java_u2((address)buffer + index - 2);
  enum {  // initial annotation layout
    atype_off = 0,      // utf8 such as 'Ljava/lang/annotation/Retention;'
    count_off = 2,      // u2   such as 1 (one value)
    member_off = 4,     // utf8 such as 'value'
    tag_off = 6,        // u1   such as 'c' (type) or 'e' (enum)
    e_tag_val = 'e',
    e_type_off = 7,   // utf8 such as 'Ljava/lang/annotation/RetentionPolicy;'
    e_con_off = 9,    // utf8 payload, such as 'SOURCE', 'CLASS', 'RUNTIME'
    e_size = 11,     // end of 'e' annotation
    c_tag_val = 'c',    // payload is type
    c_con_off = 7,    // utf8 payload, such as 'I'
    c_size = 9,       // end of 'c' annotation
    s_tag_val = 's',    // payload is String
    s_con_off = 7,    // utf8 payload, such as 'Ljava/lang/String;'
    s_size = 9,
    min_size = 6        // smallest possible size (zero members)
  };
  // Cannot add min_size to index in case of overflow MAX_INT
  while ((--nann) >= 0 && (index - 2 <= limit - min_size)) {
    int index0 = index;
    index = skip_annotation(buffer, limit, index);
    const u1* const abase = buffer + index0;
    const int atype = Bytes::get_Java_u2((address)abase + atype_off);
    const int count = Bytes::get_Java_u2((address)abase + count_off);
    const Symbol* const aname = check_symbol_at(cp, atype);
    if (aname == NULL)  break;  // invalid annotation name
    const Symbol* member = NULL;
    if (count >= 1) {
      const int member_index = Bytes::get_Java_u2((address)abase + member_off);
      member = check_symbol_at(cp, member_index);
      if (member == NULL)  break;  // invalid member name
    }

    // Here is where parsing particular annotations will take place.
    AnnotationCollector::ID id = coll->annotation_index(loader_data, aname);
    if (AnnotationCollector::_unknown == id)  continue;
    coll->set_annotation(id);

    if (AnnotationCollector::_jdk_internal_vm_annotation_Contended == id) {
      // @Contended can optionally specify the contention group.
      //
      // Contended group defines the equivalence class over the fields:
      // the fields within the same contended group are not treated distinct.
      // The only exception is default group, which does not incur the
      // equivalence. Naturally, contention group for classes is meaningless.
      //
      // While the contention group is specified as String, annotation
      // values are already interned, and we might as well use the constant
      // pool index as the group tag.
      //
      u2 group_index = 0; // default contended group
      if (count == 1
        && s_size == (index - index0)  // match size
        && s_tag_val == *(abase + tag_off)
        && member == vmSymbols::value_name()) {
        group_index = Bytes::get_Java_u2((address)abase + s_con_off);
        if (cp->symbol_at(group_index)->utf8_length() == 0) {
          group_index = 0; // default contended group
        }
      }
      coll->set_contended_group(group_index);
    }
  }
}


// Parse attributes for a field.
void ClassFileParser::parse_field_attributes(const ClassFileStream* const cfs,
                                             u2 attributes_count,
                                             bool is_static, u2 signature_index,
                                             u2* const constantvalue_index_addr,
                                             bool* const is_synthetic_addr,
                                             u2* const generic_signature_index_addr,
                                             ClassFileParser::FieldAnnotationCollector* parsed_annotations,
                                             TRAPS) {
  assert(cfs != NULL, "invariant");
  assert(constantvalue_index_addr != NULL, "invariant");
  assert(is_synthetic_addr != NULL, "invariant");
  assert(generic_signature_index_addr != NULL, "invariant");
  assert(parsed_annotations != NULL, "invariant");
  assert(attributes_count > 0, "attributes_count should be greater than 0");

  u2 constantvalue_index = 0;
  u2 generic_signature_index = 0;
  bool is_synthetic = false;
  const u1* runtime_visible_annotations = NULL;
  int runtime_visible_annotations_length = 0;
  const u1* runtime_invisible_annotations = NULL;
  int runtime_invisible_annotations_length = 0;
  const u1* runtime_visible_type_annotations = NULL;
  int runtime_visible_type_annotations_length = 0;
  const u1* runtime_invisible_type_annotations = NULL;
  int runtime_invisible_type_annotations_length = 0;
  bool runtime_invisible_annotations_exists = false;
  bool runtime_invisible_type_annotations_exists = false;
  const ConstantPool* const cp = _cp;

  while (attributes_count--) {
    cfs->guarantee_more(6, CHECK);  // attribute_name_index, attribute_length
    const u2 attribute_name_index = cfs->get_u2_fast();
    const u4 attribute_length = cfs->get_u4_fast();
    check_property(valid_symbol_at(attribute_name_index),
                   "Invalid field attribute index %u in class file %s",
                   attribute_name_index,
                   CHECK);

    const Symbol* const attribute_name = cp->symbol_at(attribute_name_index);
    if (is_static && attribute_name == vmSymbols::tag_constant_value()) {
      // ignore if non-static
      if (constantvalue_index != 0) {
        classfile_parse_error("Duplicate ConstantValue attribute in class file %s", CHECK);
      }
      check_property(
        attribute_length == 2,
        "Invalid ConstantValue field attribute length %u in class file %s",
        attribute_length, CHECK);

      constantvalue_index = cfs->get_u2(CHECK);
      if (_need_verify) {
        verify_constantvalue(cp, constantvalue_index, signature_index, CHECK);
      }
    } else if (attribute_name == vmSymbols::tag_synthetic()) {
      if (attribute_length != 0) {
        classfile_parse_error(
          "Invalid Synthetic field attribute length %u in class file %s",
          attribute_length, CHECK);
      }
      is_synthetic = true;
    } else if (attribute_name == vmSymbols::tag_deprecated()) { // 4276120
      if (attribute_length != 0) {
        classfile_parse_error(
          "Invalid Deprecated field attribute length %u in class file %s",
          attribute_length, CHECK);
      }
    } else if (_major_version >= JAVA_1_5_VERSION) {
      if (attribute_name == vmSymbols::tag_signature()) {
        if (generic_signature_index != 0) {
          classfile_parse_error(
            "Multiple Signature attributes for field in class file %s", CHECK);
        }
        if (attribute_length != 2) {
          classfile_parse_error(
            "Wrong size %u for field's Signature attribute in class file %s",
            attribute_length, CHECK);
        }
        generic_signature_index = parse_generic_signature_attribute(cfs, CHECK);
      } else if (attribute_name == vmSymbols::tag_runtime_visible_annotations()) {
        if (runtime_visible_annotations != NULL) {
          classfile_parse_error(
            "Multiple RuntimeVisibleAnnotations attributes for field in class file %s", CHECK);
        }
        runtime_visible_annotations_length = attribute_length;
        runtime_visible_annotations = cfs->current();
        assert(runtime_visible_annotations != NULL, "null visible annotations");
        cfs->guarantee_more(runtime_visible_annotations_length, CHECK);
        parse_annotations(cp,
                          runtime_visible_annotations,
                          runtime_visible_annotations_length,
                          parsed_annotations,
                          _loader_data,
                          CHECK);
        cfs->skip_u1_fast(runtime_visible_annotations_length);
      } else if (attribute_name == vmSymbols::tag_runtime_invisible_annotations()) {
        if (runtime_invisible_annotations_exists) {
          classfile_parse_error(
            "Multiple RuntimeInvisibleAnnotations attributes for field in class file %s", CHECK);
        }
        runtime_invisible_annotations_exists = true;
        if (PreserveAllAnnotations) {
          runtime_invisible_annotations_length = attribute_length;
          runtime_invisible_annotations = cfs->current();
          assert(runtime_invisible_annotations != NULL, "null invisible annotations");
        }
        cfs->skip_u1(attribute_length, CHECK);
      } else if (attribute_name == vmSymbols::tag_runtime_visible_type_annotations()) {
        if (runtime_visible_type_annotations != NULL) {
          classfile_parse_error(
            "Multiple RuntimeVisibleTypeAnnotations attributes for field in class file %s", CHECK);
        }
        runtime_visible_type_annotations_length = attribute_length;
        runtime_visible_type_annotations = cfs->current();
        assert(runtime_visible_type_annotations != NULL, "null visible type annotations");
        cfs->skip_u1(runtime_visible_type_annotations_length, CHECK);
      } else if (attribute_name == vmSymbols::tag_runtime_invisible_type_annotations()) {
        if (runtime_invisible_type_annotations_exists) {
          classfile_parse_error(
            "Multiple RuntimeInvisibleTypeAnnotations attributes for field in class file %s", CHECK);
        } else {
          runtime_invisible_type_annotations_exists = true;
        }
        if (PreserveAllAnnotations) {
          runtime_invisible_type_annotations_length = attribute_length;
          runtime_invisible_type_annotations = cfs->current();
          assert(runtime_invisible_type_annotations != NULL, "null invisible type annotations");
        }
        cfs->skip_u1(attribute_length, CHECK);
      } else {
        cfs->skip_u1(attribute_length, CHECK);  // Skip unknown attributes
      }
    } else {
      cfs->skip_u1(attribute_length, CHECK);  // Skip unknown attributes
    }
  }

  *constantvalue_index_addr = constantvalue_index;
  *is_synthetic_addr = is_synthetic;
  *generic_signature_index_addr = generic_signature_index;
  AnnotationArray* a = assemble_annotations(runtime_visible_annotations,
                                            runtime_visible_annotations_length,
                                            runtime_invisible_annotations,
                                            runtime_invisible_annotations_length,
                                            CHECK);
  parsed_annotations->set_field_annotations(a);
  a = assemble_annotations(runtime_visible_type_annotations,
                           runtime_visible_type_annotations_length,
                           runtime_invisible_type_annotations,
                           runtime_invisible_type_annotations_length,
                           CHECK);
  parsed_annotations->set_field_type_annotations(a);
  return;
}


// Field allocation types. Used for computing field offsets.

enum FieldAllocationType {
  STATIC_OOP,           // Oops
  STATIC_BYTE,          // Boolean, Byte, char
  STATIC_SHORT,         // shorts
  STATIC_WORD,          // ints
  STATIC_DOUBLE,        // aligned long or double
  STATIC_FLATTENABLE,   // flattenable field
  NONSTATIC_OOP,
  NONSTATIC_BYTE,
  NONSTATIC_SHORT,
  NONSTATIC_WORD,
  NONSTATIC_DOUBLE,
  NONSTATIC_FLATTENABLE,
  MAX_FIELD_ALLOCATION_TYPE,
  BAD_ALLOCATION_TYPE = -1
};

static FieldAllocationType _basic_type_to_atype[2 * (T_CONFLICT + 1)] = {
  BAD_ALLOCATION_TYPE, // 0
  BAD_ALLOCATION_TYPE, // 1
  BAD_ALLOCATION_TYPE, // 2
  BAD_ALLOCATION_TYPE, // 3
  NONSTATIC_BYTE ,     // T_BOOLEAN     =  4,
  NONSTATIC_SHORT,     // T_CHAR        =  5,
  NONSTATIC_WORD,      // T_FLOAT       =  6,
  NONSTATIC_DOUBLE,    // T_DOUBLE      =  7,
  NONSTATIC_BYTE,      // T_BYTE        =  8,
  NONSTATIC_SHORT,     // T_SHORT       =  9,
  NONSTATIC_WORD,      // T_INT         = 10,
  NONSTATIC_DOUBLE,    // T_LONG        = 11,
  NONSTATIC_OOP,       // T_OBJECT      = 12,
  NONSTATIC_OOP,       // T_ARRAY       = 13,
  NONSTATIC_OOP,       // T_VALUETYPE   = 14,
  BAD_ALLOCATION_TYPE, // T_VOID        = 15,
  BAD_ALLOCATION_TYPE, // T_ADDRESS     = 16,
  BAD_ALLOCATION_TYPE, // T_NARROWOOP   = 17,
  BAD_ALLOCATION_TYPE, // T_METADATA    = 18,
  BAD_ALLOCATION_TYPE, // T_NARROWKLASS = 19,
  BAD_ALLOCATION_TYPE, // T_VALUETYPEPTR= 20,
  BAD_ALLOCATION_TYPE, // T_CONFLICT    = 21,
  BAD_ALLOCATION_TYPE, // 0
  BAD_ALLOCATION_TYPE, // 1
  BAD_ALLOCATION_TYPE, // 2
  BAD_ALLOCATION_TYPE, // 3
  STATIC_BYTE ,        // T_BOOLEAN     =  4,
  STATIC_SHORT,        // T_CHAR        =  5,
  STATIC_WORD,         // T_FLOAT       =  6,
  STATIC_DOUBLE,       // T_DOUBLE      =  7,
  STATIC_BYTE,         // T_BYTE        =  8,
  STATIC_SHORT,        // T_SHORT       =  9,
  STATIC_WORD,         // T_INT         = 10,
  STATIC_DOUBLE,       // T_LONG        = 11,
  STATIC_OOP,          // T_OBJECT      = 12,
  STATIC_OOP,          // T_ARRAY       = 13,
  STATIC_OOP,          // T_VALUETYPE   = 14,
  BAD_ALLOCATION_TYPE, // T_VOID        = 15,
  BAD_ALLOCATION_TYPE, // T_ADDRESS     = 16,
  BAD_ALLOCATION_TYPE, // T_NARROWOOP   = 17,
  BAD_ALLOCATION_TYPE, // T_METADATA    = 18,
  BAD_ALLOCATION_TYPE, // T_NARROWKLASS = 19,
  BAD_ALLOCATION_TYPE, // T_VALUETYPEPTR= 20,
  BAD_ALLOCATION_TYPE, // T_CONFLICT    = 21,
};

static FieldAllocationType basic_type_to_atype(bool is_static, BasicType type, bool is_flattenable) {
  assert(type >= T_BOOLEAN && type < T_VOID, "only allowable values");
  FieldAllocationType result = _basic_type_to_atype[type + (is_static ? (T_CONFLICT + 1) : 0)];
  assert(result != BAD_ALLOCATION_TYPE, "bad type");
  if (is_flattenable) {
    result = is_static ? STATIC_FLATTENABLE : NONSTATIC_FLATTENABLE;
  }
  return result;
}

class ClassFileParser::FieldAllocationCount : public ResourceObj {
 public:
  u2 count[MAX_FIELD_ALLOCATION_TYPE];

  FieldAllocationCount() {
    for (int i = 0; i < MAX_FIELD_ALLOCATION_TYPE; i++) {
      count[i] = 0;
    }
  }

  FieldAllocationType update(bool is_static, BasicType type, bool is_flattenable) {
    FieldAllocationType atype = basic_type_to_atype(is_static, type, is_flattenable);
    if (atype != BAD_ALLOCATION_TYPE) {
      // Make sure there is no overflow with injected fields.
      assert(count[atype] < 0xFFFF, "More than 65535 fields");
      count[atype]++;
    }
    return atype;
  }
};

// Side-effects: populates the _fields, _fields_annotations,
// _fields_type_annotations fields
void ClassFileParser::parse_fields(const ClassFileStream* const cfs,
                                   bool is_interface,
                                   bool is_value_type,
                                   FieldAllocationCount* const fac,
                                   ConstantPool* cp,
                                   const int cp_size,
                                   u2* const java_fields_count_ptr,
                                   TRAPS) {

  assert(cfs != NULL, "invariant");
  assert(fac != NULL, "invariant");
  assert(cp != NULL, "invariant");
  assert(java_fields_count_ptr != NULL, "invariant");

  assert(NULL == _fields, "invariant");
  assert(NULL == _fields_annotations, "invariant");
  assert(NULL == _fields_type_annotations, "invariant");

  cfs->guarantee_more(2, CHECK);  // length
  const u2 length = cfs->get_u2_fast();
  *java_fields_count_ptr = length;

  int num_injected = 0;
  const InjectedField* const injected = JavaClasses::get_injected(_class_name,
                                                                  &num_injected);

  const int total_fields = length + num_injected + (is_value_type ? 1 : 0);

  // The field array starts with tuples of shorts
  // [access, name index, sig index, initial value index, byte offset].
  // A generic signature slot only exists for field with generic
  // signature attribute. And the access flag is set with
  // JVM_ACC_FIELD_HAS_GENERIC_SIGNATURE for that field. The generic
  // signature slots are at the end of the field array and after all
  // other fields data.
  //
  //   f1: [access, name index, sig index, initial value index, low_offset, high_offset]
  //   f2: [access, name index, sig index, initial value index, low_offset, high_offset]
  //       ...
  //   fn: [access, name index, sig index, initial value index, low_offset, high_offset]
  //       [generic signature index]
  //       [generic signature index]
  //       ...
  //
  // Allocate a temporary resource array for field data. For each field,
  // a slot is reserved in the temporary array for the generic signature
  // index. After parsing all fields, the data are copied to a permanent
  // array and any unused slots will be discarded.
  ResourceMark rm(THREAD);
  u2* const fa = NEW_RESOURCE_ARRAY_IN_THREAD(THREAD,
                                              u2,
                                              total_fields * (FieldInfo::field_slots + 1));

  // The generic signature slots start after all other fields' data.
  int generic_signature_slot = total_fields * FieldInfo::field_slots;
  int num_generic_signature = 0;
  for (int n = 0; n < length; n++) {
    // access_flags, name_index, descriptor_index, attributes_count
    cfs->guarantee_more(8, CHECK);

    jint recognized_modifiers = JVM_RECOGNIZED_FIELD_MODIFIERS;
    // JVM_ACC_FLATTENABLE is defined for class file version 55 and later
    if (supports_value_types()) {
      recognized_modifiers |= JVM_ACC_FLATTENABLE;
    }

    const jint flags = cfs->get_u2_fast() & recognized_modifiers;
    verify_legal_field_modifiers(flags, is_interface, is_value_type, CHECK);
    AccessFlags access_flags;
    access_flags.set_flags(flags);

    const u2 name_index = cfs->get_u2_fast();
    check_property(valid_symbol_at(name_index),
      "Invalid constant pool index %u for field name in class file %s",
      name_index, CHECK);
    const Symbol* const name = cp->symbol_at(name_index);
    verify_legal_field_name(name, CHECK);

    const u2 signature_index = cfs->get_u2_fast();
    check_property(valid_symbol_at(signature_index),
      "Invalid constant pool index %u for field signature in class file %s",
      signature_index, CHECK);
    const Symbol* const sig = cp->symbol_at(signature_index);
    verify_legal_field_signature(name, sig, CHECK);
    if (access_flags.is_flattenable()) {
      // Array flattenability cannot be specified.  Arrays of value classes are
      // are always flattenable.  Arrays of other classes are not flattenable.
      if (sig->utf8_length() > 1 && sig->byte_at(0) == '[') {
        classfile_parse_error(
          "Field \"%s\" with signature \"%s\" in class file %s is invalid."
          " ACC_FLATTENABLE cannot be specified for an array",
          name->as_C_string(), sig->as_klass_external_name(), CHECK);
      }
      _has_flattenable_fields = true;
    }

    u2 constantvalue_index = 0;
    bool is_synthetic = false;
    u2 generic_signature_index = 0;
    const bool is_static = access_flags.is_static();
    FieldAnnotationCollector parsed_annotations(_loader_data);

    const u2 attributes_count = cfs->get_u2_fast();
    if (attributes_count > 0) {
      parse_field_attributes(cfs,
                             attributes_count,
                             is_static,
                             signature_index,
                             &constantvalue_index,
                             &is_synthetic,
                             &generic_signature_index,
                             &parsed_annotations,
                             CHECK);

      if (parsed_annotations.field_annotations() != NULL) {
        if (_fields_annotations == NULL) {
          _fields_annotations = MetadataFactory::new_array<AnnotationArray*>(
                                             _loader_data, length, NULL,
                                             CHECK);
        }
        _fields_annotations->at_put(n, parsed_annotations.field_annotations());
        parsed_annotations.set_field_annotations(NULL);
      }
      if (parsed_annotations.field_type_annotations() != NULL) {
        if (_fields_type_annotations == NULL) {
          _fields_type_annotations =
            MetadataFactory::new_array<AnnotationArray*>(_loader_data,
                                                         length,
                                                         NULL,
                                                         CHECK);
        }
        _fields_type_annotations->at_put(n, parsed_annotations.field_type_annotations());
        parsed_annotations.set_field_type_annotations(NULL);
      }

      if (is_synthetic) {
        access_flags.set_is_synthetic();
      }
      if (generic_signature_index != 0) {
        access_flags.set_field_has_generic_signature();
        fa[generic_signature_slot] = generic_signature_index;
        generic_signature_slot ++;
        num_generic_signature ++;
      }
    }

    FieldInfo* const field = FieldInfo::from_field_array(fa, n);
    field->initialize(access_flags.as_short(),
                      name_index,
                      signature_index,
                      constantvalue_index);
    const BasicType type = cp->basic_type_for_signature_at(signature_index);

    // Remember how many oops we encountered and compute allocation type
    const FieldAllocationType atype = fac->update(is_static, type, access_flags.is_flattenable());
    field->set_allocation_type(atype);

    // After field is initialized with type, we can augment it with aux info
    if (parsed_annotations.has_any_annotations())
      parsed_annotations.apply_to(field);
  }

  int index = length;
  if (num_injected != 0) {
    for (int n = 0; n < num_injected; n++) {
      // Check for duplicates
      if (injected[n].may_be_java) {
        const Symbol* const name      = injected[n].name();
        const Symbol* const signature = injected[n].signature();
        bool duplicate = false;
        for (int i = 0; i < length; i++) {
          const FieldInfo* const f = FieldInfo::from_field_array(fa, i);
          if (name      == cp->symbol_at(f->name_index()) &&
              signature == cp->symbol_at(f->signature_index())) {
            // Symbol is desclared in Java so skip this one
            duplicate = true;
            break;
          }
        }
        if (duplicate) {
          // These will be removed from the field array at the end
          continue;
        }
      }

      // Injected field
      FieldInfo* const field = FieldInfo::from_field_array(fa, index);
      field->initialize(JVM_ACC_FIELD_INTERNAL,
                        injected[n].name_index,
                        injected[n].signature_index,
                        0);

      const BasicType type = FieldType::basic_type(injected[n].signature());

      // Remember how many oops we encountered and compute allocation type
      const FieldAllocationType atype = fac->update(false, type, false);
      field->set_allocation_type(atype);
      index++;
    }
  }

  if (is_value_type) {
    index = length + num_injected;
    FieldInfo* const field = FieldInfo::from_field_array(fa, index);
    field->initialize(JVM_ACC_FIELD_INTERNAL | JVM_ACC_STATIC,
                      vmSymbols::default_value_name_enum,
                      vmSymbols::java_lang_Object_enum,
                      0);
    const BasicType type = FieldType::basic_type(vmSymbols::object_signature());
    const FieldAllocationType atype = fac->update(true, type, false);
    field->set_allocation_type(atype);
    index++;
  }

  assert(NULL == _fields, "invariant");

  _fields =
    MetadataFactory::new_array<u2>(_loader_data,
                                   index * FieldInfo::field_slots + num_generic_signature,
                                   CHECK);
  // Sometimes injected fields already exist in the Java source so
  // the fields array could be too long.  In that case the
  // fields array is trimed. Also unused slots that were reserved
  // for generic signature indexes are discarded.
  {
    int i = 0;
    for (; i < index * FieldInfo::field_slots; i++) {
      _fields->at_put(i, fa[i]);
    }
    for (int j = total_fields * FieldInfo::field_slots;
         j < generic_signature_slot; j++) {
      _fields->at_put(i++, fa[j]);
    }
    assert(_fields->length() == i, "");
  }

  if (_need_verify && length > 1) {
    // Check duplicated fields
    ResourceMark rm(THREAD);
    NameSigHash** names_and_sigs = NEW_RESOURCE_ARRAY_IN_THREAD(
      THREAD, NameSigHash*, HASH_ROW_SIZE);
    initialize_hashtable(names_and_sigs);
    bool dup = false;
    const Symbol* name = NULL;
    const Symbol* sig = NULL;
    {
      debug_only(NoSafepointVerifier nsv;)
      for (AllFieldStream fs(_fields, cp); !fs.done(); fs.next()) {
        name = fs.name();
        sig = fs.signature();
        // If no duplicates, add name/signature in hashtable names_and_sigs.
        if (!put_after_lookup(name, sig, names_and_sigs)) {
          dup = true;
          break;
        }
      }
    }
    if (dup) {
      classfile_parse_error("Duplicate field name \"%s\" with signature \"%s\" in class file %s",
                             name->as_C_string(), sig->as_klass_external_name(), CHECK);
    }
  }
}


const ClassFileParser::unsafe_u2* ClassFileParser::parse_exception_table(const ClassFileStream* const cfs,
                                                                         u4 code_length,
                                                                         u4 exception_table_length,
                                                                         TRAPS) {
  assert(cfs != NULL, "invariant");

  const unsafe_u2* const exception_table_start = cfs->current();
  assert(exception_table_start != NULL, "null exception table");

  cfs->guarantee_more(8 * exception_table_length, CHECK_NULL); // start_pc,
                                                               // end_pc,
                                                               // handler_pc,
                                                               // catch_type_index

  // Will check legal target after parsing code array in verifier.
  if (_need_verify) {
    for (unsigned int i = 0; i < exception_table_length; i++) {
      const u2 start_pc = cfs->get_u2_fast();
      const u2 end_pc = cfs->get_u2_fast();
      const u2 handler_pc = cfs->get_u2_fast();
      const u2 catch_type_index = cfs->get_u2_fast();
      guarantee_property((start_pc < end_pc) && (end_pc <= code_length),
                         "Illegal exception table range in class file %s",
                         CHECK_NULL);
      guarantee_property(handler_pc < code_length,
                         "Illegal exception table handler in class file %s",
                         CHECK_NULL);
      if (catch_type_index != 0) {
        guarantee_property(valid_klass_reference_at(catch_type_index),
                           "Catch type in exception table has bad constant type in class file %s", CHECK_NULL);
      }
    }
  } else {
    cfs->skip_u2_fast(exception_table_length * 4);
  }
  return exception_table_start;
}

void ClassFileParser::parse_linenumber_table(u4 code_attribute_length,
                                             u4 code_length,
                                             CompressedLineNumberWriteStream**const write_stream,
                                             TRAPS) {

  const ClassFileStream* const cfs = _stream;
  unsigned int num_entries = cfs->get_u2(CHECK);

  // Each entry is a u2 start_pc, and a u2 line_number
  const unsigned int length_in_bytes = num_entries * (sizeof(u2) * 2);

  // Verify line number attribute and table length
  check_property(
    code_attribute_length == sizeof(u2) + length_in_bytes,
    "LineNumberTable attribute has wrong length in class file %s", CHECK);

  cfs->guarantee_more(length_in_bytes, CHECK);

  if ((*write_stream) == NULL) {
    if (length_in_bytes > fixed_buffer_size) {
      (*write_stream) = new CompressedLineNumberWriteStream(length_in_bytes);
    } else {
      (*write_stream) = new CompressedLineNumberWriteStream(
        _linenumbertable_buffer, fixed_buffer_size);
    }
  }

  while (num_entries-- > 0) {
    const u2 bci  = cfs->get_u2_fast(); // start_pc
    const u2 line = cfs->get_u2_fast(); // line_number
    guarantee_property(bci < code_length,
        "Invalid pc in LineNumberTable in class file %s", CHECK);
    (*write_stream)->write_pair(bci, line);
  }
}


class LVT_Hash : public AllStatic {
 public:

  static bool equals(LocalVariableTableElement const& e0, LocalVariableTableElement const& e1) {
  /*
   * 3-tuple start_bci/length/slot has to be unique key,
   * so the following comparison seems to be redundant:
   *       && elem->name_cp_index == entry->_elem->name_cp_index
   */
    return (e0.start_bci     == e1.start_bci &&
            e0.length        == e1.length &&
            e0.name_cp_index == e1.name_cp_index &&
            e0.slot          == e1.slot);
  }

  static unsigned int hash(LocalVariableTableElement const& e0) {
    unsigned int raw_hash = e0.start_bci;

    raw_hash = e0.length        + raw_hash * 37;
    raw_hash = e0.name_cp_index + raw_hash * 37;
    raw_hash = e0.slot          + raw_hash * 37;

    return raw_hash;
  }
};


// Class file LocalVariableTable elements.
class Classfile_LVT_Element {
 public:
  u2 start_bci;
  u2 length;
  u2 name_cp_index;
  u2 descriptor_cp_index;
  u2 slot;
};

static void copy_lvt_element(const Classfile_LVT_Element* const src,
                             LocalVariableTableElement* const lvt) {
  lvt->start_bci           = Bytes::get_Java_u2((u1*) &src->start_bci);
  lvt->length              = Bytes::get_Java_u2((u1*) &src->length);
  lvt->name_cp_index       = Bytes::get_Java_u2((u1*) &src->name_cp_index);
  lvt->descriptor_cp_index = Bytes::get_Java_u2((u1*) &src->descriptor_cp_index);
  lvt->signature_cp_index  = 0;
  lvt->slot                = Bytes::get_Java_u2((u1*) &src->slot);
}

// Function is used to parse both attributes:
// LocalVariableTable (LVT) and LocalVariableTypeTable (LVTT)
const ClassFileParser::unsafe_u2* ClassFileParser::parse_localvariable_table(const ClassFileStream* cfs,
                                                                             u4 code_length,
                                                                             u2 max_locals,
                                                                             u4 code_attribute_length,
                                                                             u2* const localvariable_table_length,
                                                                             bool isLVTT,
                                                                             TRAPS) {
  const char* const tbl_name = (isLVTT) ? "LocalVariableTypeTable" : "LocalVariableTable";
  *localvariable_table_length = cfs->get_u2(CHECK_NULL);
  const unsigned int size =
    (*localvariable_table_length) * sizeof(Classfile_LVT_Element) / sizeof(u2);

  const ConstantPool* const cp = _cp;

  // Verify local variable table attribute has right length
  if (_need_verify) {
    guarantee_property(code_attribute_length == (sizeof(*localvariable_table_length) + size * sizeof(u2)),
                       "%s has wrong length in class file %s", tbl_name, CHECK_NULL);
  }

  const unsafe_u2* const localvariable_table_start = cfs->current();
  assert(localvariable_table_start != NULL, "null local variable table");
  if (!_need_verify) {
    cfs->skip_u2_fast(size);
  } else {
    cfs->guarantee_more(size * 2, CHECK_NULL);
    for(int i = 0; i < (*localvariable_table_length); i++) {
      const u2 start_pc = cfs->get_u2_fast();
      const u2 length = cfs->get_u2_fast();
      const u2 name_index = cfs->get_u2_fast();
      const u2 descriptor_index = cfs->get_u2_fast();
      const u2 index = cfs->get_u2_fast();
      // Assign to a u4 to avoid overflow
      const u4 end_pc = (u4)start_pc + (u4)length;

      if (start_pc >= code_length) {
        classfile_parse_error(
          "Invalid start_pc %u in %s in class file %s",
          start_pc, tbl_name, CHECK_NULL);
      }
      if (end_pc > code_length) {
        classfile_parse_error(
          "Invalid length %u in %s in class file %s",
          length, tbl_name, CHECK_NULL);
      }
      const int cp_size = cp->length();
      guarantee_property(valid_symbol_at(name_index),
        "Name index %u in %s has bad constant type in class file %s",
        name_index, tbl_name, CHECK_NULL);
      guarantee_property(valid_symbol_at(descriptor_index),
        "Signature index %u in %s has bad constant type in class file %s",
        descriptor_index, tbl_name, CHECK_NULL);

      const Symbol* const name = cp->symbol_at(name_index);
      const Symbol* const sig = cp->symbol_at(descriptor_index);
      verify_legal_field_name(name, CHECK_NULL);
      u2 extra_slot = 0;
      if (!isLVTT) {
        verify_legal_field_signature(name, sig, CHECK_NULL);

        // 4894874: check special cases for double and long local variables
        if (sig == vmSymbols::type_signature(T_DOUBLE) ||
            sig == vmSymbols::type_signature(T_LONG)) {
          extra_slot = 1;
        }
      }
      guarantee_property((index + extra_slot) < max_locals,
                          "Invalid index %u in %s in class file %s",
                          index, tbl_name, CHECK_NULL);
    }
  }
  return localvariable_table_start;
}


void ClassFileParser::parse_type_array(u2 array_length,
                                       u4 code_length,
                                       u4* const u1_index,
                                       u4* const u2_index,
                                       u1* const u1_array,
                                       u2* const u2_array,
                                       TRAPS) {
  const ClassFileStream* const cfs = _stream;
  u2 index = 0; // index in the array with long/double occupying two slots
  u4 i1 = *u1_index;
  u4 i2 = *u2_index + 1;
  for(int i = 0; i < array_length; i++) {
    const u1 tag = u1_array[i1++] = cfs->get_u1(CHECK);
    index++;
    if (tag == ITEM_Long || tag == ITEM_Double) {
      index++;
    } else if (tag == ITEM_Object) {
      const u2 class_index = u2_array[i2++] = cfs->get_u2(CHECK);
      guarantee_property(valid_klass_reference_at(class_index),
                         "Bad class index %u in StackMap in class file %s",
                         class_index, CHECK);
    } else if (tag == ITEM_Uninitialized) {
      const u2 offset = u2_array[i2++] = cfs->get_u2(CHECK);
      guarantee_property(
        offset < code_length,
        "Bad uninitialized type offset %u in StackMap in class file %s",
        offset, CHECK);
    } else {
      guarantee_property(
        tag <= (u1)ITEM_Uninitialized,
        "Unknown variable type %u in StackMap in class file %s",
        tag, CHECK);
    }
  }
  u2_array[*u2_index] = index;
  *u1_index = i1;
  *u2_index = i2;
}

static const u1* parse_stackmap_table(const ClassFileStream* const cfs,
                                      u4 code_attribute_length,
                                      bool need_verify,
                                      TRAPS) {
  assert(cfs != NULL, "invariant");

  if (0 == code_attribute_length) {
    return NULL;
  }

  const u1* const stackmap_table_start = cfs->current();
  assert(stackmap_table_start != NULL, "null stackmap table");

  // check code_attribute_length first
  cfs->skip_u1(code_attribute_length, CHECK_NULL);

  if (!need_verify && !DumpSharedSpaces) {
    return NULL;
  }
  return stackmap_table_start;
}

const ClassFileParser::unsafe_u2* ClassFileParser::parse_checked_exceptions(const ClassFileStream* const cfs,
                                                                            u2* const checked_exceptions_length,
                                                                            u4 method_attribute_length,
                                                                            TRAPS) {
  assert(cfs != NULL, "invariant");
  assert(checked_exceptions_length != NULL, "invariant");

  cfs->guarantee_more(2, CHECK_NULL);  // checked_exceptions_length
  *checked_exceptions_length = cfs->get_u2_fast();
  const unsigned int size =
    (*checked_exceptions_length) * sizeof(CheckedExceptionElement) / sizeof(u2);
  const unsafe_u2* const checked_exceptions_start = cfs->current();
  assert(checked_exceptions_start != NULL, "null checked exceptions");
  if (!_need_verify) {
    cfs->skip_u2_fast(size);
  } else {
    // Verify each value in the checked exception table
    u2 checked_exception;
    const u2 len = *checked_exceptions_length;
    cfs->guarantee_more(2 * len, CHECK_NULL);
    for (int i = 0; i < len; i++) {
      checked_exception = cfs->get_u2_fast();
      check_property(
        valid_klass_reference_at(checked_exception),
        "Exception name has bad type at constant pool %u in class file %s",
        checked_exception, CHECK_NULL);
    }
  }
  // check exceptions attribute length
  if (_need_verify) {
    guarantee_property(method_attribute_length == (sizeof(*checked_exceptions_length) +
                                                   sizeof(u2) * size),
                      "Exceptions attribute has wrong length in class file %s", CHECK_NULL);
  }
  return checked_exceptions_start;
}

void ClassFileParser::throwIllegalSignature(const char* type,
                                            const Symbol* name,
                                            const Symbol* sig,
                                            TRAPS) const {
  assert(name != NULL, "invariant");
  assert(sig != NULL, "invariant");

  ResourceMark rm(THREAD);
  Exceptions::fthrow(THREAD_AND_LOCATION,
      vmSymbols::java_lang_ClassFormatError(),
      "%s \"%s\" in class %s has illegal signature \"%s\"", type,
      name->as_C_string(), _class_name->as_C_string(), sig->as_C_string());
}

AnnotationCollector::ID
AnnotationCollector::annotation_index(const ClassLoaderData* loader_data,
                                      const Symbol* name) {
  const vmSymbols::SID sid = vmSymbols::find_sid(name);
  // Privileged code can use all annotations.  Other code silently drops some.
  const bool privileged = loader_data->is_the_null_class_loader_data() ||
                          loader_data->is_platform_class_loader_data() ||
                          loader_data->is_anonymous();
  switch (sid) {
    case vmSymbols::VM_SYMBOL_ENUM_NAME(reflect_CallerSensitive_signature): {
      if (_location != _in_method)  break;  // only allow for methods
      if (!privileged)              break;  // only allow in privileged code
      return _method_CallerSensitive;
    }
    case vmSymbols::VM_SYMBOL_ENUM_NAME(jdk_internal_vm_annotation_ForceInline_signature): {
      if (_location != _in_method)  break;  // only allow for methods
      if (!privileged)              break;  // only allow in privileged code
      return _method_ForceInline;
    }
    case vmSymbols::VM_SYMBOL_ENUM_NAME(jdk_internal_vm_annotation_DontInline_signature): {
      if (_location != _in_method)  break;  // only allow for methods
      if (!privileged)              break;  // only allow in privileged code
      return _method_DontInline;
    }
    case vmSymbols::VM_SYMBOL_ENUM_NAME(java_lang_invoke_InjectedProfile_signature): {
      if (_location != _in_method)  break;  // only allow for methods
      if (!privileged)              break;  // only allow in privileged code
      return _method_InjectedProfile;
    }
    case vmSymbols::VM_SYMBOL_ENUM_NAME(java_lang_invoke_LambdaForm_Compiled_signature): {
      if (_location != _in_method)  break;  // only allow for methods
      if (!privileged)              break;  // only allow in privileged code
      return _method_LambdaForm_Compiled;
    }
    case vmSymbols::VM_SYMBOL_ENUM_NAME(java_lang_invoke_LambdaForm_Hidden_signature): {
      if (_location != _in_method)  break;  // only allow for methods
      if (!privileged)              break;  // only allow in privileged code
      return _method_LambdaForm_Hidden;
    }
    case vmSymbols::VM_SYMBOL_ENUM_NAME(jdk_internal_HotSpotIntrinsicCandidate_signature): {
      if (_location != _in_method)  break;  // only allow for methods
      if (!privileged)              break;  // only allow in privileged code
      return _method_HotSpotIntrinsicCandidate;
    }
    case vmSymbols::VM_SYMBOL_ENUM_NAME(jdk_internal_vm_annotation_Stable_signature): {
      if (_location != _in_field)   break;  // only allow for fields
      if (!privileged)              break;  // only allow in privileged code
      return _field_Stable;
    }
    case vmSymbols::VM_SYMBOL_ENUM_NAME(jdk_internal_vm_annotation_Contended_signature): {
      if (_location != _in_field && _location != _in_class) {
        break;  // only allow for fields and classes
      }
      if (!EnableContended || (RestrictContended && !privileged)) {
        break;  // honor privileges
      }
      return _jdk_internal_vm_annotation_Contended;
    }
    case vmSymbols::VM_SYMBOL_ENUM_NAME(jdk_internal_vm_annotation_ReservedStackAccess_signature): {
      if (_location != _in_method)  break;  // only allow for methods
      if (RestrictReservedStack && !privileged) break; // honor privileges
      return _jdk_internal_vm_annotation_ReservedStackAccess;
    }
    default: {
      break;
    }
  }
  return AnnotationCollector::_unknown;
}

void ClassFileParser::FieldAnnotationCollector::apply_to(FieldInfo* f) {
  if (is_contended())
    f->set_contended_group(contended_group());
  if (is_stable())
    f->set_stable(true);
}

ClassFileParser::FieldAnnotationCollector::~FieldAnnotationCollector() {
  // If there's an error deallocate metadata for field annotations
  MetadataFactory::free_array<u1>(_loader_data, _field_annotations);
  MetadataFactory::free_array<u1>(_loader_data, _field_type_annotations);
}

void MethodAnnotationCollector::apply_to(const methodHandle& m) {
  if (has_annotation(_method_CallerSensitive))
    m->set_caller_sensitive(true);
  if (has_annotation(_method_ForceInline))
    m->set_force_inline(true);
  if (has_annotation(_method_DontInline))
    m->set_dont_inline(true);
  if (has_annotation(_method_InjectedProfile))
    m->set_has_injected_profile(true);
  if (has_annotation(_method_LambdaForm_Compiled) && m->intrinsic_id() == vmIntrinsics::_none)
    m->set_intrinsic_id(vmIntrinsics::_compiledLambdaForm);
  if (has_annotation(_method_LambdaForm_Hidden))
    m->set_hidden(true);
  if (has_annotation(_method_HotSpotIntrinsicCandidate) && !m->is_synthetic())
    m->set_intrinsic_candidate(true);
  if (has_annotation(_jdk_internal_vm_annotation_ReservedStackAccess))
    m->set_has_reserved_stack_access(true);
}

void ClassFileParser::ClassAnnotationCollector::apply_to(InstanceKlass* ik) {
  assert(ik != NULL, "invariant");
  ik->set_is_contended(is_contended());
}

#define MAX_ARGS_SIZE 255
#define MAX_CODE_SIZE 65535
#define INITIAL_MAX_LVT_NUMBER 256

/* Copy class file LVT's/LVTT's into the HotSpot internal LVT.
 *
 * Rules for LVT's and LVTT's are:
 *   - There can be any number of LVT's and LVTT's.
 *   - If there are n LVT's, it is the same as if there was just
 *     one LVT containing all the entries from the n LVT's.
 *   - There may be no more than one LVT entry per local variable.
 *     Two LVT entries are 'equal' if these fields are the same:
 *        start_pc, length, name, slot
 *   - There may be no more than one LVTT entry per each LVT entry.
 *     Each LVTT entry has to match some LVT entry.
 *   - HotSpot internal LVT keeps natural ordering of class file LVT entries.
 */
void ClassFileParser::copy_localvariable_table(const ConstMethod* cm,
                                               int lvt_cnt,
                                               u2* const localvariable_table_length,
                                               const unsafe_u2** const localvariable_table_start,
                                               int lvtt_cnt,
                                               u2* const localvariable_type_table_length,
                                               const unsafe_u2** const localvariable_type_table_start,
                                               TRAPS) {

  ResourceMark rm(THREAD);

  typedef ResourceHashtable<LocalVariableTableElement, LocalVariableTableElement*,
                            &LVT_Hash::hash, &LVT_Hash::equals> LVT_HashTable;

  LVT_HashTable* const table = new LVT_HashTable();

  // To fill LocalVariableTable in
  const Classfile_LVT_Element* cf_lvt;
  LocalVariableTableElement* lvt = cm->localvariable_table_start();

  for (int tbl_no = 0; tbl_no < lvt_cnt; tbl_no++) {
    cf_lvt = (Classfile_LVT_Element *) localvariable_table_start[tbl_no];
    for (int idx = 0; idx < localvariable_table_length[tbl_no]; idx++, lvt++) {
      copy_lvt_element(&cf_lvt[idx], lvt);
      // If no duplicates, add LVT elem in hashtable.
      if (table->put(*lvt, lvt) == false
          && _need_verify
          && _major_version >= JAVA_1_5_VERSION) {
        classfile_parse_error("Duplicated LocalVariableTable attribute "
                              "entry for '%s' in class file %s",
                               _cp->symbol_at(lvt->name_cp_index)->as_utf8(),
                               CHECK);
      }
    }
  }

  // To merge LocalVariableTable and LocalVariableTypeTable
  const Classfile_LVT_Element* cf_lvtt;
  LocalVariableTableElement lvtt_elem;

  for (int tbl_no = 0; tbl_no < lvtt_cnt; tbl_no++) {
    cf_lvtt = (Classfile_LVT_Element *) localvariable_type_table_start[tbl_no];
    for (int idx = 0; idx < localvariable_type_table_length[tbl_no]; idx++) {
      copy_lvt_element(&cf_lvtt[idx], &lvtt_elem);
      LocalVariableTableElement** entry = table->get(lvtt_elem);
      if (entry == NULL) {
        if (_need_verify) {
          classfile_parse_error("LVTT entry for '%s' in class file %s "
                                "does not match any LVT entry",
                                 _cp->symbol_at(lvtt_elem.name_cp_index)->as_utf8(),
                                 CHECK);
        }
      } else if ((*entry)->signature_cp_index != 0 && _need_verify) {
        classfile_parse_error("Duplicated LocalVariableTypeTable attribute "
                              "entry for '%s' in class file %s",
                               _cp->symbol_at(lvtt_elem.name_cp_index)->as_utf8(),
                               CHECK);
      } else {
        // to add generic signatures into LocalVariableTable
        (*entry)->signature_cp_index = lvtt_elem.descriptor_cp_index;
      }
    }
  }
}


void ClassFileParser::copy_method_annotations(ConstMethod* cm,
                                       const u1* runtime_visible_annotations,
                                       int runtime_visible_annotations_length,
                                       const u1* runtime_invisible_annotations,
                                       int runtime_invisible_annotations_length,
                                       const u1* runtime_visible_parameter_annotations,
                                       int runtime_visible_parameter_annotations_length,
                                       const u1* runtime_invisible_parameter_annotations,
                                       int runtime_invisible_parameter_annotations_length,
                                       const u1* runtime_visible_type_annotations,
                                       int runtime_visible_type_annotations_length,
                                       const u1* runtime_invisible_type_annotations,
                                       int runtime_invisible_type_annotations_length,
                                       const u1* annotation_default,
                                       int annotation_default_length,
                                       TRAPS) {

  AnnotationArray* a;

  if (runtime_visible_annotations_length +
      runtime_invisible_annotations_length > 0) {
     a = assemble_annotations(runtime_visible_annotations,
                              runtime_visible_annotations_length,
                              runtime_invisible_annotations,
                              runtime_invisible_annotations_length,
                              CHECK);
     cm->set_method_annotations(a);
  }

  if (runtime_visible_parameter_annotations_length +
      runtime_invisible_parameter_annotations_length > 0) {
    a = assemble_annotations(runtime_visible_parameter_annotations,
                             runtime_visible_parameter_annotations_length,
                             runtime_invisible_parameter_annotations,
                             runtime_invisible_parameter_annotations_length,
                             CHECK);
    cm->set_parameter_annotations(a);
  }

  if (annotation_default_length > 0) {
    a = assemble_annotations(annotation_default,
                             annotation_default_length,
                             NULL,
                             0,
                             CHECK);
    cm->set_default_annotations(a);
  }

  if (runtime_visible_type_annotations_length +
      runtime_invisible_type_annotations_length > 0) {
    a = assemble_annotations(runtime_visible_type_annotations,
                             runtime_visible_type_annotations_length,
                             runtime_invisible_type_annotations,
                             runtime_invisible_type_annotations_length,
                             CHECK);
    cm->set_type_annotations(a);
  }
}


// Note: the parse_method below is big and clunky because all parsing of the code and exceptions
// attribute is inlined. This is cumbersome to avoid since we inline most of the parts in the
// Method* to save footprint, so we only know the size of the resulting Method* when the
// entire method attribute is parsed.
//
// The promoted_flags parameter is used to pass relevant access_flags
// from the method back up to the containing klass. These flag values
// are added to klass's access_flags.

Method* ClassFileParser::parse_method(const ClassFileStream* const cfs,
                                      bool is_interface,
                                      bool is_value_type,
                                      const ConstantPool* cp,
                                      AccessFlags* const promoted_flags,
                                      TRAPS) {
  assert(cfs != NULL, "invariant");
  assert(cp != NULL, "invariant");
  assert(promoted_flags != NULL, "invariant");

  ResourceMark rm(THREAD);
  // Parse fixed parts:
  // access_flags, name_index, descriptor_index, attributes_count
  cfs->guarantee_more(8, CHECK_NULL);

  int flags = cfs->get_u2_fast();
  const u2 name_index = cfs->get_u2_fast();
  const int cp_size = cp->length();
  check_property(
    valid_symbol_at(name_index),
    "Illegal constant pool index %u for method name in class file %s",
    name_index, CHECK_NULL);
  const Symbol* const name = cp->symbol_at(name_index);
  verify_legal_method_name(name, CHECK_NULL);

  const u2 signature_index = cfs->get_u2_fast();
  guarantee_property(
    valid_symbol_at(signature_index),
    "Illegal constant pool index %u for method signature in class file %s",
    signature_index, CHECK_NULL);
  const Symbol* const signature = cp->symbol_at(signature_index);

  if (name == vmSymbols::class_initializer_name()) {
    // We ignore the other access flags for a valid class initializer.
    // (JVM Spec 2nd ed., chapter 4.6)
    if (_major_version < 51) { // backward compatibility
      flags = JVM_ACC_STATIC;
    } else if ((flags & JVM_ACC_STATIC) == JVM_ACC_STATIC) {
      flags &= JVM_ACC_STATIC | JVM_ACC_STRICT;
    } else {
      classfile_parse_error("Method <clinit> is not static in class file %s", CHECK_NULL);
    }
  } else {
    verify_legal_method_modifiers(flags, is_interface, is_value_type, name, CHECK_NULL);
  }

  if (name == vmSymbols::object_initializer_name()) {
    if (is_interface) {
      classfile_parse_error("Interface cannot have a method named <init>, class file %s", CHECK_NULL);
/* TBD: uncomment when javac stops generating <init>() for value types.
    } else if (is_value_type) {
      classfile_parse_error("Value Type cannot have a method named <init>, class file %s", CHECK_NULL);
*/
    }
  }

  int args_size = -1;  // only used when _need_verify is true
  if (_need_verify) {
    args_size = ((flags & JVM_ACC_STATIC) ? 0 : 1) +
                 verify_legal_method_signature(name, signature, CHECK_NULL);
    if (args_size > MAX_ARGS_SIZE) {
      classfile_parse_error("Too many arguments in method signature in class file %s", CHECK_NULL);
    }
  }

  AccessFlags access_flags(flags & JVM_RECOGNIZED_METHOD_MODIFIERS);

  // Default values for code and exceptions attribute elements
  u2 max_stack = 0;
  u2 max_locals = 0;
  u4 code_length = 0;
  const u1* code_start = 0;
  u2 exception_table_length = 0;
  const unsafe_u2* exception_table_start = NULL; // (potentially unaligned) pointer to array of u2 elements
  Array<int>* exception_handlers = Universe::the_empty_int_array();
  u2 checked_exceptions_length = 0;
  const unsafe_u2* checked_exceptions_start = NULL; // (potentially unaligned) pointer to array of u2 elements
  CompressedLineNumberWriteStream* linenumber_table = NULL;
  int linenumber_table_length = 0;
  int total_lvt_length = 0;
  u2 lvt_cnt = 0;
  u2 lvtt_cnt = 0;
  bool lvt_allocated = false;
  u2 max_lvt_cnt = INITIAL_MAX_LVT_NUMBER;
  u2 max_lvtt_cnt = INITIAL_MAX_LVT_NUMBER;
  u2* localvariable_table_length = NULL;
  const unsafe_u2** localvariable_table_start = NULL; // (potentially unaligned) pointer to array of LVT attributes
  u2* localvariable_type_table_length = NULL;
  const unsafe_u2** localvariable_type_table_start = NULL; // (potentially unaligned) pointer to LVTT attributes
  int method_parameters_length = -1;
  const u1* method_parameters_data = NULL;
  bool method_parameters_seen = false;
  bool parsed_code_attribute = false;
  bool parsed_checked_exceptions_attribute = false;
  bool parsed_stackmap_attribute = false;
  // stackmap attribute - JDK1.5
  const u1* stackmap_data = NULL;
  int stackmap_data_length = 0;
  u2 generic_signature_index = 0;
  MethodAnnotationCollector parsed_annotations;
  const u1* runtime_visible_annotations = NULL;
  int runtime_visible_annotations_length = 0;
  const u1* runtime_invisible_annotations = NULL;
  int runtime_invisible_annotations_length = 0;
  const u1* runtime_visible_parameter_annotations = NULL;
  int runtime_visible_parameter_annotations_length = 0;
  const u1* runtime_invisible_parameter_annotations = NULL;
  int runtime_invisible_parameter_annotations_length = 0;
  const u1* runtime_visible_type_annotations = NULL;
  int runtime_visible_type_annotations_length = 0;
  const u1* runtime_invisible_type_annotations = NULL;
  int runtime_invisible_type_annotations_length = 0;
  bool runtime_invisible_annotations_exists = false;
  bool runtime_invisible_type_annotations_exists = false;
  bool runtime_invisible_parameter_annotations_exists = false;
  const u1* annotation_default = NULL;
  int annotation_default_length = 0;

  // Parse code and exceptions attribute
  u2 method_attributes_count = cfs->get_u2_fast();
  while (method_attributes_count--) {
    cfs->guarantee_more(6, CHECK_NULL);  // method_attribute_name_index, method_attribute_length
    const u2 method_attribute_name_index = cfs->get_u2_fast();
    const u4 method_attribute_length = cfs->get_u4_fast();
    check_property(
      valid_symbol_at(method_attribute_name_index),
      "Invalid method attribute name index %u in class file %s",
      method_attribute_name_index, CHECK_NULL);

    const Symbol* const method_attribute_name = cp->symbol_at(method_attribute_name_index);
    if (method_attribute_name == vmSymbols::tag_code()) {
      // Parse Code attribute
      if (_need_verify) {
        guarantee_property(
            !access_flags.is_native() && !access_flags.is_abstract(),
                        "Code attribute in native or abstract methods in class file %s",
                         CHECK_NULL);
      }
      if (parsed_code_attribute) {
        classfile_parse_error("Multiple Code attributes in class file %s",
                              CHECK_NULL);
      }
      parsed_code_attribute = true;

      // Stack size, locals size, and code size
      if (_major_version == 45 && _minor_version <= 2) {
        cfs->guarantee_more(4, CHECK_NULL);
        max_stack = cfs->get_u1_fast();
        max_locals = cfs->get_u1_fast();
        code_length = cfs->get_u2_fast();
      } else {
        cfs->guarantee_more(8, CHECK_NULL);
        max_stack = cfs->get_u2_fast();
        max_locals = cfs->get_u2_fast();
        code_length = cfs->get_u4_fast();
      }
      if (_need_verify) {
        guarantee_property(args_size <= max_locals,
                           "Arguments can't fit into locals in class file %s",
                           CHECK_NULL);
        guarantee_property(code_length > 0 && code_length <= MAX_CODE_SIZE,
                           "Invalid method Code length %u in class file %s",
                           code_length, CHECK_NULL);
      }
      // Code pointer
      code_start = cfs->current();
      assert(code_start != NULL, "null code start");
      cfs->guarantee_more(code_length, CHECK_NULL);
      cfs->skip_u1_fast(code_length);

      // Exception handler table
      cfs->guarantee_more(2, CHECK_NULL);  // exception_table_length
      exception_table_length = cfs->get_u2_fast();
      if (exception_table_length > 0) {
        exception_table_start = parse_exception_table(cfs,
                                                      code_length,
                                                      exception_table_length,
                                                      CHECK_NULL);
      }

      // Parse additional attributes in code attribute
      cfs->guarantee_more(2, CHECK_NULL);  // code_attributes_count
      u2 code_attributes_count = cfs->get_u2_fast();

      unsigned int calculated_attribute_length = 0;

      if (_major_version > 45 || (_major_version == 45 && _minor_version > 2)) {
        calculated_attribute_length =
            sizeof(max_stack) + sizeof(max_locals) + sizeof(code_length);
      } else {
        // max_stack, locals and length are smaller in pre-version 45.2 classes
        calculated_attribute_length = sizeof(u1) + sizeof(u1) + sizeof(u2);
      }
      calculated_attribute_length +=
        code_length +
        sizeof(exception_table_length) +
        sizeof(code_attributes_count) +
        exception_table_length *
            ( sizeof(u2) +   // start_pc
              sizeof(u2) +   // end_pc
              sizeof(u2) +   // handler_pc
              sizeof(u2) );  // catch_type_index

      while (code_attributes_count--) {
        cfs->guarantee_more(6, CHECK_NULL);  // code_attribute_name_index, code_attribute_length
        const u2 code_attribute_name_index = cfs->get_u2_fast();
        const u4 code_attribute_length = cfs->get_u4_fast();
        calculated_attribute_length += code_attribute_length +
                                       sizeof(code_attribute_name_index) +
                                       sizeof(code_attribute_length);
        check_property(valid_symbol_at(code_attribute_name_index),
                       "Invalid code attribute name index %u in class file %s",
                       code_attribute_name_index,
                       CHECK_NULL);
        if (LoadLineNumberTables &&
            cp->symbol_at(code_attribute_name_index) == vmSymbols::tag_line_number_table()) {
          // Parse and compress line number table
          parse_linenumber_table(code_attribute_length,
                                 code_length,
                                 &linenumber_table,
                                 CHECK_NULL);

        } else if (LoadLocalVariableTables &&
                   cp->symbol_at(code_attribute_name_index) == vmSymbols::tag_local_variable_table()) {
          // Parse local variable table
          if (!lvt_allocated) {
            localvariable_table_length = NEW_RESOURCE_ARRAY_IN_THREAD(
              THREAD, u2,  INITIAL_MAX_LVT_NUMBER);
            localvariable_table_start = NEW_RESOURCE_ARRAY_IN_THREAD(
              THREAD, const unsafe_u2*, INITIAL_MAX_LVT_NUMBER);
            localvariable_type_table_length = NEW_RESOURCE_ARRAY_IN_THREAD(
              THREAD, u2,  INITIAL_MAX_LVT_NUMBER);
            localvariable_type_table_start = NEW_RESOURCE_ARRAY_IN_THREAD(
              THREAD, const unsafe_u2*, INITIAL_MAX_LVT_NUMBER);
            lvt_allocated = true;
          }
          if (lvt_cnt == max_lvt_cnt) {
            max_lvt_cnt <<= 1;
            localvariable_table_length = REALLOC_RESOURCE_ARRAY(u2, localvariable_table_length, lvt_cnt, max_lvt_cnt);
            localvariable_table_start  = REALLOC_RESOURCE_ARRAY(const unsafe_u2*, localvariable_table_start, lvt_cnt, max_lvt_cnt);
          }
          localvariable_table_start[lvt_cnt] =
            parse_localvariable_table(cfs,
                                      code_length,
                                      max_locals,
                                      code_attribute_length,
                                      &localvariable_table_length[lvt_cnt],
                                      false,    // is not LVTT
                                      CHECK_NULL);
          total_lvt_length += localvariable_table_length[lvt_cnt];
          lvt_cnt++;
        } else if (LoadLocalVariableTypeTables &&
                   _major_version >= JAVA_1_5_VERSION &&
                   cp->symbol_at(code_attribute_name_index) == vmSymbols::tag_local_variable_type_table()) {
          if (!lvt_allocated) {
            localvariable_table_length = NEW_RESOURCE_ARRAY_IN_THREAD(
              THREAD, u2,  INITIAL_MAX_LVT_NUMBER);
            localvariable_table_start = NEW_RESOURCE_ARRAY_IN_THREAD(
              THREAD, const unsafe_u2*, INITIAL_MAX_LVT_NUMBER);
            localvariable_type_table_length = NEW_RESOURCE_ARRAY_IN_THREAD(
              THREAD, u2,  INITIAL_MAX_LVT_NUMBER);
            localvariable_type_table_start = NEW_RESOURCE_ARRAY_IN_THREAD(
              THREAD, const unsafe_u2*, INITIAL_MAX_LVT_NUMBER);
            lvt_allocated = true;
          }
          // Parse local variable type table
          if (lvtt_cnt == max_lvtt_cnt) {
            max_lvtt_cnt <<= 1;
            localvariable_type_table_length = REALLOC_RESOURCE_ARRAY(u2, localvariable_type_table_length, lvtt_cnt, max_lvtt_cnt);
            localvariable_type_table_start  = REALLOC_RESOURCE_ARRAY(const unsafe_u2*, localvariable_type_table_start, lvtt_cnt, max_lvtt_cnt);
          }
          localvariable_type_table_start[lvtt_cnt] =
            parse_localvariable_table(cfs,
                                      code_length,
                                      max_locals,
                                      code_attribute_length,
                                      &localvariable_type_table_length[lvtt_cnt],
                                      true,     // is LVTT
                                      CHECK_NULL);
          lvtt_cnt++;
        } else if (_major_version >= Verifier::STACKMAP_ATTRIBUTE_MAJOR_VERSION &&
                   cp->symbol_at(code_attribute_name_index) == vmSymbols::tag_stack_map_table()) {
          // Stack map is only needed by the new verifier in JDK1.5.
          if (parsed_stackmap_attribute) {
            classfile_parse_error("Multiple StackMapTable attributes in class file %s", CHECK_NULL);
          }
          stackmap_data = parse_stackmap_table(cfs, code_attribute_length, _need_verify, CHECK_NULL);
          stackmap_data_length = code_attribute_length;
          parsed_stackmap_attribute = true;
        } else {
          // Skip unknown attributes
          cfs->skip_u1(code_attribute_length, CHECK_NULL);
        }
      }
      // check method attribute length
      if (_need_verify) {
        guarantee_property(method_attribute_length == calculated_attribute_length,
                           "Code segment has wrong length in class file %s",
                           CHECK_NULL);
      }
    } else if (method_attribute_name == vmSymbols::tag_exceptions()) {
      // Parse Exceptions attribute
      if (parsed_checked_exceptions_attribute) {
        classfile_parse_error("Multiple Exceptions attributes in class file %s",
                              CHECK_NULL);
      }
      parsed_checked_exceptions_attribute = true;
      checked_exceptions_start =
            parse_checked_exceptions(cfs,
                                     &checked_exceptions_length,
                                     method_attribute_length,
                                     CHECK_NULL);
    } else if (method_attribute_name == vmSymbols::tag_method_parameters()) {
      // reject multiple method parameters
      if (method_parameters_seen) {
        classfile_parse_error("Multiple MethodParameters attributes in class file %s",
                              CHECK_NULL);
      }
      method_parameters_seen = true;
      method_parameters_length = cfs->get_u1_fast();
      const u2 real_length = (method_parameters_length * 4u) + 1u;
      if (method_attribute_length != real_length) {
        classfile_parse_error(
          "Invalid MethodParameters method attribute length %u in class file",
          method_attribute_length, CHECK_NULL);
      }
      method_parameters_data = cfs->current();
      cfs->skip_u2_fast(method_parameters_length);
      cfs->skip_u2_fast(method_parameters_length);
      // ignore this attribute if it cannot be reflected
      if (!SystemDictionary::Parameter_klass_loaded())
        method_parameters_length = -1;
    } else if (method_attribute_name == vmSymbols::tag_synthetic()) {
      if (method_attribute_length != 0) {
        classfile_parse_error(
          "Invalid Synthetic method attribute length %u in class file %s",
          method_attribute_length, CHECK_NULL);
      }
      // Should we check that there hasn't already been a synthetic attribute?
      access_flags.set_is_synthetic();
    } else if (method_attribute_name == vmSymbols::tag_deprecated()) { // 4276120
      if (method_attribute_length != 0) {
        classfile_parse_error(
          "Invalid Deprecated method attribute length %u in class file %s",
          method_attribute_length, CHECK_NULL);
      }
    } else if (_major_version >= JAVA_1_5_VERSION) {
      if (method_attribute_name == vmSymbols::tag_signature()) {
        if (generic_signature_index != 0) {
          classfile_parse_error(
            "Multiple Signature attributes for method in class file %s",
            CHECK_NULL);
        }
        if (method_attribute_length != 2) {
          classfile_parse_error(
            "Invalid Signature attribute length %u in class file %s",
            method_attribute_length, CHECK_NULL);
        }
        generic_signature_index = parse_generic_signature_attribute(cfs, CHECK_NULL);
      } else if (method_attribute_name == vmSymbols::tag_runtime_visible_annotations()) {
        if (runtime_visible_annotations != NULL) {
          classfile_parse_error(
            "Multiple RuntimeVisibleAnnotations attributes for method in class file %s",
            CHECK_NULL);
        }
        runtime_visible_annotations_length = method_attribute_length;
        runtime_visible_annotations = cfs->current();
        assert(runtime_visible_annotations != NULL, "null visible annotations");
        cfs->guarantee_more(runtime_visible_annotations_length, CHECK_NULL);
        parse_annotations(cp,
                          runtime_visible_annotations,
                          runtime_visible_annotations_length,
                          &parsed_annotations,
                          _loader_data,
                          CHECK_NULL);
        cfs->skip_u1_fast(runtime_visible_annotations_length);
      } else if (method_attribute_name == vmSymbols::tag_runtime_invisible_annotations()) {
        if (runtime_invisible_annotations_exists) {
          classfile_parse_error(
            "Multiple RuntimeInvisibleAnnotations attributes for method in class file %s",
            CHECK_NULL);
        }
        runtime_invisible_annotations_exists = true;
        if (PreserveAllAnnotations) {
          runtime_invisible_annotations_length = method_attribute_length;
          runtime_invisible_annotations = cfs->current();
          assert(runtime_invisible_annotations != NULL, "null invisible annotations");
        }
        cfs->skip_u1(method_attribute_length, CHECK_NULL);
      } else if (method_attribute_name == vmSymbols::tag_runtime_visible_parameter_annotations()) {
        if (runtime_visible_parameter_annotations != NULL) {
          classfile_parse_error(
            "Multiple RuntimeVisibleParameterAnnotations attributes for method in class file %s",
            CHECK_NULL);
        }
        runtime_visible_parameter_annotations_length = method_attribute_length;
        runtime_visible_parameter_annotations = cfs->current();
        assert(runtime_visible_parameter_annotations != NULL, "null visible parameter annotations");
        cfs->skip_u1(runtime_visible_parameter_annotations_length, CHECK_NULL);
      } else if (method_attribute_name == vmSymbols::tag_runtime_invisible_parameter_annotations()) {
        if (runtime_invisible_parameter_annotations_exists) {
          classfile_parse_error(
            "Multiple RuntimeInvisibleParameterAnnotations attributes for method in class file %s",
            CHECK_NULL);
        }
        runtime_invisible_parameter_annotations_exists = true;
        if (PreserveAllAnnotations) {
          runtime_invisible_parameter_annotations_length = method_attribute_length;
          runtime_invisible_parameter_annotations = cfs->current();
          assert(runtime_invisible_parameter_annotations != NULL,
            "null invisible parameter annotations");
        }
        cfs->skip_u1(method_attribute_length, CHECK_NULL);
      } else if (method_attribute_name == vmSymbols::tag_annotation_default()) {
        if (annotation_default != NULL) {
          classfile_parse_error(
            "Multiple AnnotationDefault attributes for method in class file %s",
            CHECK_NULL);
        }
        annotation_default_length = method_attribute_length;
        annotation_default = cfs->current();
        assert(annotation_default != NULL, "null annotation default");
        cfs->skip_u1(annotation_default_length, CHECK_NULL);
      } else if (method_attribute_name == vmSymbols::tag_runtime_visible_type_annotations()) {
        if (runtime_visible_type_annotations != NULL) {
          classfile_parse_error(
            "Multiple RuntimeVisibleTypeAnnotations attributes for method in class file %s",
            CHECK_NULL);
        }
        runtime_visible_type_annotations_length = method_attribute_length;
        runtime_visible_type_annotations = cfs->current();
        assert(runtime_visible_type_annotations != NULL, "null visible type annotations");
        // No need for the VM to parse Type annotations
        cfs->skip_u1(runtime_visible_type_annotations_length, CHECK_NULL);
      } else if (method_attribute_name == vmSymbols::tag_runtime_invisible_type_annotations()) {
        if (runtime_invisible_type_annotations_exists) {
          classfile_parse_error(
            "Multiple RuntimeInvisibleTypeAnnotations attributes for method in class file %s",
            CHECK_NULL);
        } else {
          runtime_invisible_type_annotations_exists = true;
        }
        if (PreserveAllAnnotations) {
          runtime_invisible_type_annotations_length = method_attribute_length;
          runtime_invisible_type_annotations = cfs->current();
          assert(runtime_invisible_type_annotations != NULL, "null invisible type annotations");
        }
        cfs->skip_u1(method_attribute_length, CHECK_NULL);
      } else {
        // Skip unknown attributes
        cfs->skip_u1(method_attribute_length, CHECK_NULL);
      }
    } else {
      // Skip unknown attributes
      cfs->skip_u1(method_attribute_length, CHECK_NULL);
    }
  }

  if (linenumber_table != NULL) {
    linenumber_table->write_terminator();
    linenumber_table_length = linenumber_table->position();
  }

  // Make sure there's at least one Code attribute in non-native/non-abstract method
  if (_need_verify) {
    guarantee_property(access_flags.is_native() ||
                       access_flags.is_abstract() ||
                       parsed_code_attribute,
                       "Absent Code attribute in method that is not native or abstract in class file %s",
                       CHECK_NULL);
  }

  // All sizing information for a Method* is finally available, now create it
  InlineTableSizes sizes(
      total_lvt_length,
      linenumber_table_length,
      exception_table_length,
      checked_exceptions_length,
      method_parameters_length,
      generic_signature_index,
      runtime_visible_annotations_length +
           runtime_invisible_annotations_length,
      runtime_visible_parameter_annotations_length +
           runtime_invisible_parameter_annotations_length,
      runtime_visible_type_annotations_length +
           runtime_invisible_type_annotations_length,
      annotation_default_length,
      0);

  Method* const m = Method::allocate(_loader_data,
                                     code_length,
                                     access_flags,
                                     &sizes,
                                     ConstMethod::NORMAL,
                                     CHECK_NULL);

  ClassLoadingService::add_class_method_size(m->size()*wordSize);

  // Fill in information from fixed part (access_flags already set)
  m->set_constants(_cp);
  m->set_name_index(name_index);
  m->set_signature_index(signature_index);

  ResultTypeFinder rtf(cp->symbol_at(signature_index));
  m->constMethod()->set_result_type(rtf.type());

  if (args_size >= 0) {
    m->set_size_of_parameters(args_size);
  } else {
    m->compute_size_of_parameters(THREAD);
  }
#ifdef ASSERT
  if (args_size >= 0) {
    m->compute_size_of_parameters(THREAD);
    assert(args_size == m->size_of_parameters(), "");
  }
#endif

  // Fill in code attribute information
  m->set_max_stack(max_stack);
  m->set_max_locals(max_locals);
  if (stackmap_data != NULL) {
    m->constMethod()->copy_stackmap_data(_loader_data,
                                         (u1*)stackmap_data,
                                         stackmap_data_length,
                                         CHECK_NULL);
  }

  // Copy byte codes
  m->set_code((u1*)code_start);

  // Copy line number table
  if (linenumber_table != NULL) {
    memcpy(m->compressed_linenumber_table(),
           linenumber_table->buffer(),
           linenumber_table_length);
  }

  // Copy exception table
  if (exception_table_length > 0) {
    Copy::conjoint_swap_if_needed<Endian::JAVA>(exception_table_start,
                                                m->exception_table_start(),
                                                exception_table_length * sizeof(ExceptionTableElement),
                                                sizeof(u2));
  }

  // Copy method parameters
  if (method_parameters_length > 0) {
    MethodParametersElement* elem = m->constMethod()->method_parameters_start();
    for (int i = 0; i < method_parameters_length; i++) {
      elem[i].name_cp_index = Bytes::get_Java_u2((address)method_parameters_data);
      method_parameters_data += 2;
      elem[i].flags = Bytes::get_Java_u2((address)method_parameters_data);
      method_parameters_data += 2;
    }
  }

  // Copy checked exceptions
  if (checked_exceptions_length > 0) {
    Copy::conjoint_swap_if_needed<Endian::JAVA>(checked_exceptions_start,
                                                m->checked_exceptions_start(),
                                                checked_exceptions_length * sizeof(CheckedExceptionElement),
                                                sizeof(u2));
  }

  // Copy class file LVT's/LVTT's into the HotSpot internal LVT.
  if (total_lvt_length > 0) {
    promoted_flags->set_has_localvariable_table();
    copy_localvariable_table(m->constMethod(),
                             lvt_cnt,
                             localvariable_table_length,
                             localvariable_table_start,
                             lvtt_cnt,
                             localvariable_type_table_length,
                             localvariable_type_table_start,
                             CHECK_NULL);
  }

  if (parsed_annotations.has_any_annotations())
    parsed_annotations.apply_to(m);

  // Copy annotations
  copy_method_annotations(m->constMethod(),
                          runtime_visible_annotations,
                          runtime_visible_annotations_length,
                          runtime_invisible_annotations,
                          runtime_invisible_annotations_length,
                          runtime_visible_parameter_annotations,
                          runtime_visible_parameter_annotations_length,
                          runtime_invisible_parameter_annotations,
                          runtime_invisible_parameter_annotations_length,
                          runtime_visible_type_annotations,
                          runtime_visible_type_annotations_length,
                          runtime_invisible_type_annotations,
                          runtime_invisible_type_annotations_length,
                          annotation_default,
                          annotation_default_length,
                          CHECK_NULL);

  if (name == vmSymbols::finalize_method_name() &&
      signature == vmSymbols::void_method_signature()) {
    if (m->is_empty_method()) {
      _has_empty_finalizer = true;
    } else {
      _has_finalizer = true;
    }
  }
  if (name == vmSymbols::object_initializer_name() &&
      signature == vmSymbols::void_method_signature() &&
      m->is_vanilla_constructor()) {
    _has_vanilla_constructor = true;
  }

  NOT_PRODUCT(m->verify());
  return m;
}


// The promoted_flags parameter is used to pass relevant access_flags
// from the methods back up to the containing klass. These flag values
// are added to klass's access_flags.
// Side-effects: populates the _methods field in the parser
void ClassFileParser::parse_methods(const ClassFileStream* const cfs,
                                    bool is_interface,
                                    bool is_value_type,
                                    AccessFlags* promoted_flags,
                                    bool* has_final_method,
                                    bool* declares_nonstatic_concrete_methods,
                                    TRAPS) {
  assert(cfs != NULL, "invariant");
  assert(promoted_flags != NULL, "invariant");
  assert(has_final_method != NULL, "invariant");
  assert(declares_nonstatic_concrete_methods != NULL, "invariant");

  assert(NULL == _methods, "invariant");

  cfs->guarantee_more(2, CHECK);  // length
  const u2 length = cfs->get_u2_fast();
  if (length == 0) {
    _methods = Universe::the_empty_method_array();
  } else {
    _methods = MetadataFactory::new_array<Method*>(_loader_data,
                                                   length,
                                                   NULL,
                                                   CHECK);

    for (int index = 0; index < length; index++) {
      Method* method = parse_method(cfs,
                                    is_interface,
                                    is_value_type,
                                    _cp,
                                    promoted_flags,
                                    CHECK);

      if (method->is_final()) {
        *has_final_method = true;
      }
      // declares_nonstatic_concrete_methods: declares concrete instance methods, any access flags
      // used for interface initialization, and default method inheritance analysis
      if (is_interface && !(*declares_nonstatic_concrete_methods)
        && !method->is_abstract() && !method->is_static()) {
        *declares_nonstatic_concrete_methods = true;
      }
      _methods->at_put(index, method);
    }

    if (_need_verify && length > 1) {
      // Check duplicated methods
      ResourceMark rm(THREAD);
      NameSigHash** names_and_sigs = NEW_RESOURCE_ARRAY_IN_THREAD(
        THREAD, NameSigHash*, HASH_ROW_SIZE);
      initialize_hashtable(names_and_sigs);
      bool dup = false;
      const Symbol* name = NULL;
      const Symbol* sig = NULL;
      {
        debug_only(NoSafepointVerifier nsv;)
        for (int i = 0; i < length; i++) {
          const Method* const m = _methods->at(i);
          name = m->name();
          sig = m->signature();
          // If no duplicates, add name/signature in hashtable names_and_sigs.
          if (!put_after_lookup(name, sig, names_and_sigs)) {
            dup = true;
            break;
          }
        }
      }
      if (dup) {
        classfile_parse_error("Duplicate method name \"%s\" with signature \"%s\" in class file %s",
                               name->as_C_string(), sig->as_klass_external_name(), CHECK);
      }
    }
  }
}

static const intArray* sort_methods(Array<Method*>* methods) {
  const int length = methods->length();
  // If JVMTI original method ordering or sharing is enabled we have to
  // remember the original class file ordering.
  // We temporarily use the vtable_index field in the Method* to store the
  // class file index, so we can read in after calling qsort.
  // Put the method ordering in the shared archive.
  if (JvmtiExport::can_maintain_original_method_order() || DumpSharedSpaces) {
    for (int index = 0; index < length; index++) {
      Method* const m = methods->at(index);
      assert(!m->valid_vtable_index(), "vtable index should not be set");
      m->set_vtable_index(index);
    }
  }
  // Sort method array by ascending method name (for faster lookups & vtable construction)
  // Note that the ordering is not alphabetical, see Symbol::fast_compare
  Method::sort_methods(methods);

  intArray* method_ordering = NULL;
  // If JVMTI original method ordering or sharing is enabled construct int
  // array remembering the original ordering
  if (JvmtiExport::can_maintain_original_method_order() || DumpSharedSpaces) {
    method_ordering = new intArray(length, length, -1);
    for (int index = 0; index < length; index++) {
      Method* const m = methods->at(index);
      const int old_index = m->vtable_index();
      assert(old_index >= 0 && old_index < length, "invalid method index");
      method_ordering->at_put(index, old_index);
      m->set_vtable_index(Method::invalid_vtable_index);
    }
  }
  return method_ordering;
}

// Parse generic_signature attribute for methods and fields
u2 ClassFileParser::parse_generic_signature_attribute(const ClassFileStream* const cfs,
                                                      TRAPS) {
  assert(cfs != NULL, "invariant");

  cfs->guarantee_more(2, CHECK_0);  // generic_signature_index
  const u2 generic_signature_index = cfs->get_u2_fast();
  check_property(
    valid_symbol_at(generic_signature_index),
    "Invalid Signature attribute at constant pool index %u in class file %s",
    generic_signature_index, CHECK_0);
  return generic_signature_index;
}

void ClassFileParser::parse_classfile_sourcefile_attribute(const ClassFileStream* const cfs,
                                                           TRAPS) {

  assert(cfs != NULL, "invariant");

  cfs->guarantee_more(2, CHECK);  // sourcefile_index
  const u2 sourcefile_index = cfs->get_u2_fast();
  check_property(
    valid_symbol_at(sourcefile_index),
    "Invalid SourceFile attribute at constant pool index %u in class file %s",
    sourcefile_index, CHECK);
  set_class_sourcefile_index(sourcefile_index);
}

void ClassFileParser::parse_classfile_source_debug_extension_attribute(const ClassFileStream* const cfs,
                                                                       int length,
                                                                       TRAPS) {
  assert(cfs != NULL, "invariant");

  const u1* const sde_buffer = cfs->current();
  assert(sde_buffer != NULL, "null sde buffer");

  // Don't bother storing it if there is no way to retrieve it
  if (JvmtiExport::can_get_source_debug_extension()) {
    assert((length+1) > length, "Overflow checking");
    u1* const sde = NEW_RESOURCE_ARRAY_IN_THREAD(THREAD, u1, length+1);
    for (int i = 0; i < length; i++) {
      sde[i] = sde_buffer[i];
    }
    sde[length] = '\0';
    set_class_sde_buffer((const char*)sde, length);
  }
  // Got utf8 string, set stream position forward
  cfs->skip_u1(length, CHECK);
}


// Inner classes can be static, private or protected (classic VM does this)
#define RECOGNIZED_INNER_CLASS_MODIFIERS ( JVM_RECOGNIZED_CLASS_MODIFIERS | \
                                           JVM_ACC_PRIVATE |                \
                                           JVM_ACC_PROTECTED |              \
                                           JVM_ACC_STATIC                   \
                                         )

u2 ClassFileParser::parse_value_types_attribute(const ClassFileStream* const cfs,
                                                const u1* const value_types_attribute_start,
                                                TRAPS) {
  const u1* const current_mark = cfs->current();
  u2 length = 0;
  if (value_types_attribute_start != NULL) {
    cfs->set_current(value_types_attribute_start);
    cfs->guarantee_more(2, CHECK_0);  // length
    length = cfs->get_u2_fast();
  }
  Array<ValueTypes>* const value_types = MetadataFactory::new_array<ValueTypes>(_loader_data, length, CHECK_0);

  int index = 0;
  const int cp_size = _cp->length();
  cfs->guarantee_more(2 *length, CHECK_0);
  for (int n = 0; n < length; n++) {
      // Value types class index
      const u2 value_types_info_index = cfs->get_u2_fast();
      check_property(
        valid_klass_reference_at(value_types_info_index),
        "value_types_info_index %u has bad constant type in class file %s",
        value_types_info_index, CHECK_0);
      ValueTypes vt;
      vt._class_info_index = value_types_info_index;
      vt._class_name = NULL;
      value_types->at_put(index++, vt);
  }
  _value_types = value_types;
  // Restore buffer's current position.
  cfs->set_current(current_mark);

  return length;
}

// Return number of classes in the inner classes attribute table
u2 ClassFileParser::parse_classfile_inner_classes_attribute(const ClassFileStream* const cfs,
                                                            const u1* const inner_classes_attribute_start,
                                                            bool parsed_enclosingmethod_attribute,
                                                            u2 enclosing_method_class_index,
                                                            u2 enclosing_method_method_index,
                                                            TRAPS) {
  const u1* const current_mark = cfs->current();
  u2 length = 0;
  if (inner_classes_attribute_start != NULL) {
    cfs->set_current(inner_classes_attribute_start);
    cfs->guarantee_more(2, CHECK_0);  // length
    length = cfs->get_u2_fast();
  }

  // 4-tuples of shorts of inner classes data and 2 shorts of enclosing
  // method data:
  //   [inner_class_info_index,
  //    outer_class_info_index,
  //    inner_name_index,
  //    inner_class_access_flags,
  //    ...
  //    enclosing_method_class_index,
  //    enclosing_method_method_index]
  const int size = length * 4 + (parsed_enclosingmethod_attribute ? 2 : 0);
  Array<u2>* const inner_classes = MetadataFactory::new_array<u2>(_loader_data, size, CHECK_0);
  _inner_classes = inner_classes;

  int index = 0;
  const int cp_size = _cp->length();
  cfs->guarantee_more(8 * length, CHECK_0);  // 4-tuples of u2
  for (int n = 0; n < length; n++) {
    // Inner class index
    const u2 inner_class_info_index = cfs->get_u2_fast();
    check_property(
      valid_klass_reference_at(inner_class_info_index),
      "inner_class_info_index %u has bad constant type in class file %s",
      inner_class_info_index, CHECK_0);
    // Outer class index
    const u2 outer_class_info_index = cfs->get_u2_fast();
    check_property(
      outer_class_info_index == 0 ||
        valid_klass_reference_at(outer_class_info_index),
      "outer_class_info_index %u has bad constant type in class file %s",
      outer_class_info_index, CHECK_0);
    // Inner class name
    const u2 inner_name_index = cfs->get_u2_fast();
    check_property(
      inner_name_index == 0 || valid_symbol_at(inner_name_index),
      "inner_name_index %u has bad constant type in class file %s",
      inner_name_index, CHECK_0);
    if (_need_verify) {
      guarantee_property(inner_class_info_index != outer_class_info_index,
                         "Class is both outer and inner class in class file %s", CHECK_0);
    }

    jint recognized_modifiers = RECOGNIZED_INNER_CLASS_MODIFIERS;
    // JVM_ACC_MODULE is defined in JDK-9 and later.
    if (_major_version >= JAVA_9_VERSION) {
      recognized_modifiers |= JVM_ACC_MODULE;
    }
    // JVM_ACC_VALUE is defined for class file version 55 and later
    if (supports_value_types()) {
      recognized_modifiers |= JVM_ACC_VALUE;
    }

    // Access flags
    jint flags = cfs->get_u2_fast() & recognized_modifiers;

    if ((flags & JVM_ACC_INTERFACE) && _major_version < JAVA_6_VERSION) {
      // Set abstract bit for old class files for backward compatibility
      flags |= JVM_ACC_ABSTRACT;
    }
    verify_legal_class_modifiers(flags, CHECK_0);
    AccessFlags inner_access_flags(flags);

    inner_classes->at_put(index++, inner_class_info_index);
    inner_classes->at_put(index++, outer_class_info_index);
    inner_classes->at_put(index++, inner_name_index);
    inner_classes->at_put(index++, inner_access_flags.as_short());
  }

  // 4347400: make sure there's no duplicate entry in the classes array
  if (_need_verify && _major_version >= JAVA_1_5_VERSION) {
    for(int i = 0; i < length * 4; i += 4) {
      for(int j = i + 4; j < length * 4; j += 4) {
        guarantee_property((inner_classes->at(i)   != inner_classes->at(j) ||
                            inner_classes->at(i+1) != inner_classes->at(j+1) ||
                            inner_classes->at(i+2) != inner_classes->at(j+2) ||
                            inner_classes->at(i+3) != inner_classes->at(j+3)),
                            "Duplicate entry in InnerClasses in class file %s",
                            CHECK_0);
      }
    }
  }

  // Set EnclosingMethod class and method indexes.
  if (parsed_enclosingmethod_attribute) {
    inner_classes->at_put(index++, enclosing_method_class_index);
    inner_classes->at_put(index++, enclosing_method_method_index);
  }
  assert(index == size, "wrong size");

  // Restore buffer's current position.
  cfs->set_current(current_mark);

  return length;
}

void ClassFileParser::parse_classfile_synthetic_attribute(TRAPS) {
  set_class_synthetic_flag(true);
}

void ClassFileParser::parse_classfile_signature_attribute(const ClassFileStream* const cfs, TRAPS) {
  assert(cfs != NULL, "invariant");

  const u2 signature_index = cfs->get_u2(CHECK);
  check_property(
    valid_symbol_at(signature_index),
    "Invalid constant pool index %u in Signature attribute in class file %s",
    signature_index, CHECK);
  set_class_generic_signature_index(signature_index);
}

void ClassFileParser::parse_classfile_bootstrap_methods_attribute(const ClassFileStream* const cfs,
                                                                  ConstantPool* cp,
                                                                  u4 attribute_byte_length,
                                                                  TRAPS) {
  assert(cfs != NULL, "invariant");
  assert(cp != NULL, "invariant");

  const u1* const current_start = cfs->current();

  guarantee_property(attribute_byte_length >= sizeof(u2),
                     "Invalid BootstrapMethods attribute length %u in class file %s",
                     attribute_byte_length,
                     CHECK);

  cfs->guarantee_more(attribute_byte_length, CHECK);

  const int attribute_array_length = cfs->get_u2_fast();

  guarantee_property(_max_bootstrap_specifier_index < attribute_array_length,
                     "Short length on BootstrapMethods in class file %s",
                     CHECK);


  // The attribute contains a counted array of counted tuples of shorts,
  // represending bootstrap specifiers:
  //    length*{bootstrap_method_index, argument_count*{argument_index}}
  const int operand_count = (attribute_byte_length - sizeof(u2)) / sizeof(u2);
  // operand_count = number of shorts in attr, except for leading length

  // The attribute is copied into a short[] array.
  // The array begins with a series of short[2] pairs, one for each tuple.
  const int index_size = (attribute_array_length * 2);

  Array<u2>* const operands =
    MetadataFactory::new_array<u2>(_loader_data, index_size + operand_count, CHECK);

  // Eagerly assign operands so they will be deallocated with the constant
  // pool if there is an error.
  cp->set_operands(operands);

  int operand_fill_index = index_size;
  const int cp_size = cp->length();

  for (int n = 0; n < attribute_array_length; n++) {
    // Store a 32-bit offset into the header of the operand array.
    ConstantPool::operand_offset_at_put(operands, n, operand_fill_index);

    // Read a bootstrap specifier.
    cfs->guarantee_more(sizeof(u2) * 2, CHECK);  // bsm, argc
    const u2 bootstrap_method_index = cfs->get_u2_fast();
    const u2 argument_count = cfs->get_u2_fast();
    check_property(
      valid_cp_range(bootstrap_method_index, cp_size) &&
      cp->tag_at(bootstrap_method_index).is_method_handle(),
      "bootstrap_method_index %u has bad constant type in class file %s",
      bootstrap_method_index,
      CHECK);

    guarantee_property((operand_fill_index + 1 + argument_count) < operands->length(),
      "Invalid BootstrapMethods num_bootstrap_methods or num_bootstrap_arguments value in class file %s",
      CHECK);

    operands->at_put(operand_fill_index++, bootstrap_method_index);
    operands->at_put(operand_fill_index++, argument_count);

    cfs->guarantee_more(sizeof(u2) * argument_count, CHECK);  // argv[argc]
    for (int j = 0; j < argument_count; j++) {
      const u2 argument_index = cfs->get_u2_fast();
      check_property(
        valid_cp_range(argument_index, cp_size) &&
        cp->tag_at(argument_index).is_loadable_constant(),
        "argument_index %u has bad constant type in class file %s",
        argument_index,
        CHECK);
      operands->at_put(operand_fill_index++, argument_index);
    }
  }
  guarantee_property(current_start + attribute_byte_length == cfs->current(),
                     "Bad length on BootstrapMethods in class file %s",
                     CHECK);
}

void ClassFileParser::parse_classfile_attributes(const ClassFileStream* const cfs,
                                                 ConstantPool* cp,
                 ClassFileParser::ClassAnnotationCollector* parsed_annotations,
                                                 TRAPS) {
  assert(cfs != NULL, "invariant");
  assert(cp != NULL, "invariant");
  assert(parsed_annotations != NULL, "invariant");

  // Set inner classes attribute to default sentinel
  _inner_classes = Universe::the_empty_short_array();
  cfs->guarantee_more(2, CHECK);  // attributes_count
  u2 attributes_count = cfs->get_u2_fast();
  bool parsed_sourcefile_attribute = false;
  bool parsed_innerclasses_attribute = false;
  bool parsed_value_types_attribute = false;
  bool parsed_enclosingmethod_attribute = false;
  bool parsed_bootstrap_methods_attribute = false;
  const u1* runtime_visible_annotations = NULL;
  int runtime_visible_annotations_length = 0;
  const u1* runtime_invisible_annotations = NULL;
  int runtime_invisible_annotations_length = 0;
  const u1* runtime_visible_type_annotations = NULL;
  int runtime_visible_type_annotations_length = 0;
  const u1* runtime_invisible_type_annotations = NULL;
  int runtime_invisible_type_annotations_length = 0;
  bool runtime_invisible_type_annotations_exists = false;
  bool runtime_invisible_annotations_exists = false;
  bool parsed_source_debug_ext_annotations_exist = false;
  const u1* inner_classes_attribute_start = NULL;
  u4  inner_classes_attribute_length = 0;
  const u1* value_types_attribute_start = NULL;
  u4 value_types_attribute_length = 0;
  u2  enclosing_method_class_index = 0;
  u2  enclosing_method_method_index = 0;
  // Iterate over attributes
  while (attributes_count--) {
    cfs->guarantee_more(6, CHECK);  // attribute_name_index, attribute_length
    const u2 attribute_name_index = cfs->get_u2_fast();
    const u4 attribute_length = cfs->get_u4_fast();
    check_property(
      valid_symbol_at(attribute_name_index),
      "Attribute name has bad constant pool index %u in class file %s",
      attribute_name_index, CHECK);
    const Symbol* const tag = cp->symbol_at(attribute_name_index);
    if (tag == vmSymbols::tag_source_file()) {
      // Check for SourceFile tag
      if (_need_verify) {
        guarantee_property(attribute_length == 2, "Wrong SourceFile attribute length in class file %s", CHECK);
      }
      if (parsed_sourcefile_attribute) {
        classfile_parse_error("Multiple SourceFile attributes in class file %s", CHECK);
      } else {
        parsed_sourcefile_attribute = true;
      }
      parse_classfile_sourcefile_attribute(cfs, CHECK);
    } else if (tag == vmSymbols::tag_source_debug_extension()) {
      // Check for SourceDebugExtension tag
      if (parsed_source_debug_ext_annotations_exist) {
          classfile_parse_error(
            "Multiple SourceDebugExtension attributes in class file %s", CHECK);
      }
      parsed_source_debug_ext_annotations_exist = true;
      parse_classfile_source_debug_extension_attribute(cfs, (int)attribute_length, CHECK);
    } else if (tag == vmSymbols::tag_inner_classes()) {
      // Check for InnerClasses tag
      if (parsed_innerclasses_attribute) {
        classfile_parse_error("Multiple InnerClasses attributes in class file %s", CHECK);
      } else {
        parsed_innerclasses_attribute = true;
      }
      inner_classes_attribute_start = cfs->current();
      inner_classes_attribute_length = attribute_length;
      cfs->skip_u1(inner_classes_attribute_length, CHECK);
    } else if (tag == vmSymbols::tag_value_types()) {
      // Check for ValueTypes tag
      if (parsed_value_types_attribute) {
        classfile_parse_error("Multiple ValueTypes attributes in class file %s", CHECK);
      } else {
        parsed_value_types_attribute = true;
      }
      value_types_attribute_start = cfs->current();
      value_types_attribute_length = attribute_length;
      cfs->skip_u1(value_types_attribute_length, CHECK);
    } else if (tag == vmSymbols::tag_synthetic()) {
      // Check for Synthetic tag
      // Shouldn't we check that the synthetic flags wasn't already set? - not required in spec
      if (attribute_length != 0) {
        classfile_parse_error(
          "Invalid Synthetic classfile attribute length %u in class file %s",
          attribute_length, CHECK);
      }
      parse_classfile_synthetic_attribute(CHECK);
    } else if (tag == vmSymbols::tag_deprecated()) {
      // Check for Deprecatd tag - 4276120
      if (attribute_length != 0) {
        classfile_parse_error(
          "Invalid Deprecated classfile attribute length %u in class file %s",
          attribute_length, CHECK);
      }
    } else if (_major_version >= JAVA_1_5_VERSION) {
      if (tag == vmSymbols::tag_signature()) {
        if (_generic_signature_index != 0) {
          classfile_parse_error(
            "Multiple Signature attributes in class file %s", CHECK);
        }
        if (attribute_length != 2) {
          classfile_parse_error(
            "Wrong Signature attribute length %u in class file %s",
            attribute_length, CHECK);
        }
        parse_classfile_signature_attribute(cfs, CHECK);
      } else if (tag == vmSymbols::tag_runtime_visible_annotations()) {
        if (runtime_visible_annotations != NULL) {
          classfile_parse_error(
            "Multiple RuntimeVisibleAnnotations attributes in class file %s", CHECK);
        }
        runtime_visible_annotations_length = attribute_length;
        runtime_visible_annotations = cfs->current();
        assert(runtime_visible_annotations != NULL, "null visible annotations");
        cfs->guarantee_more(runtime_visible_annotations_length, CHECK);
        parse_annotations(cp,
                          runtime_visible_annotations,
                          runtime_visible_annotations_length,
                          parsed_annotations,
                          _loader_data,
                          CHECK);
        cfs->skip_u1_fast(runtime_visible_annotations_length);
      } else if (tag == vmSymbols::tag_runtime_invisible_annotations()) {
        if (runtime_invisible_annotations_exists) {
          classfile_parse_error(
            "Multiple RuntimeInvisibleAnnotations attributes in class file %s", CHECK);
        }
        runtime_invisible_annotations_exists = true;
        if (PreserveAllAnnotations) {
          runtime_invisible_annotations_length = attribute_length;
          runtime_invisible_annotations = cfs->current();
          assert(runtime_invisible_annotations != NULL, "null invisible annotations");
        }
        cfs->skip_u1(attribute_length, CHECK);
      } else if (tag == vmSymbols::tag_enclosing_method()) {
        if (parsed_enclosingmethod_attribute) {
          classfile_parse_error("Multiple EnclosingMethod attributes in class file %s", CHECK);
        } else {
          parsed_enclosingmethod_attribute = true;
        }
        guarantee_property(attribute_length == 4,
          "Wrong EnclosingMethod attribute length %u in class file %s",
          attribute_length, CHECK);
        cfs->guarantee_more(4, CHECK);  // class_index, method_index
        enclosing_method_class_index  = cfs->get_u2_fast();
        enclosing_method_method_index = cfs->get_u2_fast();
        if (enclosing_method_class_index == 0) {
          classfile_parse_error("Invalid class index in EnclosingMethod attribute in class file %s", CHECK);
        }
        // Validate the constant pool indices and types
        check_property(valid_klass_reference_at(enclosing_method_class_index),
          "Invalid or out-of-bounds class index in EnclosingMethod attribute in class file %s", CHECK);
        if (enclosing_method_method_index != 0 &&
            (!cp->is_within_bounds(enclosing_method_method_index) ||
             !cp->tag_at(enclosing_method_method_index).is_name_and_type())) {
          classfile_parse_error("Invalid or out-of-bounds method index in EnclosingMethod attribute in class file %s", CHECK);
        }
      } else if (tag == vmSymbols::tag_bootstrap_methods() &&
                 _major_version >= Verifier::INVOKEDYNAMIC_MAJOR_VERSION) {
        if (parsed_bootstrap_methods_attribute) {
          classfile_parse_error("Multiple BootstrapMethods attributes in class file %s", CHECK);
        }
        parsed_bootstrap_methods_attribute = true;
        parse_classfile_bootstrap_methods_attribute(cfs, cp, attribute_length, CHECK);
      } else if (tag == vmSymbols::tag_runtime_visible_type_annotations()) {
        if (runtime_visible_type_annotations != NULL) {
          classfile_parse_error(
            "Multiple RuntimeVisibleTypeAnnotations attributes in class file %s", CHECK);
        }
        runtime_visible_type_annotations_length = attribute_length;
        runtime_visible_type_annotations = cfs->current();
        assert(runtime_visible_type_annotations != NULL, "null visible type annotations");
        // No need for the VM to parse Type annotations
        cfs->skip_u1(runtime_visible_type_annotations_length, CHECK);
      } else if (tag == vmSymbols::tag_runtime_invisible_type_annotations()) {
        if (runtime_invisible_type_annotations_exists) {
          classfile_parse_error(
            "Multiple RuntimeInvisibleTypeAnnotations attributes in class file %s", CHECK);
        } else {
          runtime_invisible_type_annotations_exists = true;
        }
        if (PreserveAllAnnotations) {
          runtime_invisible_type_annotations_length = attribute_length;
          runtime_invisible_type_annotations = cfs->current();
          assert(runtime_invisible_type_annotations != NULL, "null invisible type annotations");
        }
        cfs->skip_u1(attribute_length, CHECK);
      } else {
        // Unknown attribute
        cfs->skip_u1(attribute_length, CHECK);
      }
    } else {
      // Unknown attribute
      cfs->skip_u1(attribute_length, CHECK);
    }
  }
  _annotations = assemble_annotations(runtime_visible_annotations,
                                      runtime_visible_annotations_length,
                                      runtime_invisible_annotations,
                                      runtime_invisible_annotations_length,
                                      CHECK);
  _type_annotations = assemble_annotations(runtime_visible_type_annotations,
                                           runtime_visible_type_annotations_length,
                                           runtime_invisible_type_annotations,
                                           runtime_invisible_type_annotations_length,
                                           CHECK);

  if (parsed_innerclasses_attribute || parsed_enclosingmethod_attribute) {
    const u2 num_of_classes = parse_classfile_inner_classes_attribute(
                            cfs,
                            inner_classes_attribute_start,
                            parsed_innerclasses_attribute,
                            enclosing_method_class_index,
                            enclosing_method_method_index,
                            CHECK);
    if (parsed_innerclasses_attribute &&_need_verify && _major_version >= JAVA_1_5_VERSION) {
      guarantee_property(
        inner_classes_attribute_length == sizeof(num_of_classes) + 4 * sizeof(u2) * num_of_classes,
        "Wrong InnerClasses attribute length in class file %s", CHECK);
    }
  }

  if (parsed_value_types_attribute) {
    parse_value_types_attribute(cfs, value_types_attribute_start, CHECK);
  }

  if (_max_bootstrap_specifier_index >= 0) {
    guarantee_property(parsed_bootstrap_methods_attribute,
                       "Missing BootstrapMethods attribute in class file %s", CHECK);
  }
}

void ClassFileParser::apply_parsed_class_attributes(InstanceKlass* k) {
  assert(k != NULL, "invariant");

  if (_synthetic_flag)
    k->set_is_synthetic();
  if (_sourcefile_index != 0) {
    k->set_source_file_name_index(_sourcefile_index);
  }
  if (_generic_signature_index != 0) {
    k->set_generic_signature_index(_generic_signature_index);
  }
  if (_sde_buffer != NULL) {
    k->set_source_debug_extension(_sde_buffer, _sde_length);
  }
}

// Create the Annotations object that will
// hold the annotations array for the Klass.
void ClassFileParser::create_combined_annotations(TRAPS) {
    if (_annotations == NULL &&
        _type_annotations == NULL &&
        _fields_annotations == NULL &&
        _fields_type_annotations == NULL) {
      // Don't create the Annotations object unnecessarily.
      return;
    }

    Annotations* const annotations = Annotations::allocate(_loader_data, CHECK);
    annotations->set_class_annotations(_annotations);
    annotations->set_class_type_annotations(_type_annotations);
    annotations->set_fields_annotations(_fields_annotations);
    annotations->set_fields_type_annotations(_fields_type_annotations);

    // This is the Annotations object that will be
    // assigned to InstanceKlass being constructed.
    _combined_annotations = annotations;

    // The annotations arrays below has been transfered the
    // _combined_annotations so these fields can now be cleared.
    _annotations             = NULL;
    _type_annotations        = NULL;
    _fields_annotations      = NULL;
    _fields_type_annotations = NULL;
}

// Transfer ownership of metadata allocated to the InstanceKlass.
void ClassFileParser::apply_parsed_class_metadata(
                                            InstanceKlass* this_klass,
                                            int java_fields_count, TRAPS) {
  assert(this_klass != NULL, "invariant");

  _cp->set_pool_holder(this_klass);
  this_klass->set_constants(_cp);
  this_klass->set_fields(_fields, java_fields_count);
  this_klass->set_methods(_methods);
  this_klass->set_inner_classes(_inner_classes);
  this_klass->set_value_types(_value_types);
  this_klass->set_local_interfaces(_local_interfaces);
  this_klass->set_annotations(_combined_annotations);
  // Delay the setting of _transitive_interfaces until after initialize_supers() in
  // fill_instance_klass(). It is because the _transitive_interfaces may be shared with
  // its _super. If an OOM occurs while loading the current klass, its _super field
  // may not have been set. When GC tries to free the klass, the _transitive_interfaces
  // may be deallocated mistakenly in InstanceKlass::deallocate_interfaces(). Subsequent
  // dereferences to the deallocated _transitive_interfaces will result in a crash.

  // Clear out these fields so they don't get deallocated by the destructor
  clear_class_metadata();
}

AnnotationArray* ClassFileParser::assemble_annotations(const u1* const runtime_visible_annotations,
                                                       int runtime_visible_annotations_length,
                                                       const u1* const runtime_invisible_annotations,
                                                       int runtime_invisible_annotations_length,
                                                       TRAPS) {
  AnnotationArray* annotations = NULL;
  if (runtime_visible_annotations != NULL ||
      runtime_invisible_annotations != NULL) {
    annotations = MetadataFactory::new_array<u1>(_loader_data,
                                          runtime_visible_annotations_length +
                                          runtime_invisible_annotations_length,
                                          CHECK_(annotations));
    if (runtime_visible_annotations != NULL) {
      for (int i = 0; i < runtime_visible_annotations_length; i++) {
        annotations->at_put(i, runtime_visible_annotations[i]);
      }
    }
    if (runtime_invisible_annotations != NULL) {
      for (int i = 0; i < runtime_invisible_annotations_length; i++) {
        int append = runtime_visible_annotations_length+i;
        annotations->at_put(append, runtime_invisible_annotations[i]);
      }
    }
  }
  return annotations;
}

const InstanceKlass* ClassFileParser::parse_super_class(ConstantPool* const cp,
                                                        const int super_class_index,
                                                        const bool need_verify,
                                                        TRAPS) {
  assert(cp != NULL, "invariant");
  const InstanceKlass* super_klass = NULL;

  if (super_class_index == 0) {
    check_property(_class_name == vmSymbols::java_lang_Object()
                   || (_access_flags.get_flags() & JVM_ACC_VALUE),
                   "Invalid superclass index %u in class file %s",
                   super_class_index,
                   CHECK_NULL);
  } else {
    check_property(valid_klass_reference_at(super_class_index),
                   "Invalid superclass index %u in class file %s",
                   super_class_index,
                   CHECK_NULL);
    // The class name should be legal because it is checked when parsing constant pool.
    // However, make sure it is not an array type.
    bool is_array = false;
    if (cp->tag_at(super_class_index).is_klass()) {
      super_klass = InstanceKlass::cast(cp->resolved_klass_at(super_class_index));
      if (need_verify)
        is_array = super_klass->is_array_klass();
    } else if (need_verify) {
      is_array = (cp->klass_name_at(super_class_index)->byte_at(0) == JVM_SIGNATURE_ARRAY);
    }
    if (need_verify) {
      guarantee_property(!is_array,
                        "Bad superclass name in class file %s", CHECK_NULL);
    }
  }
  return super_klass;
}

#ifndef PRODUCT
static void print_field_layout(const Symbol* name,
                               Array<u2>* fields,
                               const constantPoolHandle& cp,
                               int instance_size,
                               int instance_fields_start,
                               int instance_fields_end,
                               int static_fields_end) {

  assert(name != NULL, "invariant");

  tty->print("%s: field layout\n", name->as_klass_external_name());
  tty->print("  @%3d %s\n", instance_fields_start, "--- instance fields start ---");
  for (AllFieldStream fs(fields, cp); !fs.done(); fs.next()) {
    if (!fs.access_flags().is_static()) {
      tty->print("  @%3d \"%s\" %s\n",
        fs.offset(),
        fs.name()->as_klass_external_name(),
        fs.signature()->as_klass_external_name());
    }
  }
  tty->print("  @%3d %s\n", instance_fields_end, "--- instance fields end ---");
  tty->print("  @%3d %s\n", instance_size * wordSize, "--- instance ends ---");
  tty->print("  @%3d %s\n", InstanceMirrorKlass::offset_of_static_fields(), "--- static fields start ---");
  for (AllFieldStream fs(fields, cp); !fs.done(); fs.next()) {
    if (fs.access_flags().is_static()) {
      tty->print("  @%3d \"%s\" %s\n",
        fs.offset(),
        fs.name()->as_klass_external_name(),
        fs.signature()->as_klass_external_name());
    }
  }
  tty->print("  @%3d %s\n", static_fields_end, "--- static fields end ---");
  tty->print("\n");
}
#endif

// Values needed for oopmap and InstanceKlass creation
class ClassFileParser::FieldLayoutInfo : public ResourceObj {
 public:
  OopMapBlocksBuilder* oop_map_blocks;
  int           instance_size;
  int           nonstatic_field_size;
  int           static_field_size;
  bool          has_nonstatic_fields;
};

// Utility to collect and compact oop maps during layout
class ClassFileParser::OopMapBlocksBuilder : public ResourceObj {
 public:
  OopMapBlock*  nonstatic_oop_maps;
  unsigned int  nonstatic_oop_map_count;
  unsigned int  max_nonstatic_oop_maps;

 public:
  OopMapBlocksBuilder(unsigned int  max_blocks, TRAPS) {
    max_nonstatic_oop_maps = max_blocks;
    nonstatic_oop_map_count = 0;
    if (max_blocks == 0) {
      nonstatic_oop_maps = NULL;
    } else {
      nonstatic_oop_maps = NEW_RESOURCE_ARRAY_IN_THREAD(
        THREAD, OopMapBlock, max_nonstatic_oop_maps);
      memset(nonstatic_oop_maps, 0, sizeof(OopMapBlock) * max_blocks);
    }
  }

  OopMapBlock* last_oop_map() const {
    assert(nonstatic_oop_map_count > 0, "Has no oop maps");
    return nonstatic_oop_maps + (nonstatic_oop_map_count - 1);
  }

  // addition of super oop maps
  void initialize_inherited_blocks(OopMapBlock* blocks, unsigned int nof_blocks) {
    assert(nof_blocks && nonstatic_oop_map_count == 0 &&
        nof_blocks <= max_nonstatic_oop_maps, "invariant");

    memcpy(nonstatic_oop_maps, blocks, sizeof(OopMapBlock) * nof_blocks);
    nonstatic_oop_map_count += nof_blocks;
  }

  // collection of oops
  void add(int offset, int count) {
    if (nonstatic_oop_map_count == 0) {
      nonstatic_oop_map_count++;
    }
    OopMapBlock*  nonstatic_oop_map = last_oop_map();
    if (nonstatic_oop_map->count() == 0) {  // Unused map, set it up
      nonstatic_oop_map->set_offset(offset);
      nonstatic_oop_map->set_count(count);
    } else if (nonstatic_oop_map->is_contiguous(offset)) { // contiguous, add
      nonstatic_oop_map->increment_count(count);
    } else { // Need a new one...
      nonstatic_oop_map_count++;
      assert(nonstatic_oop_map_count <= max_nonstatic_oop_maps, "range check");
      nonstatic_oop_map = last_oop_map();
      nonstatic_oop_map->set_offset(offset);
      nonstatic_oop_map->set_count(count);
    }
  }

  // general purpose copy, e.g. into allocated instanceKlass
  void copy(OopMapBlock* dst) {
    if (nonstatic_oop_map_count != 0) {
      memcpy(dst, nonstatic_oop_maps, sizeof(OopMapBlock) * nonstatic_oop_map_count);
    }
  }

  // Sort and compact adjacent blocks
  void compact(TRAPS) {
    if (nonstatic_oop_map_count <= 1) {
      return;
    }
    /*
     * Since field layout sneeks in oops before values, we will be able to condense
     * blocks. There is potential to compact between super, own refs and values
     * containing refs.
     *
     * Currently compaction is slightly limited due to values being 8 byte aligned.
     * This may well change: FixMe if doesn't, the code below is fairly general purpose
     * and maybe it doesn't need to be.
     */
    qsort(nonstatic_oop_maps, nonstatic_oop_map_count, sizeof(OopMapBlock),
        (_sort_Fn)OopMapBlock::compare_offset);
    if (nonstatic_oop_map_count < 2) {
      return;
    }

     //Make a temp copy, and iterate through and copy back into the orig
    ResourceMark rm(THREAD);
    OopMapBlock* oop_maps_copy = NEW_RESOURCE_ARRAY_IN_THREAD(THREAD, OopMapBlock,
        nonstatic_oop_map_count);
    OopMapBlock* oop_maps_copy_end = oop_maps_copy + nonstatic_oop_map_count;
    copy(oop_maps_copy);
    OopMapBlock*  nonstatic_oop_map = nonstatic_oop_maps;
    unsigned int new_count = 1;
    oop_maps_copy++;
    while(oop_maps_copy < oop_maps_copy_end) {
      assert(nonstatic_oop_map->offset() < oop_maps_copy->offset(), "invariant");
      if (nonstatic_oop_map->is_contiguous(oop_maps_copy->offset())) {
        nonstatic_oop_map->increment_count(oop_maps_copy->count());
      } else {
        nonstatic_oop_map++;
        new_count++;
        nonstatic_oop_map->set_offset(oop_maps_copy->offset());
        nonstatic_oop_map->set_count(oop_maps_copy->count());
      }
      oop_maps_copy++;
    }
    assert(new_count <= nonstatic_oop_map_count, "end up with more maps after compact() ?");
    nonstatic_oop_map_count = new_count;
  }

  void print_on(outputStream* st) const {
    st->print_cr("  OopMapBlocks: %3d  /%3d", nonstatic_oop_map_count, max_nonstatic_oop_maps);
    if (nonstatic_oop_map_count > 0) {
      OopMapBlock* map = nonstatic_oop_maps;
      OopMapBlock* last_map = last_oop_map();
      assert(map <= last_map, "Last less than first");
      while (map <= last_map) {
        st->print_cr("    Offset: %3d  -%3d Count: %3d", map->offset(),
            map->offset() + map->offset_span() - heapOopSize, map->count());
        map++;
      }
    }
  }

  void print_value_on(outputStream* st) const {
    print_on(st);
  }

};

void ClassFileParser::throwValueTypeLimitation(THREAD_AND_LOCATION_DECL,
                                               const char* msg,
                                               const Symbol* name,
                                               const Symbol* sig) const {

  ResourceMark rm(THREAD);
  if (name == NULL || sig == NULL) {
    Exceptions::fthrow(THREAD_AND_LOCATION_ARGS,
        vmSymbols::java_lang_ClassFormatError(),
        "class: %s - %s", _class_name->as_C_string(), msg);
  }
  else {
    Exceptions::fthrow(THREAD_AND_LOCATION_ARGS,
        vmSymbols::java_lang_ClassFormatError(),
        "\"%s\" sig: \"%s\" class: %s - %s", name->as_C_string(), sig->as_C_string(),
        _class_name->as_C_string(), msg);
  }
}

// Layout fields and fill in FieldLayoutInfo.  Could use more refactoring!
void ClassFileParser::layout_fields(ConstantPool* cp,
                                    const FieldAllocationCount* fac,
                                    const ClassAnnotationCollector* parsed_annotations,
                                    FieldLayoutInfo* info,
                                    TRAPS) {

  assert(cp != NULL, "invariant");

  // Field size and offset computation
  int nonstatic_field_size = _super_klass == NULL ? 0 :
                               _super_klass->nonstatic_field_size();
  int next_nonstatic_valuetype_offset = 0;
  int first_nonstatic_valuetype_offset = 0;

  // Fields that are value types are handled differently depending if they are static or not:
  // - static fields are oops
  // - non-static fields are embedded

  // Count the contended fields by type.
  //
  // We ignore static fields, because @Contended is not supported for them.
  // The layout code below will also ignore the static fields.
  int nonstatic_contended_count = 0;
  FieldAllocationCount fac_contended;
  for (AllFieldStream fs(_fields, cp); !fs.done(); fs.next()) {
    FieldAllocationType atype = (FieldAllocationType) fs.allocation_type();
    if (fs.is_contended()) {
      fac_contended.count[atype]++;
      if (!fs.access_flags().is_static()) {
        nonstatic_contended_count++;
      }
    }
  }


  // Calculate the starting byte offsets
  int next_static_oop_offset    = InstanceMirrorKlass::offset_of_static_fields();
  // Value types in static fields are not embedded, they are handled with oops
  int next_static_double_offset = next_static_oop_offset +
<<<<<<< HEAD
                                  ((fac->count[STATIC_OOP] + fac->count[STATIC_FLATTENABLE]) * heapOopSize);
  if ( fac->count[STATIC_DOUBLE] &&
       (Universe::field_type_should_be_aligned(T_DOUBLE) ||
        Universe::field_type_should_be_aligned(T_LONG)) ) {
=======
                                      ((fac->count[STATIC_OOP]) * heapOopSize);
  if (fac->count[STATIC_DOUBLE]) {
>>>>>>> f9e285bc
    next_static_double_offset = align_up(next_static_double_offset, BytesPerLong);
  }

  int next_static_word_offset   = next_static_double_offset +
                                    ((fac->count[STATIC_DOUBLE]) * BytesPerLong);
  int next_static_short_offset  = next_static_word_offset +
                                    ((fac->count[STATIC_WORD]) * BytesPerInt);
  int next_static_byte_offset   = next_static_short_offset +
                                  ((fac->count[STATIC_SHORT]) * BytesPerShort);

  int nonstatic_fields_start  = instanceOopDesc::base_offset_in_bytes() +
                                nonstatic_field_size * heapOopSize;

  // First field of value types is aligned on a long boundary in order to ease
  // in-lining of value types (with header removal) in packed arrays and
  // flatten value types
  int initial_value_type_padding = 0;
  if (is_value_type()) {
    int old = nonstatic_fields_start;
    nonstatic_fields_start = align_up(nonstatic_fields_start, BytesPerLong);
    initial_value_type_padding = nonstatic_fields_start - old;
  }

  int next_nonstatic_field_offset = nonstatic_fields_start;

  const bool is_contended_class     = parsed_annotations->is_contended();

  // Class is contended, pad before all the fields
  if (is_contended_class) {
    next_nonstatic_field_offset += ContendedPaddingWidth;
  }

  // Temporary value types restrictions
  if (is_value_type()) {
    if (is_contended_class) {
      throwValueTypeLimitation(THREAD_AND_LOCATION, "Value Types do not support @Contended annotation yet");
      return;
    }
  }

  // Compute the non-contended fields count.
  // The packing code below relies on these counts to determine if some field
  // can be squeezed into the alignment gap. Contended fields are obviously
  // exempt from that.
  unsigned int nonstatic_double_count = fac->count[NONSTATIC_DOUBLE] - fac_contended.count[NONSTATIC_DOUBLE];
  unsigned int nonstatic_word_count   = fac->count[NONSTATIC_WORD]   - fac_contended.count[NONSTATIC_WORD];
  unsigned int nonstatic_short_count  = fac->count[NONSTATIC_SHORT]  - fac_contended.count[NONSTATIC_SHORT];
  unsigned int nonstatic_byte_count   = fac->count[NONSTATIC_BYTE]   - fac_contended.count[NONSTATIC_BYTE];
  unsigned int nonstatic_oop_count    = fac->count[NONSTATIC_OOP]    - fac_contended.count[NONSTATIC_OOP];

  int static_value_type_count = 0;
  int nonstatic_value_type_count = 0;
  int* nonstatic_value_type_indexes = NULL;
  Klass** nonstatic_value_type_klasses = NULL;
  unsigned int value_type_oop_map_count = 0;
  int not_flattened_value_types = 0;

  int max_nonstatic_value_type = fac->count[NONSTATIC_FLATTENABLE] + 1;

  nonstatic_value_type_indexes = NEW_RESOURCE_ARRAY_IN_THREAD(THREAD, int,
                                                              max_nonstatic_value_type);
  for (int i = 0; i < max_nonstatic_value_type; i++) {
    nonstatic_value_type_indexes[i] = -1;
  }
  nonstatic_value_type_klasses = NEW_RESOURCE_ARRAY_IN_THREAD(THREAD, Klass*,
                                                              max_nonstatic_value_type);

  for (AllFieldStream fs(_fields, _cp); !fs.done(); fs.next()) {
    if (fs.allocation_type() == STATIC_FLATTENABLE) {
      // Pre-resolve the flattenable field and check for value type circularity
      // issues.  Note that super-class circularity checks are not needed here
      // because flattenable fields can only be in value types and value types
      // only have java.lang.Object as their super class.
      // Also, note that super-interface circularity checks are not needed
      // because interfaces cannot be value types.
      ResourceMark rm;
      Symbol* sig = fs.signature();
      Symbol* name = SymbolTable::lookup(sig->as_C_string() + 1,
                                         sig->utf8_length() - 2, CHECK);
      if (!InstanceKlass::is_declared_value_type(_cp, _value_types, name)) {
        name->decrement_refcount();
        THROW(vmSymbols::java_lang_ClassFormatError());
      }
      name->decrement_refcount();
      Klass* klass =
        SystemDictionary::resolve_flattenable_field_or_fail(&fs,
                                                            Handle(THREAD, _loader_data->class_loader()),
                                                            _protection_domain, true, CHECK);
      assert(klass != NULL, "Sanity check");
      if (!klass->access_flags().is_value_type()) {
        THROW(vmSymbols::java_lang_IncompatibleClassChangeError());
      }
      static_value_type_count++;
    } else if (fs.allocation_type() == NONSTATIC_FLATTENABLE) {
      // Pre-resolve the flattenable field and check for value type circularity issues.
      ResourceMark rm;
      Symbol* sig = fs.signature();
      Symbol* name = SymbolTable::lookup(sig->as_C_string() + 1,
                                         sig->utf8_length() - 2, CHECK);
      if (!InstanceKlass::is_declared_value_type(_cp, _value_types, name)) {
        name->decrement_refcount();
        THROW(vmSymbols::java_lang_ClassFormatError());
      }
      name->decrement_refcount();
      Klass* klass =
        SystemDictionary::resolve_flattenable_field_or_fail(&fs,
                                                            Handle(THREAD, _loader_data->class_loader()),
                                                            _protection_domain, true, CHECK);
      assert(klass != NULL, "Sanity check");
      if (!klass->access_flags().is_value_type()) {
        THROW(vmSymbols::java_lang_IncompatibleClassChangeError());
      }
      ValueKlass* vk = ValueKlass::cast(klass);
      // Conditions to apply flattening or not should be defined in a single place
      if ((ValueFieldMaxFlatSize < 0) || (vk->size_helper() * HeapWordSize) <= ValueFieldMaxFlatSize) {
        nonstatic_value_type_indexes[nonstatic_value_type_count] = fs.index();
        nonstatic_value_type_klasses[nonstatic_value_type_count] = klass;
        nonstatic_value_type_count++;

        ValueKlass* vklass = ValueKlass::cast(klass);
        if (vklass->contains_oops()) {
          value_type_oop_map_count += vklass->nonstatic_oop_map_count();
        }
        fs.set_flattened(true);
      } else {
        not_flattened_value_types++;
        fs.set_flattened(false);
      }
    }
  }

  // Adjusting non_static_oop_count to take into account not flattened value types;
  nonstatic_oop_count += not_flattened_value_types;

  // Total non-static fields count, including every contended field
  unsigned int nonstatic_fields_count = fac->count[NONSTATIC_DOUBLE] + fac->count[NONSTATIC_WORD] +
                                        fac->count[NONSTATIC_SHORT] + fac->count[NONSTATIC_BYTE] +
                                        fac->count[NONSTATIC_OOP] + fac->count[NONSTATIC_FLATTENABLE];

  const bool super_has_nonstatic_fields =
          (_super_klass != NULL && _super_klass->has_nonstatic_fields());
  const bool has_nonstatic_fields =
    super_has_nonstatic_fields || (nonstatic_fields_count != 0);
  const bool has_nonstatic_value_fields = nonstatic_value_type_count > 0;

  if (is_value_type() && (!has_nonstatic_fields)) {
    // There are a number of fixes required throughout the type system and JIT
    throwValueTypeLimitation(THREAD_AND_LOCATION, "Value Types do not support zero instance size yet");
    return;
  }

  // Prepare list of oops for oop map generation.
  //
  // "offset" and "count" lists are describing the set of contiguous oop
  // regions. offset[i] is the start of the i-th region, which then has
  // count[i] oops following. Before we know how many regions are required,
  // we pessimistically allocate the maps to fit all the oops into the
  // distinct regions.
  //
  int super_oop_map_count = (_super_klass == NULL) ? 0 :_super_klass->nonstatic_oop_map_count();
  int max_oop_map_count =
      super_oop_map_count +
      fac->count[NONSTATIC_OOP] +
      value_type_oop_map_count +
      not_flattened_value_types;

  OopMapBlocksBuilder* nonstatic_oop_maps = new OopMapBlocksBuilder(max_oop_map_count, THREAD);
  if (super_oop_map_count > 0) {
    nonstatic_oop_maps->initialize_inherited_blocks(_super_klass->start_of_nonstatic_oop_maps(),
                                                    _super_klass->nonstatic_oop_map_count());
  }

  int first_nonstatic_oop_offset = 0; // will be set for first oop field

  bool compact_fields   = CompactFields;
  int allocation_style = FieldsAllocationStyle;
  if( allocation_style < 0 || allocation_style > 2 ) { // Out of range?
    assert(false, "0 <= FieldsAllocationStyle <= 2");
    allocation_style = 1; // Optimistic
  }

  // The next classes have predefined hard-coded fields offsets
  // (see in JavaClasses::compute_hard_coded_offsets()).
  // Use default fields allocation order for them.
  if( (allocation_style != 0 || compact_fields ) && _loader_data->class_loader() == NULL &&
      (_class_name == vmSymbols::java_lang_AssertionStatusDirectives() ||
       _class_name == vmSymbols::java_lang_Class() ||
       _class_name == vmSymbols::java_lang_ClassLoader() ||
       _class_name == vmSymbols::java_lang_ref_Reference() ||
       _class_name == vmSymbols::java_lang_ref_SoftReference() ||
       _class_name == vmSymbols::java_lang_StackTraceElement() ||
       _class_name == vmSymbols::java_lang_String() ||
       _class_name == vmSymbols::java_lang_Throwable() ||
       _class_name == vmSymbols::java_lang_Boolean() ||
       _class_name == vmSymbols::java_lang_Character() ||
       _class_name == vmSymbols::java_lang_Float() ||
       _class_name == vmSymbols::java_lang_Double() ||
       _class_name == vmSymbols::java_lang_Byte() ||
       _class_name == vmSymbols::java_lang_Short() ||
       _class_name == vmSymbols::java_lang_Integer() ||
       _class_name == vmSymbols::java_lang_Long())) {
    allocation_style = 0;     // Allocate oops first
    compact_fields   = false; // Don't compact fields
  }

  int next_nonstatic_oop_offset = 0;
  int next_nonstatic_double_offset = 0;

  // Rearrange fields for a given allocation style
  if( allocation_style == 0 ) {
    // Fields order: oops, longs/doubles, ints, shorts/chars, bytes, padded fields
    next_nonstatic_oop_offset    = next_nonstatic_field_offset;
    next_nonstatic_double_offset = next_nonstatic_oop_offset +
                                    (nonstatic_oop_count * heapOopSize);
  } else if( allocation_style == 1 ) {
    // Fields order: longs/doubles, ints, shorts/chars, bytes, oops, padded fields
    next_nonstatic_double_offset = next_nonstatic_field_offset;
  } else if( allocation_style == 2 ) {
    // Fields allocation: oops fields in super and sub classes are together.
    if( nonstatic_field_size > 0 && super_oop_map_count > 0 ) {
      if (next_nonstatic_field_offset == nonstatic_oop_maps->last_oop_map()->end_offset()) {
        allocation_style = 0;   // allocate oops first
        next_nonstatic_oop_offset    = next_nonstatic_field_offset;
        next_nonstatic_double_offset = next_nonstatic_oop_offset +
                                       (nonstatic_oop_count * heapOopSize);
      }
    }
    if( allocation_style == 2 ) {
      allocation_style = 1;     // allocate oops last
      next_nonstatic_double_offset = next_nonstatic_field_offset;
    }
  } else {
    ShouldNotReachHere();
  }

  int nonstatic_oop_space_count   = 0;
  int nonstatic_word_space_count  = 0;
  int nonstatic_short_space_count = 0;
  int nonstatic_byte_space_count  = 0;
  int nonstatic_oop_space_offset = 0;
  int nonstatic_word_space_offset = 0;
  int nonstatic_short_space_offset = 0;
  int nonstatic_byte_space_offset = 0;

  // Try to squeeze some of the fields into the gaps due to
  // long/double alignment.
  if (nonstatic_double_count > 0) {
    int offset = next_nonstatic_double_offset;
    next_nonstatic_double_offset = align_up(offset, BytesPerLong);
    if (compact_fields && offset != next_nonstatic_double_offset) {
      // Allocate available fields into the gap before double field.
      int length = next_nonstatic_double_offset - offset;
      assert(length == BytesPerInt, "");
      nonstatic_word_space_offset = offset;
      if (nonstatic_word_count > 0) {
        nonstatic_word_count      -= 1;
        nonstatic_word_space_count = 1; // Only one will fit
        length -= BytesPerInt;
        offset += BytesPerInt;
      }
      nonstatic_short_space_offset = offset;
      while (length >= BytesPerShort && nonstatic_short_count > 0) {
        nonstatic_short_count       -= 1;
        nonstatic_short_space_count += 1;
        length -= BytesPerShort;
        offset += BytesPerShort;
      }
      nonstatic_byte_space_offset = offset;
      while (length > 0 && nonstatic_byte_count > 0) {
        nonstatic_byte_count       -= 1;
        nonstatic_byte_space_count += 1;
        length -= 1;
      }
      // Allocate oop field in the gap if there are no other fields for that.
      nonstatic_oop_space_offset = offset;
      if (length >= heapOopSize && nonstatic_oop_count > 0 &&
          allocation_style != 0) { // when oop fields not first
        nonstatic_oop_count      -= 1;
        nonstatic_oop_space_count = 1; // Only one will fit
        length -= heapOopSize;
        offset += heapOopSize;
      }
    }
  }

  int next_nonstatic_word_offset = next_nonstatic_double_offset +
                                     (nonstatic_double_count * BytesPerLong);
  int next_nonstatic_short_offset = next_nonstatic_word_offset +
                                      (nonstatic_word_count * BytesPerInt);
  int next_nonstatic_byte_offset = next_nonstatic_short_offset +
                                     (nonstatic_short_count * BytesPerShort);
  int next_nonstatic_padded_offset = next_nonstatic_byte_offset +
                                       nonstatic_byte_count;

  // let oops jump before padding with this allocation style
  if( allocation_style == 1 ) {
    next_nonstatic_oop_offset = next_nonstatic_padded_offset;
    if( nonstatic_oop_count > 0 ) {
      next_nonstatic_oop_offset = align_up(next_nonstatic_oop_offset, heapOopSize);
    }
    next_nonstatic_padded_offset = next_nonstatic_oop_offset + (nonstatic_oop_count * heapOopSize);
  }

  // Aligning embedded value types
  // bug below, the current algorithm to layout embedded value types always put them at the
  // end of the layout, which doesn't match the different allocation policies the VM is
  // supposed to provide => FixMe
  // Note also that the current alignment policy is to make each value type starting on a
  // 64 bits boundary. This could be optimized later. For instance, it could be nice to
  // align value types according to their most constrained internal type.
  next_nonstatic_valuetype_offset = align_up(next_nonstatic_padded_offset, BytesPerLong);
  int next_value_type_index = 0;

  // Iterate over fields again and compute correct offsets.
  // The field allocation type was temporarily stored in the offset slot.
  // oop fields are located before non-oop fields (static and non-static).
  for (AllFieldStream fs(_fields, cp); !fs.done(); fs.next()) {

    // skip already laid out fields
    if (fs.is_offset_set()) continue;

    // contended instance fields are handled below
    if (fs.is_contended() && !fs.access_flags().is_static()) continue;

    int real_offset = 0;
    const FieldAllocationType atype = (const FieldAllocationType) fs.allocation_type();

    // pack the rest of the fields
    switch (atype) {
      // Value types in static fields are handled with oops
      case STATIC_FLATTENABLE:   // Fallthrough
      case STATIC_OOP:
        real_offset = next_static_oop_offset;
        next_static_oop_offset += heapOopSize;
        break;
      case STATIC_BYTE:
        real_offset = next_static_byte_offset;
        next_static_byte_offset += 1;
        break;
      case STATIC_SHORT:
        real_offset = next_static_short_offset;
        next_static_short_offset += BytesPerShort;
        break;
      case STATIC_WORD:
        real_offset = next_static_word_offset;
        next_static_word_offset += BytesPerInt;
        break;
      case STATIC_DOUBLE:
        real_offset = next_static_double_offset;
        next_static_double_offset += BytesPerLong;
        break;
      case NONSTATIC_FLATTENABLE:
        if (fs.is_flattened()) {
          Klass* klass = nonstatic_value_type_klasses[next_value_type_index];
          assert(klass != NULL, "Klass should have been loaded and resolved earlier");
          assert(klass->access_flags().is_value_type(),"Must be a value type");
          ValueKlass* vklass = ValueKlass::cast(klass);
          real_offset = next_nonstatic_valuetype_offset;
          next_nonstatic_valuetype_offset += (vklass->size_helper()) * wordSize - vklass->first_field_offset();
          // aligning next value type on a 64 bits boundary
          next_nonstatic_valuetype_offset = align_up(next_nonstatic_valuetype_offset, BytesPerLong);
          next_value_type_index += 1;

          if (vklass->contains_oops()) { // add flatten oop maps
            int diff = real_offset - vklass->first_field_offset();
            const OopMapBlock* map = vklass->start_of_nonstatic_oop_maps();
            const OopMapBlock* const last_map = map + vklass->nonstatic_oop_map_count();
            while (map < last_map) {
              nonstatic_oop_maps->add(map->offset() + diff, map->count());
              map++;
            }
          }
          break;
        } else {
          // Fall through
        }
      case NONSTATIC_OOP:
        if( nonstatic_oop_space_count > 0 ) {
          real_offset = nonstatic_oop_space_offset;
          nonstatic_oop_space_offset += heapOopSize;
          nonstatic_oop_space_count  -= 1;
        } else {
          real_offset = next_nonstatic_oop_offset;
          next_nonstatic_oop_offset += heapOopSize;
        }
        nonstatic_oop_maps->add(real_offset, 1);
        break;
      case NONSTATIC_BYTE:
        if( nonstatic_byte_space_count > 0 ) {
          real_offset = nonstatic_byte_space_offset;
          nonstatic_byte_space_offset += 1;
          nonstatic_byte_space_count  -= 1;
        } else {
          real_offset = next_nonstatic_byte_offset;
          next_nonstatic_byte_offset += 1;
        }
        break;
      case NONSTATIC_SHORT:
        if( nonstatic_short_space_count > 0 ) {
          real_offset = nonstatic_short_space_offset;
          nonstatic_short_space_offset += BytesPerShort;
          nonstatic_short_space_count  -= 1;
        } else {
          real_offset = next_nonstatic_short_offset;
          next_nonstatic_short_offset += BytesPerShort;
        }
        break;
      case NONSTATIC_WORD:
        if( nonstatic_word_space_count > 0 ) {
          real_offset = nonstatic_word_space_offset;
          nonstatic_word_space_offset += BytesPerInt;
          nonstatic_word_space_count  -= 1;
        } else {
          real_offset = next_nonstatic_word_offset;
          next_nonstatic_word_offset += BytesPerInt;
        }
        break;
      case NONSTATIC_DOUBLE:
        real_offset = next_nonstatic_double_offset;
        next_nonstatic_double_offset += BytesPerLong;
        break;
      default:
        ShouldNotReachHere();
    }
    fs.set_offset(real_offset);
  }


  // Handle the contended cases.
  //
  // Each contended field should not intersect the cache line with another contended field.
  // In the absence of alignment information, we end up with pessimistically separating
  // the fields with full-width padding.
  //
  // Additionally, this should not break alignment for the fields, so we round the alignment up
  // for each field.
  if (nonstatic_contended_count > 0) {

    // if there is at least one contended field, we need to have pre-padding for them
    next_nonstatic_padded_offset += ContendedPaddingWidth;

    // collect all contended groups
    ResourceBitMap bm(cp->size());
    for (AllFieldStream fs(_fields, cp); !fs.done(); fs.next()) {
      // skip already laid out fields
      if (fs.is_offset_set()) continue;

      if (fs.is_contended()) {
        bm.set_bit(fs.contended_group());
      }
    }

    int current_group = -1;
    while ((current_group = (int)bm.get_next_one_offset(current_group + 1)) != (int)bm.size()) {

      for (AllFieldStream fs(_fields, cp); !fs.done(); fs.next()) {

        // skip already laid out fields
        if (fs.is_offset_set()) continue;

        // skip non-contended fields and fields from different group
        if (!fs.is_contended() || (fs.contended_group() != current_group)) continue;

        // handle statics below
        if (fs.access_flags().is_static()) continue;

        int real_offset = 0;
        FieldAllocationType atype = (FieldAllocationType) fs.allocation_type();

        switch (atype) {
          case NONSTATIC_BYTE:
            next_nonstatic_padded_offset = align_up(next_nonstatic_padded_offset, 1);
            real_offset = next_nonstatic_padded_offset;
            next_nonstatic_padded_offset += 1;
            break;

          case NONSTATIC_SHORT:
            next_nonstatic_padded_offset = align_up(next_nonstatic_padded_offset, BytesPerShort);
            real_offset = next_nonstatic_padded_offset;
            next_nonstatic_padded_offset += BytesPerShort;
            break;

          case NONSTATIC_WORD:
            next_nonstatic_padded_offset = align_up(next_nonstatic_padded_offset, BytesPerInt);
            real_offset = next_nonstatic_padded_offset;
            next_nonstatic_padded_offset += BytesPerInt;
            break;

          case NONSTATIC_DOUBLE:
            next_nonstatic_padded_offset = align_up(next_nonstatic_padded_offset, BytesPerLong);
            real_offset = next_nonstatic_padded_offset;
            next_nonstatic_padded_offset += BytesPerLong;
            break;

            // Value types in static fields are handled with oops
          case NONSTATIC_FLATTENABLE:
            throwValueTypeLimitation(THREAD_AND_LOCATION,
                                     "@Contended annotation not supported for value types yet", fs.name(), fs.signature());
            return;

          case NONSTATIC_OOP:
            next_nonstatic_padded_offset = align_up(next_nonstatic_padded_offset, heapOopSize);
            real_offset = next_nonstatic_padded_offset;
            next_nonstatic_padded_offset += heapOopSize;
            nonstatic_oop_maps->add(real_offset, 1);
            break;

          default:
            ShouldNotReachHere();
        }

        if (fs.contended_group() == 0) {
          // Contended group defines the equivalence class over the fields:
          // the fields within the same contended group are not inter-padded.
          // The only exception is default group, which does not incur the
          // equivalence, and so requires intra-padding.
          next_nonstatic_padded_offset += ContendedPaddingWidth;
        }

        fs.set_offset(real_offset);
      } // for

      // Start laying out the next group.
      // Note that this will effectively pad the last group in the back;
      // this is expected to alleviate memory contention effects for
      // subclass fields and/or adjacent object.
      // If this was the default group, the padding is already in place.
      if (current_group != 0) {
        next_nonstatic_padded_offset += ContendedPaddingWidth;
      }
    }

    // handle static fields
  }

  // Entire class is contended, pad in the back.
  // This helps to alleviate memory contention effects for subclass fields
  // and/or adjacent object.
  if (is_contended_class) {
    assert(!is_value_type(), "@Contended not supported for value types yet");
    next_nonstatic_padded_offset += ContendedPaddingWidth;
  }

  int notaligned_nonstatic_fields_end;
  if (nonstatic_value_type_count != 0) {
    notaligned_nonstatic_fields_end = next_nonstatic_valuetype_offset;
  } else {
    notaligned_nonstatic_fields_end = next_nonstatic_padded_offset;
  }

  int nonstatic_field_sz_align = heapOopSize;
  if (is_value_type()) {
    if ((notaligned_nonstatic_fields_end - nonstatic_fields_start) > heapOopSize) {
      nonstatic_field_sz_align = BytesPerLong; // value copy of fields only uses jlong copy
    }
  }
  int nonstatic_fields_end      = align_up(notaligned_nonstatic_fields_end, nonstatic_field_sz_align);
  int instance_end              = align_up(notaligned_nonstatic_fields_end, wordSize);
  int static_fields_end         = align_up(next_static_byte_offset, wordSize);

  int static_field_size         = (static_fields_end -
                                   InstanceMirrorKlass::offset_of_static_fields()) / wordSize;
  nonstatic_field_size          = nonstatic_field_size +
                                  (nonstatic_fields_end - nonstatic_fields_start) / heapOopSize;

  int instance_size             = align_object_size(instance_end / wordSize);

  assert(instance_size == align_object_size(align_up(
         (instanceOopDesc::base_offset_in_bytes() + nonstatic_field_size*heapOopSize)
         + initial_value_type_padding, wordSize) / wordSize), "consistent layout helper value");


  // Invariant: nonstatic_field end/start should only change if there are
  // nonstatic fields in the class, or if the class is contended. We compare
  // against the non-aligned value, so that end alignment will not fail the
  // assert without actually having the fields.
  assert((notaligned_nonstatic_fields_end == nonstatic_fields_start) ||
         is_contended_class ||
         (nonstatic_fields_count > 0), "double-check nonstatic start/end");

  // Number of non-static oop map blocks allocated at end of klass.
  nonstatic_oop_maps->compact(THREAD);

#ifndef PRODUCT
  if ((PrintFieldLayout && !is_value_type()) ||
      (PrintValueLayout && (is_value_type() || has_nonstatic_value_fields))) {
    print_field_layout(_class_name,
          _fields,
          cp,
          instance_size,
          nonstatic_fields_start,
          nonstatic_fields_end,
          static_fields_end);
    nonstatic_oop_maps->print_on(tty);
    tty->print("\n");
  }

#endif
  // Pass back information needed for InstanceKlass creation
  info->oop_map_blocks = nonstatic_oop_maps;
  info->instance_size = instance_size;
  info->static_field_size = static_field_size;
  info->nonstatic_field_size = nonstatic_field_size;
  info->has_nonstatic_fields = has_nonstatic_fields;
}

void ClassFileParser::set_precomputed_flags(InstanceKlass* ik, TRAPS) {
  assert(ik != NULL, "invariant");

  const Klass* const super = ik->super();

  // Check if this klass has an empty finalize method (i.e. one with return bytecode only),
  // in which case we don't have to register objects as finalizable
  if (!_has_empty_finalizer) {
    if (_has_finalizer ||
        (super != NULL && super->has_finalizer())) {
      ik->set_has_finalizer();
    }
  }

#ifdef ASSERT
  bool f = false;
  const Method* const m = ik->lookup_method(vmSymbols::finalize_method_name(),
                                           vmSymbols::void_method_signature());
  if (m != NULL && !m->is_empty_method()) {
      f = true;
  }

  // Spec doesn't prevent agent from redefinition of empty finalizer.
  // Despite the fact that it's generally bad idea and redefined finalizer
  // will not work as expected we shouldn't abort vm in this case
  if (!ik->has_redefined_this_or_super()) {
    assert(ik->has_finalizer() == f, "inconsistent has_finalizer");
  }
#endif

  // Check if this klass supports the java.lang.Cloneable interface
  if (SystemDictionary::Cloneable_klass_loaded()) {
    if (ik->is_subtype_of(SystemDictionary::Cloneable_klass())) {
      if (ik->is_value()) {
        throwValueTypeLimitation(THREAD_AND_LOCATION, "Value Types do not support Cloneable");
        return;
      }
      ik->set_is_cloneable();
    }
  }

  // Check if this klass has a vanilla default constructor
  if (super == NULL) {
    // java.lang.Object has empty default constructor
    ik->set_has_vanilla_constructor();
  } else {
    if (super->has_vanilla_constructor() &&
        _has_vanilla_constructor) {
      ik->set_has_vanilla_constructor();
    }
#ifdef ASSERT
    bool v = false;
    if (super->has_vanilla_constructor()) {
      const Method* const constructor =
        ik->find_method(vmSymbols::object_initializer_name(),
                       vmSymbols::void_method_signature());
      if (constructor != NULL && constructor->is_vanilla_constructor()) {
        v = true;
      }
    }
    assert(v == ik->has_vanilla_constructor(), "inconsistent has_vanilla_constructor");
#endif
  }

  // If it cannot be fast-path allocated, set a bit in the layout helper.
  // See documentation of InstanceKlass::can_be_fastpath_allocated().
  assert(ik->size_helper() > 0, "layout_helper is initialized");
  if ((!RegisterFinalizersAtInit && ik->has_finalizer())
      || ik->is_abstract() || ik->is_interface()
      || (ik->name() == vmSymbols::java_lang_Class() && ik->class_loader() == NULL)
      || ik->size_helper() >= FastAllocateSizeLimit) {
    // Forbid fast-path allocation.
    const jint lh = Klass::instance_layout_helper(ik->size_helper(), true);
    ik->set_layout_helper(lh);
  }
}

bool ClassFileParser::supports_value_types() const {
  // Value types are only supported by class file version 55 and later
  return _major_version >= JAVA_11_VERSION;
}

// Attach super classes and interface classes to class loader data
static void record_defined_class_dependencies(const InstanceKlass* defined_klass,
                                              TRAPS) {
  assert(defined_klass != NULL, "invariant");

  ClassLoaderData* const defining_loader_data = defined_klass->class_loader_data();
  if (defining_loader_data->is_the_null_class_loader_data()) {
      // Dependencies to null class loader data are implicit.
      return;
  } else {
    // add super class dependency
    Klass* const super = defined_klass->super();
    if (super != NULL) {
      defining_loader_data->record_dependency(super);
    }

    // add super interface dependencies
    const Array<Klass*>* const local_interfaces = defined_klass->local_interfaces();
    if (local_interfaces != NULL) {
      const int length = local_interfaces->length();
      for (int i = 0; i < length; i++) {
        defining_loader_data->record_dependency(local_interfaces->at(i));
      }
    }

    for(int i = 0; i < defined_klass->java_fields_count(); i++) {
      if ((defined_klass->field_access_flags(i) & JVM_ACC_FLATTENABLE) != 0) {
        const Klass* klass = defined_klass->get_value_field_klass(i);
        defining_loader_data->record_dependency(klass, CHECK);
      }
    }
  }
}

// utility methods for appending an array with check for duplicates

static void append_interfaces(GrowableArray<Klass*>* result,
                              const Array<Klass*>* const ifs) {
  // iterate over new interfaces
  for (int i = 0; i < ifs->length(); i++) {
    Klass* const e = ifs->at(i);
    assert(e->is_klass() && InstanceKlass::cast(e)->is_interface(), "just checking");
    // add new interface
    result->append_if_missing(e);
  }
}

static Array<Klass*>* compute_transitive_interfaces(const InstanceKlass* super,
                                                    Array<Klass*>* local_ifs,
                                                    ClassLoaderData* loader_data,
                                                    TRAPS) {
  assert(local_ifs != NULL, "invariant");
  assert(loader_data != NULL, "invariant");

  // Compute maximum size for transitive interfaces
  int max_transitive_size = 0;
  int super_size = 0;
  // Add superclass transitive interfaces size
  if (super != NULL) {
    super_size = super->transitive_interfaces()->length();
    max_transitive_size += super_size;
  }
  // Add local interfaces' super interfaces
  const int local_size = local_ifs->length();
  for (int i = 0; i < local_size; i++) {
    Klass* const l = local_ifs->at(i);
    max_transitive_size += InstanceKlass::cast(l)->transitive_interfaces()->length();
  }
  // Finally add local interfaces
  max_transitive_size += local_size;
  // Construct array
  if (max_transitive_size == 0) {
    // no interfaces, use canonicalized array
    return Universe::the_empty_klass_array();
  } else if (max_transitive_size == super_size) {
    // no new local interfaces added, share superklass' transitive interface array
    return super->transitive_interfaces();
  } else if (max_transitive_size == local_size) {
    // only local interfaces added, share local interface array
    return local_ifs;
  } else {
    ResourceMark rm;
    GrowableArray<Klass*>* const result = new GrowableArray<Klass*>(max_transitive_size);

    // Copy down from superclass
    if (super != NULL) {
      append_interfaces(result, super->transitive_interfaces());
    }

    // Copy down from local interfaces' superinterfaces
    for (int i = 0; i < local_size; i++) {
      Klass* const l = local_ifs->at(i);
      append_interfaces(result, InstanceKlass::cast(l)->transitive_interfaces());
    }
    // Finally add local interfaces
    append_interfaces(result, local_ifs);

    // length will be less than the max_transitive_size if duplicates were removed
    const int length = result->length();
    assert(length <= max_transitive_size, "just checking");
    Array<Klass*>* const new_result =
      MetadataFactory::new_array<Klass*>(loader_data, length, CHECK_NULL);
    for (int i = 0; i < length; i++) {
      Klass* const e = result->at(i);
      assert(e != NULL, "just checking");
      new_result->at_put(i, e);
    }
    return new_result;
  }
}

static void check_super_class_access(const InstanceKlass* this_klass, TRAPS) {
  assert(this_klass != NULL, "invariant");
  const Klass* const super = this_klass->super();
  if (super != NULL) {

    // If the loader is not the boot loader then throw an exception if its
    // superclass is in package jdk.internal.reflect and its loader is not a
    // special reflection class loader
    if (!this_klass->class_loader_data()->is_the_null_class_loader_data()) {
      assert(super->is_instance_klass(), "super is not instance klass");
      PackageEntry* super_package = super->package();
      if (super_package != NULL &&
          super_package->name()->fast_compare(vmSymbols::jdk_internal_reflect()) == 0 &&
          !java_lang_ClassLoader::is_reflection_class_loader(this_klass->class_loader())) {
        ResourceMark rm(THREAD);
        Exceptions::fthrow(
          THREAD_AND_LOCATION,
          vmSymbols::java_lang_IllegalAccessError(),
          "class %s loaded by %s cannot access jdk/internal/reflect superclass %s",
          this_klass->external_name(),
          this_klass->class_loader_data()->loader_name(),
          super->external_name());
        return;
      }
    }

    Reflection::VerifyClassAccessResults vca_result =
      Reflection::verify_class_access(this_klass, InstanceKlass::cast(super), false);
    if (vca_result != Reflection::ACCESS_OK) {
      ResourceMark rm(THREAD);
      char* msg = Reflection::verify_class_access_msg(this_klass,
                                                      InstanceKlass::cast(super),
                                                      vca_result);
      if (msg == NULL) {
        Exceptions::fthrow(
          THREAD_AND_LOCATION,
          vmSymbols::java_lang_IllegalAccessError(),
          "class %s cannot access its superclass %s",
          this_klass->external_name(),
          super->external_name());
      } else {
        // Add additional message content.
        Exceptions::fthrow(
          THREAD_AND_LOCATION,
          vmSymbols::java_lang_IllegalAccessError(),
          "superclass access check failed: %s",
          msg);
      }
    }
  }
}


static void check_super_interface_access(const InstanceKlass* this_klass, TRAPS) {
  assert(this_klass != NULL, "invariant");
  const Array<Klass*>* const local_interfaces = this_klass->local_interfaces();
  const int lng = local_interfaces->length();
  for (int i = lng - 1; i >= 0; i--) {
    Klass* const k = local_interfaces->at(i);
    assert (k != NULL && k->is_interface(), "invalid interface");
    Reflection::VerifyClassAccessResults vca_result =
      Reflection::verify_class_access(this_klass, InstanceKlass::cast(k), false);
    if (vca_result != Reflection::ACCESS_OK) {
      ResourceMark rm(THREAD);
      char* msg = Reflection::verify_class_access_msg(this_klass,
                                                      InstanceKlass::cast(k),
                                                      vca_result);
      if (msg == NULL) {
        Exceptions::fthrow(
          THREAD_AND_LOCATION,
          vmSymbols::java_lang_IllegalAccessError(),
          "class %s cannot access its superinterface %s",
          this_klass->external_name(),
          k->external_name());
      } else {
        // Add additional message content.
        Exceptions::fthrow(
          THREAD_AND_LOCATION,
          vmSymbols::java_lang_IllegalAccessError(),
          "superinterface check failed: %s",
          msg);
      }
    }
  }
}


static void check_final_method_override(const InstanceKlass* this_klass, TRAPS) {
  assert(this_klass != NULL, "invariant");
  const Array<Method*>* const methods = this_klass->methods();
  const int num_methods = methods->length();

  // go thru each method and check if it overrides a final method
  for (int index = 0; index < num_methods; index++) {
    const Method* const m = methods->at(index);

    // skip private, static, and <init> methods
    if ((!m->is_private() && !m->is_static()) &&
        (m->name() != vmSymbols::object_initializer_name())) {

      const Symbol* const name = m->name();
      const Symbol* const signature = m->signature();
      const Klass* k = this_klass->super();
      const Method* super_m = NULL;
      while (k != NULL) {
        // skip supers that don't have final methods.
        if (k->has_final_method()) {
          // lookup a matching method in the super class hierarchy
          super_m = InstanceKlass::cast(k)->lookup_method(name, signature);
          if (super_m == NULL) {
            break; // didn't find any match; get out
          }

          if (super_m->is_final() && !super_m->is_static() &&
              // matching method in super is final, and not static
              (Reflection::verify_field_access(this_klass,
                                               super_m->method_holder(),
                                               super_m->method_holder(),
                                               super_m->access_flags(), false))
            // this class can access super final method and therefore override
            ) {
            ResourceMark rm(THREAD);
            Exceptions::fthrow(
              THREAD_AND_LOCATION,
              vmSymbols::java_lang_VerifyError(),
              "class %s overrides final method %s.%s%s",
              this_klass->external_name(),
              super_m->method_holder()->external_name(),
              name->as_C_string(),
              signature->as_C_string()
            );
            return;
          }

          // continue to look from super_m's holder's super.
          k = super_m->method_holder()->super();
          continue;
        }

        k = k->super();
      }
    }
  }
}


// assumes that this_klass is an interface
static void check_illegal_static_method(const InstanceKlass* this_klass, TRAPS) {
  assert(this_klass != NULL, "invariant");
  assert(this_klass->is_interface(), "not an interface");
  const Array<Method*>* methods = this_klass->methods();
  const int num_methods = methods->length();

  for (int index = 0; index < num_methods; index++) {
    const Method* const m = methods->at(index);
    // if m is static and not the init method, throw a verify error
    if ((m->is_static()) && (m->name() != vmSymbols::class_initializer_name())) {
      ResourceMark rm(THREAD);
      Exceptions::fthrow(
        THREAD_AND_LOCATION,
        vmSymbols::java_lang_VerifyError(),
        "Illegal static method %s in interface %s",
        m->name()->as_C_string(),
        this_klass->external_name()
      );
      return;
    }
  }
}

// utility methods for format checking

void ClassFileParser::verify_legal_class_modifiers(jint flags, TRAPS) const {
  const bool is_module = (flags & JVM_ACC_MODULE) != 0;
  const bool is_value_type = (flags & JVM_ACC_VALUE) != 0;
  assert(_major_version >= JAVA_9_VERSION || !is_module, "JVM_ACC_MODULE should not be set");
  assert(supports_value_types() || !is_value_type, "JVM_ACC_VALUE should not be set");
  if (is_module) {
    ResourceMark rm(THREAD);
    Exceptions::fthrow(
      THREAD_AND_LOCATION,
      vmSymbols::java_lang_NoClassDefFoundError(),
      "%s is not a class because access_flag ACC_MODULE is set",
      _class_name->as_C_string());
    return;
  }

  if (!_need_verify) { return; }

  const bool is_interface  = (flags & JVM_ACC_INTERFACE)  != 0;
  const bool is_abstract   = (flags & JVM_ACC_ABSTRACT)   != 0;
  const bool is_final      = (flags & JVM_ACC_FINAL)      != 0;
  const bool is_super      = (flags & JVM_ACC_SUPER)      != 0;
  const bool is_enum       = (flags & JVM_ACC_ENUM)       != 0;
  const bool is_annotation = (flags & JVM_ACC_ANNOTATION) != 0;
  const bool major_gte_15  = _major_version >= JAVA_1_5_VERSION;

  if ((is_abstract && is_final) ||
      (is_interface && !is_abstract) ||
      (is_interface && major_gte_15 && (is_super || is_enum)) ||
      (!is_interface && major_gte_15 && is_annotation) ||
      (is_value_type && (is_interface || is_abstract || is_enum || !is_final))) {
    ResourceMark rm(THREAD);
    Exceptions::fthrow(
      THREAD_AND_LOCATION,
      vmSymbols::java_lang_ClassFormatError(),
      "Illegal class modifiers in class %s: 0x%X",
      _class_name->as_C_string(), flags
    );
    return;
  }
}

static bool has_illegal_visibility(jint flags) {
  const bool is_public    = (flags & JVM_ACC_PUBLIC)    != 0;
  const bool is_protected = (flags & JVM_ACC_PROTECTED) != 0;
  const bool is_private   = (flags & JVM_ACC_PRIVATE)   != 0;

  return ((is_public && is_protected) ||
          (is_public && is_private) ||
          (is_protected && is_private));
}

<<<<<<< HEAD
static bool is_supported_version(u2 major, u2 minor) {
=======
// A legal major_version.minor_version must be one of the following:
//
//   Major_version = 45, any minor_version.
//   Major_version >= 46 and major_version <= current_major_version and minor_version = 0.
//   Major_version = current_major_version and minor_version = 65535 and --enable-preview is present.
//
static void verify_class_version(u2 major, u2 minor, Symbol* class_name, TRAPS){
>>>>>>> f9e285bc
  const u2 max_version = JVM_CLASSFILE_MAJOR_VERSION;
  if (major != JAVA_MIN_SUPPORTED_VERSION) { // All 45.* are ok including 45.65535
    if (minor == JAVA_PREVIEW_MINOR_VERSION) {
      if (major != max_version) {
        ResourceMark rm(THREAD);
        Exceptions::fthrow(
          THREAD_AND_LOCATION,
          vmSymbols::java_lang_UnsupportedClassVersionError(),
          "%s (class file version %u.%u) was compiled with preview features that are unsupported. "
          "This version of the Java Runtime only recognizes preview features for class file version %u.%u",
          class_name->as_C_string(), major, minor, JVM_CLASSFILE_MAJOR_VERSION, JAVA_PREVIEW_MINOR_VERSION);
        return;
      }

      if (!Arguments::enable_preview()) {
        ResourceMark rm(THREAD);
        Exceptions::fthrow(
          THREAD_AND_LOCATION,
          vmSymbols::java_lang_UnsupportedClassVersionError(),
          "Preview features are not enabled for %s (class file version %u.%u). Try running with '--enable-preview'",
          class_name->as_C_string(), major, minor);
        return;
      }

    } else { // minor != JAVA_PREVIEW_MINOR_VERSION
      if (major > max_version) {
        ResourceMark rm(THREAD);
        Exceptions::fthrow(
          THREAD_AND_LOCATION,
          vmSymbols::java_lang_UnsupportedClassVersionError(),
          "%s has been compiled by a more recent version of the Java Runtime (class file version %u.%u), "
          "this version of the Java Runtime only recognizes class file versions up to %u.0",
          class_name->as_C_string(), major, minor, JVM_CLASSFILE_MAJOR_VERSION);
      } else if (major < JAVA_MIN_SUPPORTED_VERSION) {
        ResourceMark rm(THREAD);
        Exceptions::fthrow(
          THREAD_AND_LOCATION,
          vmSymbols::java_lang_UnsupportedClassVersionError(),
          "%s (class file version %u.%u) was compiled with an invalid major version",
          class_name->as_C_string(), major, minor);
      } else if (minor != 0) {
        ResourceMark rm(THREAD);
        Exceptions::fthrow(
          THREAD_AND_LOCATION,
          vmSymbols::java_lang_UnsupportedClassVersionError(),
          "%s (class file version %u.%u) was compiled with an invalid non-zero minor version",
          class_name->as_C_string(), major, minor);
      }
    }
  }
}

void ClassFileParser::verify_legal_field_modifiers(jint flags,
                                                   bool is_interface,
                                                   bool is_value_type,
                                                   TRAPS) const {
  if (!_need_verify) { return; }

  const bool is_public    = (flags & JVM_ACC_PUBLIC)    != 0;
  const bool is_protected = (flags & JVM_ACC_PROTECTED) != 0;
  const bool is_private   = (flags & JVM_ACC_PRIVATE)   != 0;
  const bool is_static    = (flags & JVM_ACC_STATIC)    != 0;
  const bool is_final     = (flags & JVM_ACC_FINAL)     != 0;
  const bool is_volatile  = (flags & JVM_ACC_VOLATILE)  != 0;
  const bool is_transient = (flags & JVM_ACC_TRANSIENT) != 0;
  const bool is_enum      = (flags & JVM_ACC_ENUM)      != 0;
  const bool major_gte_15 = _major_version >= JAVA_1_5_VERSION;

  bool is_illegal = false;

  if (is_interface) {
    if (!is_public || !is_static || !is_final || is_private ||
        is_protected || is_volatile || is_transient ||
        (major_gte_15 && is_enum)) {
      is_illegal = true;
    }
  } else { // not interface
    if (has_illegal_visibility(flags) || (is_final && is_volatile)) {
      is_illegal = true;
    } else {
      if (is_value_type && !is_static && !is_final) {
        is_illegal = true;
      }
    }
  }

  if (is_illegal) {
    ResourceMark rm(THREAD);
    Exceptions::fthrow(
      THREAD_AND_LOCATION,
      vmSymbols::java_lang_ClassFormatError(),
      "Illegal field modifiers in class %s: 0x%X",
      _class_name->as_C_string(), flags);
    return;
  }
}

void ClassFileParser::verify_legal_method_modifiers(jint flags,
                                                    bool is_interface,
                                                    bool is_value_type,
                                                    const Symbol* name,
                                                    TRAPS) const {
  if (!_need_verify) { return; }

  const bool is_public       = (flags & JVM_ACC_PUBLIC)       != 0;
  const bool is_private      = (flags & JVM_ACC_PRIVATE)      != 0;
  const bool is_static       = (flags & JVM_ACC_STATIC)       != 0;
  const bool is_final        = (flags & JVM_ACC_FINAL)        != 0;
  const bool is_native       = (flags & JVM_ACC_NATIVE)       != 0;
  const bool is_abstract     = (flags & JVM_ACC_ABSTRACT)     != 0;
  const bool is_bridge       = (flags & JVM_ACC_BRIDGE)       != 0;
  const bool is_strict       = (flags & JVM_ACC_STRICT)       != 0;
  const bool is_synchronized = (flags & JVM_ACC_SYNCHRONIZED) != 0;
  const bool is_protected    = (flags & JVM_ACC_PROTECTED)    != 0;
  const bool major_gte_15    = _major_version >= JAVA_1_5_VERSION;
  const bool major_gte_8     = _major_version >= JAVA_8_VERSION;
  const bool is_initializer  = (name == vmSymbols::object_initializer_name());

  bool is_illegal = false;

  if (is_interface) {
    if (major_gte_8) {
      // Class file version is JAVA_8_VERSION or later Methods of
      // interfaces may set any of the flags except ACC_PROTECTED,
      // ACC_FINAL, ACC_NATIVE, and ACC_SYNCHRONIZED; they must
      // have exactly one of the ACC_PUBLIC or ACC_PRIVATE flags set.
      if ((is_public == is_private) || /* Only one of private and public should be true - XNOR */
          (is_native || is_protected || is_final || is_synchronized) ||
          // If a specific method of a class or interface has its
          // ACC_ABSTRACT flag set, it must not have any of its
          // ACC_FINAL, ACC_NATIVE, ACC_PRIVATE, ACC_STATIC,
          // ACC_STRICT, or ACC_SYNCHRONIZED flags set.  No need to
          // check for ACC_FINAL, ACC_NATIVE or ACC_SYNCHRONIZED as
          // those flags are illegal irrespective of ACC_ABSTRACT being set or not.
          (is_abstract && (is_private || is_static || is_strict))) {
        is_illegal = true;
      }
    } else if (major_gte_15) {
      // Class file version in the interval [JAVA_1_5_VERSION, JAVA_8_VERSION)
      if (!is_public || is_private || is_protected || is_static || is_final ||
          is_synchronized || is_native || !is_abstract || is_strict) {
        is_illegal = true;
      }
    } else {
      // Class file version is pre-JAVA_1_5_VERSION
      if (!is_public || is_static || is_final || is_native || !is_abstract) {
        is_illegal = true;
      }
    }
  } else { // not interface
    if (has_illegal_visibility(flags)) {
      is_illegal = true;
    } else {
      if (is_initializer) {
        if (is_static || is_final || is_synchronized || is_native ||
            is_abstract || (major_gte_15 && is_bridge)) {
          is_illegal = true;
        }
      } else { // not initializer
        if (is_value_type && is_synchronized && !is_static) {
          is_illegal = true;
        } else {
          if (is_abstract) {
            if ((is_final || is_native || is_private || is_static ||
                (major_gte_15 && (is_synchronized || is_strict)))) {
              is_illegal = true;
            }
          }
        }
      }
    }
  }

  if (is_illegal) {
    ResourceMark rm(THREAD);
    Exceptions::fthrow(
      THREAD_AND_LOCATION,
      vmSymbols::java_lang_ClassFormatError(),
      "Method %s in class %s has illegal modifiers: 0x%X",
      name->as_C_string(), _class_name->as_C_string(), flags);
    return;
  }
}

void ClassFileParser::verify_legal_utf8(const unsigned char* buffer,
                                        int length,
                                        TRAPS) const {
  assert(_need_verify, "only called when _need_verify is true");
  if (!UTF8::is_legal_utf8(buffer, length, _major_version <= 47)) {
    classfile_parse_error("Illegal UTF8 string in constant pool in class file %s", CHECK);
  }
}

// Unqualified names may not contain the characters '.', ';', '[', or '/'.
// In class names, '/' separates unqualified names.  This is verified in this function also.
// Method names also may not contain the characters '<' or '>', unless <init>
// or <clinit>.  Note that method names may not be <init> or <clinit> in this
// method.  Because these names have been checked as special cases before
// calling this method in verify_legal_method_name.
//
// This method is also called from the modular system APIs in modules.cpp
// to verify the validity of module and package names.
bool ClassFileParser::verify_unqualified_name(const char* name,
                                              unsigned int length,
                                              int type) {
  for (const char* p = name; p != name + length;) {
    jchar ch = *p;
    if (ch < 128) {
      if (ch == '.' || ch == ';' || ch == '[' ) {
        return false;   // do not permit '.', ';', or '['
      }
      if (ch == '/') {
        // check for '//' or leading or trailing '/' which are not legal
        // unqualified name must not be empty
        if (type == ClassFileParser::LegalClass) {
          if (p == name || p+1 >= name+length || *(p+1) == '/') {
           return false;
          }
        } else {
          return false;   // do not permit '/' unless it's class name
        }
      }
      if (type == ClassFileParser::LegalMethod && (ch == '<' || ch == '>')) {
        return false;   // do not permit '<' or '>' in method names
      }
      p++;
    } else {
      char* tmp_p = UTF8::next(p, &ch);
      p = tmp_p;
    }
  }
  return true;
}

// Take pointer to a string. Skip over the longest part of the string that could
// be taken as a fieldname. Allow '/' if slash_ok is true.
// Return a pointer to just past the fieldname.
// Return NULL if no fieldname at all was found, or in the case of slash_ok
// being true, we saw consecutive slashes (meaning we were looking for a
// qualified path but found something that was badly-formed).
static const char* skip_over_field_name(const char* name,
                                        bool slash_ok,
                                        unsigned int length) {
  const char* p;
  jboolean last_is_slash = false;
  jboolean not_first_ch = false;

  for (p = name; p != name + length; not_first_ch = true) {
    const char* old_p = p;
    jchar ch = *p;
    if (ch < 128) {
      p++;
      // quick check for ascii
      if ((ch >= 'a' && ch <= 'z') ||
        (ch >= 'A' && ch <= 'Z') ||
        (ch == '_' || ch == '$') ||
        (not_first_ch && ch >= '0' && ch <= '9')) {
        last_is_slash = false;
        continue;
      }
      if (slash_ok && ch == '/') {
        if (last_is_slash) {
          return NULL;  // Don't permit consecutive slashes
        }
        last_is_slash = true;
        continue;
      }
    }
    else {
      jint unicode_ch;
      char* tmp_p = UTF8::next_character(p, &unicode_ch);
      p = tmp_p;
      last_is_slash = false;
      // Check if ch is Java identifier start or is Java identifier part
      // 4672820: call java.lang.Character methods directly without generating separate tables.
      EXCEPTION_MARK;

      // return value
      JavaValue result(T_BOOLEAN);
      // Set up the arguments to isJavaIdentifierStart and isJavaIdentifierPart
      JavaCallArguments args;
      args.push_int(unicode_ch);

      // public static boolean isJavaIdentifierStart(char ch);
      JavaCalls::call_static(&result,
        SystemDictionary::Character_klass(),
        vmSymbols::isJavaIdentifierStart_name(),
        vmSymbols::int_bool_signature(),
        &args,
        THREAD);

      if (HAS_PENDING_EXCEPTION) {
        CLEAR_PENDING_EXCEPTION;
        return 0;
      }
      if (result.get_jboolean()) {
        continue;
      }

      if (not_first_ch) {
        // public static boolean isJavaIdentifierPart(char ch);
        JavaCalls::call_static(&result,
          SystemDictionary::Character_klass(),
          vmSymbols::isJavaIdentifierPart_name(),
          vmSymbols::int_bool_signature(),
          &args,
          THREAD);

        if (HAS_PENDING_EXCEPTION) {
          CLEAR_PENDING_EXCEPTION;
          return 0;
        }

        if (result.get_jboolean()) {
          continue;
        }
      }
    }
    return (not_first_ch) ? old_p : NULL;
  }
  return (not_first_ch) ? p : NULL;
}

// Take pointer to a string. Skip over the longest part of the string that could
// be taken as a field signature. Allow "void" if void_ok.
// Return a pointer to just past the signature.
// Return NULL if no legal signature is found.
const char* ClassFileParser::skip_over_field_signature(const char* signature,
                                                       bool void_ok,
                                                       unsigned int length,
                                                       TRAPS) const {
  unsigned int array_dim = 0;
  while (length > 0) {
    switch (signature[0]) {
    case JVM_SIGNATURE_VOID: if (!void_ok) { return NULL; }
    case JVM_SIGNATURE_BOOLEAN:
    case JVM_SIGNATURE_BYTE:
    case JVM_SIGNATURE_CHAR:
    case JVM_SIGNATURE_SHORT:
    case JVM_SIGNATURE_INT:
    case JVM_SIGNATURE_FLOAT:
    case JVM_SIGNATURE_LONG:
    case JVM_SIGNATURE_DOUBLE:
      return signature + 1;
    case JVM_SIGNATURE_CLASS:
    {
      if (_major_version < JAVA_1_5_VERSION) {
        // Skip over the class name if one is there
        const char* const p = skip_over_field_name(signature + 1, true, --length);

        // The next character better be a semicolon
        if (p && (p - signature) > 1 && p[0] == ';') {
          return p + 1;
        }
      }
      else {
        // Skip leading 'L' and ignore first appearance of ';'
        length--;
        signature++;
        char* c = strchr((char*) signature, ';');
        // Format check signature
        if (c != NULL) {
          ResourceMark rm(THREAD);
          int newlen = c - (char*) signature;
          char* sig = NEW_RESOURCE_ARRAY(char, newlen + 1);
          strncpy(sig, signature, newlen);
          sig[newlen] = '\0';

          bool legal = verify_unqualified_name(sig, newlen, LegalClass);
          if (!legal) {
            classfile_parse_error("Class name contains illegal character "
                                  "in descriptor in class file %s",
                                  CHECK_0);
            return NULL;
          }
          return signature + newlen + 1;
        }
      }
      return NULL;
    }
    case JVM_SIGNATURE_ARRAY:
      array_dim++;
      if (array_dim > 255) {
        // 4277370: array descriptor is valid only if it represents 255 or fewer dimensions.
        classfile_parse_error("Array type descriptor has more than 255 dimensions in class file %s", CHECK_0);
      }
      // The rest of what's there better be a legal signature
      signature++;
      length--;
      void_ok = false;
      break;
    default:
      return NULL;
    }
  }
  return NULL;
}

// Checks if name is a legal class name.
void ClassFileParser::verify_legal_class_name(const Symbol* name, TRAPS) const {
  if (!_need_verify || _relax_verify) { return; }

  char buf[fixed_buffer_size];
  char* bytes = name->as_utf8_flexible_buffer(THREAD, buf, fixed_buffer_size);
  unsigned int length = name->utf8_length();
  bool legal = false;

  if (length > 0) {
    const char* p;
    if (bytes[0] == JVM_SIGNATURE_ARRAY) {
      p = skip_over_field_signature(bytes, false, length, CHECK);
      legal = (p != NULL) && ((p - bytes) == (int)length);
    } else if (_major_version < JAVA_1_5_VERSION) {
      if (bytes[0] != '<') {
        p = skip_over_field_name(bytes, true, length);
        legal = (p != NULL) && ((p - bytes) == (int)length);
      }
    } else {
      // 4900761: relax the constraints based on JSR202 spec
      // Class names may be drawn from the entire Unicode character set.
      // Identifiers between '/' must be unqualified names.
      // The utf8 string has been verified when parsing cpool entries.
      legal = verify_unqualified_name(bytes, length, LegalClass);
    }
  }
  if (!legal) {
    ResourceMark rm(THREAD);
    assert(_class_name != NULL, "invariant");
    Exceptions::fthrow(
      THREAD_AND_LOCATION,
      vmSymbols::java_lang_ClassFormatError(),
      "Illegal class name \"%s\" in class file %s", bytes,
      _class_name->as_C_string()
    );
    return;
  }
}

// Checks if name is a legal field name.
void ClassFileParser::verify_legal_field_name(const Symbol* name, TRAPS) const {
  if (!_need_verify || _relax_verify) { return; }

  char buf[fixed_buffer_size];
  char* bytes = name->as_utf8_flexible_buffer(THREAD, buf, fixed_buffer_size);
  unsigned int length = name->utf8_length();
  bool legal = false;

  if (length > 0) {
    if (_major_version < JAVA_1_5_VERSION) {
      if (bytes[0] != '<') {
        const char* p = skip_over_field_name(bytes, false, length);
        legal = (p != NULL) && ((p - bytes) == (int)length);
      }
    } else {
      // 4881221: relax the constraints based on JSR202 spec
      legal = verify_unqualified_name(bytes, length, LegalField);
    }
  }

  if (!legal) {
    ResourceMark rm(THREAD);
    assert(_class_name != NULL, "invariant");
    Exceptions::fthrow(
      THREAD_AND_LOCATION,
      vmSymbols::java_lang_ClassFormatError(),
      "Illegal field name \"%s\" in class %s", bytes,
      _class_name->as_C_string()
    );
    return;
  }
}

// Checks if name is a legal method name.
void ClassFileParser::verify_legal_method_name(const Symbol* name, TRAPS) const {
  if (!_need_verify || _relax_verify) { return; }

  assert(name != NULL, "method name is null");
  char buf[fixed_buffer_size];
  char* bytes = name->as_utf8_flexible_buffer(THREAD, buf, fixed_buffer_size);
  unsigned int length = name->utf8_length();
  bool legal = false;

  if (length > 0) {
    if (bytes[0] == '<') {
      if (name == vmSymbols::object_initializer_name() || name == vmSymbols::class_initializer_name()) {
        legal = true;
      }
    } else if (_major_version < JAVA_1_5_VERSION) {
      const char* p;
      p = skip_over_field_name(bytes, false, length);
      legal = (p != NULL) && ((p - bytes) == (int)length);
    } else {
      // 4881221: relax the constraints based on JSR202 spec
      legal = verify_unqualified_name(bytes, length, LegalMethod);
    }
  }

  if (!legal) {
    ResourceMark rm(THREAD);
    assert(_class_name != NULL, "invariant");
    Exceptions::fthrow(
      THREAD_AND_LOCATION,
      vmSymbols::java_lang_ClassFormatError(),
      "Illegal method name \"%s\" in class %s", bytes,
      _class_name->as_C_string()
    );
    return;
  }
}


// Checks if signature is a legal field signature.
void ClassFileParser::verify_legal_field_signature(const Symbol* name,
                                                   const Symbol* signature,
                                                   TRAPS) const {
  if (!_need_verify) { return; }

  char buf[fixed_buffer_size];
  const char* const bytes = signature->as_utf8_flexible_buffer(THREAD, buf, fixed_buffer_size);
  const unsigned int length = signature->utf8_length();
  const char* const p = skip_over_field_signature(bytes, false, length, CHECK);

  if (p == NULL || (p - bytes) != (int)length) {
    throwIllegalSignature("Field", name, signature, CHECK);
  }
}

// Checks if signature is a legal method signature.
// Returns number of parameters
int ClassFileParser::verify_legal_method_signature(const Symbol* name,
                                                   const Symbol* signature,
                                                   TRAPS) const {
  if (!_need_verify) {
    // make sure caller's args_size will be less than 0 even for non-static
    // method so it will be recomputed in compute_size_of_parameters().
    return -2;
  }

  // Class initializers cannot have args for class format version >= 51.
  if (name == vmSymbols::class_initializer_name() &&
      signature != vmSymbols::void_method_signature() &&
      _major_version >= JAVA_7_VERSION) {
    throwIllegalSignature("Method", name, signature, CHECK_0);
    return 0;
  }

  unsigned int args_size = 0;
  char buf[fixed_buffer_size];
  const char* p = signature->as_utf8_flexible_buffer(THREAD, buf, fixed_buffer_size);
  unsigned int length = signature->utf8_length();
  const char* nextp;

  // The first character must be a '('
  if ((length > 0) && (*p++ == JVM_SIGNATURE_FUNC)) {
    length--;
    // Skip over legal field signatures
    nextp = skip_over_field_signature(p, false, length, CHECK_0);
    while ((length > 0) && (nextp != NULL)) {
      args_size++;
      if (p[0] == 'J' || p[0] == 'D') {
        args_size++;
      }
      length -= nextp - p;
      p = nextp;
      nextp = skip_over_field_signature(p, false, length, CHECK_0);
    }
    // The first non-signature thing better be a ')'
    if ((length > 0) && (*p++ == JVM_SIGNATURE_ENDFUNC)) {
      length--;
      if (name->utf8_length() > 0 && name->byte_at(0) == '<') {
        // All internal methods must return void
        if ((length == 1) && (p[0] == JVM_SIGNATURE_VOID)) {
          return args_size;
        }
      } else {
        // Now we better just have a return value
        nextp = skip_over_field_signature(p, true, length, CHECK_0);
        if (nextp && ((int)length == (nextp - p))) {
          return args_size;
        }
      }
    }
  }
  // Report error
  throwIllegalSignature("Method", name, signature, CHECK_0);
  return 0;
}

int ClassFileParser::static_field_size() const {
  assert(_field_info != NULL, "invariant");
  return _field_info->static_field_size;
}

int ClassFileParser::total_oop_map_count() const {
  assert(_field_info != NULL, "invariant");
  return _field_info->oop_map_blocks->nonstatic_oop_map_count;
}

jint ClassFileParser::layout_size() const {
  assert(_field_info != NULL, "invariant");
  return _field_info->instance_size;
}

static void check_methods_for_intrinsics(const InstanceKlass* ik,
                                         const Array<Method*>* methods) {
  assert(ik != NULL, "invariant");
  assert(methods != NULL, "invariant");

  // Set up Method*::intrinsic_id as soon as we know the names of methods.
  // (We used to do this lazily, but now we query it in Rewriter,
  // which is eagerly done for every method, so we might as well do it now,
  // when everything is fresh in memory.)
  const vmSymbols::SID klass_id = Method::klass_id_for_intrinsics(ik);

  if (klass_id != vmSymbols::NO_SID) {
    for (int j = 0; j < methods->length(); ++j) {
      Method* method = methods->at(j);
      method->init_intrinsic_id();

      if (CheckIntrinsics) {
        // Check if an intrinsic is defined for method 'method',
        // but the method is not annotated with @HotSpotIntrinsicCandidate.
        if (method->intrinsic_id() != vmIntrinsics::_none &&
            !method->intrinsic_candidate()) {
              tty->print("Compiler intrinsic is defined for method [%s], "
              "but the method is not annotated with @HotSpotIntrinsicCandidate.%s",
              method->name_and_sig_as_C_string(),
              NOT_DEBUG(" Method will not be inlined.") DEBUG_ONLY(" Exiting.")
            );
          tty->cr();
          DEBUG_ONLY(vm_exit(1));
        }
        // Check is the method 'method' is annotated with @HotSpotIntrinsicCandidate,
        // but there is no intrinsic available for it.
        if (method->intrinsic_candidate() &&
          method->intrinsic_id() == vmIntrinsics::_none) {
            tty->print("Method [%s] is annotated with @HotSpotIntrinsicCandidate, "
              "but no compiler intrinsic is defined for the method.%s",
              method->name_and_sig_as_C_string(),
              NOT_DEBUG("") DEBUG_ONLY(" Exiting.")
            );
          tty->cr();
          DEBUG_ONLY(vm_exit(1));
        }
      }
    } // end for

#ifdef ASSERT
    if (CheckIntrinsics) {
      // Check for orphan methods in the current class. A method m
      // of a class C is orphan if an intrinsic is defined for method m,
      // but class C does not declare m.
      // The check is potentially expensive, therefore it is available
      // only in debug builds.

      for (int id = vmIntrinsics::FIRST_ID; id < (int)vmIntrinsics::ID_LIMIT; ++id) {
        if (vmIntrinsics::_compiledLambdaForm == id) {
          // The _compiledLamdbdaForm intrinsic is a special marker for bytecode
          // generated for the JVM from a LambdaForm and therefore no method
          // is defined for it.
          continue;
        }

        if (vmIntrinsics::class_for(vmIntrinsics::ID_from(id)) == klass_id) {
          // Check if the current class contains a method with the same
          // name, flags, signature.
          bool match = false;
          for (int j = 0; j < methods->length(); ++j) {
            const Method* method = methods->at(j);
            if (method->intrinsic_id() == id) {
              match = true;
              break;
            }
          }

          if (!match) {
            char buf[1000];
            tty->print("Compiler intrinsic is defined for method [%s], "
                       "but the method is not available in class [%s].%s",
                        vmIntrinsics::short_name_as_C_string(vmIntrinsics::ID_from(id),
                                                             buf, sizeof(buf)),
                        ik->name()->as_C_string(),
                        NOT_DEBUG("") DEBUG_ONLY(" Exiting.")
            );
            tty->cr();
            DEBUG_ONLY(vm_exit(1));
          }
        }
      } // end for
    } // CheckIntrinsics
#endif // ASSERT
  }
}

InstanceKlass* ClassFileParser::create_instance_klass(bool changed_by_loadhook, TRAPS) {
  if (_klass != NULL) {
    return _klass;
  }

  InstanceKlass* const ik =
    InstanceKlass::allocate_instance_klass(*this, CHECK_NULL);

  fill_instance_klass(ik, changed_by_loadhook, CHECK_NULL);

  assert(_klass == ik, "invariant");

  ik->set_has_passed_fingerprint_check(false);
  if (UseAOT && ik->supers_have_passed_fingerprint_checks()) {
    uint64_t aot_fp = AOTLoader::get_saved_fingerprint(ik);
    if (aot_fp != 0 && aot_fp == _stream->compute_fingerprint()) {
      // This class matches with a class saved in an AOT library
      ik->set_has_passed_fingerprint_check(true);
    } else {
      ResourceMark rm;
      log_info(class, fingerprint)("%s :  expected = " PTR64_FORMAT " actual = " PTR64_FORMAT,
                                 ik->external_name(), aot_fp, _stream->compute_fingerprint());
    }
  }

  if (ik->is_value()) {
    ValueKlass* vk = ValueKlass::cast(ik);
    oop val = ik->allocate_instance(CHECK_NULL);
    vk->set_default_value(val);
  }

  return ik;
}

void ClassFileParser::fill_instance_klass(InstanceKlass* ik, bool changed_by_loadhook, TRAPS) {
  assert(ik != NULL, "invariant");

  // Set name and CLD before adding to CLD
  ik->set_class_loader_data(_loader_data);
  ik->set_name(_class_name);

  // Add all classes to our internal class loader list here,
  // including classes in the bootstrap (NULL) class loader.
  const bool publicize = !is_internal();

  _loader_data->add_class(ik, publicize);

  set_klass_to_deallocate(ik);

  assert(_field_info != NULL, "invariant");
  assert(ik->static_field_size() == _field_info->static_field_size, "sanity");
  assert(ik->nonstatic_oop_map_count() == _field_info->oop_map_blocks->nonstatic_oop_map_count,
    "sanity");

  assert(ik->is_instance_klass(), "sanity");
  assert(ik->size_helper() == _field_info->instance_size, "sanity");

  // Fill in information already parsed
  ik->set_should_verify_class(_need_verify);

  // Not yet: supers are done below to support the new subtype-checking fields
  ik->set_nonstatic_field_size(_field_info->nonstatic_field_size);
  ik->set_has_nonstatic_fields(_field_info->has_nonstatic_fields);
  assert(_fac != NULL, "invariant");
  ik->set_static_oop_field_count(_fac->count[STATIC_OOP] + _fac->count[STATIC_FLATTENABLE]);

  // this transfers ownership of a lot of arrays from
  // the parser onto the InstanceKlass*
  apply_parsed_class_metadata(ik, _java_fields_count, CHECK);

  // note that is not safe to use the fields in the parser from this point on
  assert(NULL == _cp, "invariant");
  assert(NULL == _fields, "invariant");
  assert(NULL == _methods, "invariant");
  assert(NULL == _inner_classes, "invariant");
  assert(NULL == _local_interfaces, "invariant");
  assert(NULL == _combined_annotations, "invariant");

  if (_has_final_method) {
    ik->set_has_final_method();
  }

  ik->copy_method_ordering(_method_ordering, CHECK);
  // The InstanceKlass::_methods_jmethod_ids cache
  // is managed on the assumption that the initial cache
  // size is equal to the number of methods in the class. If
  // that changes, then InstanceKlass::idnum_can_increment()
  // has to be changed accordingly.
  ik->set_initial_method_idnum(ik->methods()->length());

  ik->set_this_class_index(_this_class_index);

  if (is_anonymous()) {
    // _this_class_index is a CONSTANT_Class entry that refers to this
    // anonymous class itself. If this class needs to refer to its own methods or
    // fields, it would use a CONSTANT_MethodRef, etc, which would reference
    // _this_class_index. However, because this class is anonymous (it's
    // not stored in SystemDictionary), _this_class_index cannot be resolved
    // with ConstantPool::klass_at_impl, which does a SystemDictionary lookup.
    // Therefore, we must eagerly resolve _this_class_index now.
    ik->constants()->klass_at_put(_this_class_index, ik);
  }

  ik->set_minor_version(_minor_version);
  ik->set_major_version(_major_version);
  ik->set_has_nonstatic_concrete_methods(_has_nonstatic_concrete_methods);
  ik->set_declares_nonstatic_concrete_methods(_declares_nonstatic_concrete_methods);

  if (_host_klass != NULL) {
    assert (ik->is_anonymous(), "should be the same");
    ik->set_host_klass(_host_klass);
  }

  // Set PackageEntry for this_klass
  oop cl = ik->class_loader();
  Handle clh = Handle(THREAD, java_lang_ClassLoader::non_reflection_class_loader(cl));
  ClassLoaderData* cld = ClassLoaderData::class_loader_data_or_null(clh());
  ik->set_package(cld, CHECK);

  const Array<Method*>* const methods = ik->methods();
  assert(methods != NULL, "invariant");
  const int methods_len = methods->length();

  check_methods_for_intrinsics(ik, methods);

  // Fill in field values obtained by parse_classfile_attributes
  if (_parsed_annotations->has_any_annotations()) {
    _parsed_annotations->apply_to(ik);
  }

  apply_parsed_class_attributes(ik);

  // Miranda methods
  if ((_num_miranda_methods > 0) ||
      // if this class introduced new miranda methods or
      (_super_klass != NULL && _super_klass->has_miranda_methods())
        // super class exists and this class inherited miranda methods
     ) {
       ik->set_has_miranda_methods(); // then set a flag
  }

  // Fill in information needed to compute superclasses.
  ik->initialize_supers(const_cast<InstanceKlass*>(_super_klass), _transitive_interfaces, CHECK);
  ik->set_transitive_interfaces(_transitive_interfaces);
  _transitive_interfaces = NULL;

  // Initialize itable offset tables
  klassItable::setup_itable_offset_table(ik);

  // Compute transitive closure of interfaces this class implements
  // Do final class setup
  OopMapBlocksBuilder* oop_map_blocks = _field_info->oop_map_blocks;
  if (oop_map_blocks->nonstatic_oop_map_count > 0) {
    oop_map_blocks->copy(ik->start_of_nonstatic_oop_maps());
  }

  // Fill in has_finalizer, has_vanilla_constructor, and layout_helper
  set_precomputed_flags(ik, CHECK);

  // check if this class can access its super class
  check_super_class_access(ik, CHECK);

  // check if this class can access its superinterfaces
  check_super_interface_access(ik, CHECK);

  // check if this class overrides any final method
  check_final_method_override(ik, CHECK);

  // reject static interface methods prior to Java 8
  if (ik->is_interface() && _major_version < JAVA_8_VERSION) {
    check_illegal_static_method(ik, CHECK);
  }

  // Obtain this_klass' module entry
  ModuleEntry* module_entry = ik->module();
  assert(module_entry != NULL, "module_entry should always be set");

  // Obtain java.lang.Module
  Handle module_handle(THREAD, module_entry->module());

  // Allocate mirror and initialize static fields
  // The create_mirror() call will also call compute_modifiers()
  java_lang_Class::create_mirror(ik,
                                 Handle(THREAD, _loader_data->class_loader()),
                                 module_handle,
                                 _protection_domain,
                                 CHECK);

  assert(_all_mirandas != NULL, "invariant");

  // Generate any default methods - default methods are public interface methods
  // that have a default implementation.  This is new with Java 8.
  if (_has_nonstatic_concrete_methods) {
    DefaultMethods::generate_default_methods(ik,
                                             _all_mirandas,
                                             CHECK);
  }

  if (is_value_type()) {
    ValueKlass* vk = ValueKlass::cast(ik);
    vk->set_if_bufferable();
    vk->initialize_calling_convention();
  }

  // Add read edges to the unnamed modules of the bootstrap and app class loaders.
  if (changed_by_loadhook && !module_handle.is_null() && module_entry->is_named() &&
      !module_entry->has_default_read_edges()) {
    if (!module_entry->set_has_default_read_edges()) {
      // We won a potential race
      JvmtiExport::add_default_read_edges(module_handle, THREAD);
    }
  }

  int nfields = ik->java_fields_count();
  if (ik->is_value()) nfields++;
  for(int i = 0; i < nfields; i++) {
    if (ik->field_access_flags(i) & JVM_ACC_FLATTENABLE) {
      Klass* klass = SystemDictionary::resolve_or_fail(ik->field_signature(i),
                                                       Handle(THREAD, ik->class_loader()),
                                                       Handle(THREAD, ik->protection_domain()), true, CHECK);
      assert(klass != NULL, "Sanity check");
      assert(klass->access_flags().is_value_type(), "Value type expected");
      ik->set_value_field_klass(i, klass);
    } else if (is_value_type() && ((ik->field_access_flags(i) & JVM_ACC_FIELD_INTERNAL) != 0)
        && ((ik->field_access_flags(i) & JVM_ACC_STATIC) != 0)) {
      ValueKlass::cast(ik)->set_default_value_offset(ik->field_offset(i));
    }
  }

  // Update the loader_data graph.
  record_defined_class_dependencies(ik, CHECK);

  ClassLoadingService::notify_class_loaded(ik, false /* not shared class */);

  if (!is_internal()) {
    if (log_is_enabled(Info, class, load)) {
      ResourceMark rm;
      const char* module_name = (module_entry->name() == NULL) ? UNNAMED_MODULE : module_entry->name()->as_C_string();
      ik->print_class_load_logging(_loader_data, module_name, _stream);
    }

    if (ik->minor_version() == JAVA_PREVIEW_MINOR_VERSION &&
        ik->major_version() != JAVA_MIN_SUPPORTED_VERSION &&
        log_is_enabled(Info, class, preview)) {
      ResourceMark rm;
      log_info(class, preview)("Loading preview feature type %s", ik->external_name());
    }

    if (log_is_enabled(Debug, class, resolve))  {
      ResourceMark rm;
      // print out the superclass.
      const char * from = ik->external_name();
      if (ik->java_super() != NULL) {
        log_debug(class, resolve)("%s %s (super)",
                   from,
                   ik->java_super()->external_name());
      }
      // print out each of the interface classes referred to by this class.
      const Array<Klass*>* const local_interfaces = ik->local_interfaces();
      if (local_interfaces != NULL) {
        const int length = local_interfaces->length();
        for (int i = 0; i < length; i++) {
          const Klass* const k = local_interfaces->at(i);
          const char * to = k->external_name();
          log_debug(class, resolve)("%s %s (interface)", from, to);
        }
      }
    }
  }

  TRACE_INIT_ID(ik);

  // If we reach here, all is well.
  // Now remove the InstanceKlass* from the _klass_to_deallocate field
  // in order for it to not be destroyed in the ClassFileParser destructor.
  set_klass_to_deallocate(NULL);

  // it's official
  set_klass(ik);

  debug_only(ik->verify();)
}

// For an anonymous class that is in the unnamed package, move it to its host class's
// package by prepending its host class's package name to its class name and setting
// its _class_name field.
void ClassFileParser::prepend_host_package_name(const InstanceKlass* host_klass, TRAPS) {
  ResourceMark rm(THREAD);
  assert(strrchr(_class_name->as_C_string(), '/') == NULL,
         "Anonymous class should not be in a package");
  const char* host_pkg_name =
    ClassLoader::package_from_name(host_klass->name()->as_C_string(), NULL);

  if (host_pkg_name != NULL) {
    size_t host_pkg_len = strlen(host_pkg_name);
    int class_name_len = _class_name->utf8_length();
    char* new_anon_name =
      NEW_RESOURCE_ARRAY(char, host_pkg_len + 1 + class_name_len);
    // Copy host package name and trailing /.
    strncpy(new_anon_name, host_pkg_name, host_pkg_len);
    new_anon_name[host_pkg_len] = '/';
    // Append anonymous class name. The anonymous class name can contain odd
    // characters.  So, do a strncpy instead of using sprintf("%s...").
    strncpy(new_anon_name + host_pkg_len + 1, (char *)_class_name->base(), class_name_len);

    // Create a symbol and update the anonymous class name.
    _class_name = SymbolTable::new_symbol(new_anon_name,
                                          (int)host_pkg_len + 1 + class_name_len,
                                          CHECK);
  }
}

// If the host class and the anonymous class are in the same package then do
// nothing.  If the anonymous class is in the unnamed package then move it to its
// host's package.  If the classes are in different packages then throw an IAE
// exception.
void ClassFileParser::fix_anonymous_class_name(TRAPS) {
  assert(_host_klass != NULL, "Expected an anonymous class");

  const jbyte* anon_last_slash = UTF8::strrchr(_class_name->base(),
                                               _class_name->utf8_length(), '/');
  if (anon_last_slash == NULL) {  // Unnamed package
    prepend_host_package_name(_host_klass, CHECK);
  } else {
    if (!_host_klass->is_same_class_package(_host_klass->class_loader(), _class_name)) {
      ResourceMark rm(THREAD);
      THROW_MSG(vmSymbols::java_lang_IllegalArgumentException(),
        err_msg("Host class %s and anonymous class %s are in different packages",
        _host_klass->name()->as_C_string(), _class_name->as_C_string()));
    }
  }
}

static bool relax_format_check_for(ClassLoaderData* loader_data) {
  bool trusted = (loader_data->is_the_null_class_loader_data() ||
                  SystemDictionary::is_platform_class_loader(loader_data->class_loader()));
  bool need_verify =
    // verifyAll
    (BytecodeVerificationLocal && BytecodeVerificationRemote) ||
    // verifyRemote
    (!BytecodeVerificationLocal && BytecodeVerificationRemote && !trusted);
  return !need_verify;
}

ClassFileParser::ClassFileParser(ClassFileStream* stream,
                                 Symbol* name,
                                 ClassLoaderData* loader_data,
                                 Handle protection_domain,
                                 const InstanceKlass* host_klass,
                                 GrowableArray<Handle>* cp_patches,
                                 Publicity pub_level,
                                 TRAPS) :
  _stream(stream),
  _requested_name(name),
  _loader_data(loader_data),
  _host_klass(host_klass),
  _cp_patches(cp_patches),
  _num_patched_klasses(0),
  _max_num_patched_klasses(0),
  _orig_cp_size(0),
  _first_patched_klass_resolved_index(0),
  _super_klass(),
  _cp(NULL),
  _fields(NULL),
  _methods(NULL),
  _inner_classes(NULL),
  _value_types(NULL),
  _local_interfaces(NULL),
  _transitive_interfaces(NULL),
  _combined_annotations(NULL),
  _annotations(NULL),
  _type_annotations(NULL),
  _fields_annotations(NULL),
  _fields_type_annotations(NULL),
  _klass(NULL),
  _klass_to_deallocate(NULL),
  _parsed_annotations(NULL),
  _fac(NULL),
  _field_info(NULL),
  _method_ordering(NULL),
  _all_mirandas(NULL),
  _vtable_size(0),
  _itable_size(0),
  _num_miranda_methods(0),
  _rt(REF_NONE),
  _protection_domain(protection_domain),
  _access_flags(),
  _pub_level(pub_level),
  _bad_constant_seen(0),
  _synthetic_flag(false),
  _sde_length(false),
  _sde_buffer(NULL),
  _sourcefile_index(0),
  _generic_signature_index(0),
  _major_version(0),
  _minor_version(0),
  _this_class_index(0),
  _super_class_index(0),
  _itfs_len(0),
  _java_fields_count(0),
  _need_verify(false),
  _relax_verify(false),
  _has_nonstatic_concrete_methods(false),
  _declares_nonstatic_concrete_methods(false),
  _has_final_method(false),
  _has_finalizer(false),
  _has_empty_finalizer(false),
  _has_vanilla_constructor(false),
  _max_bootstrap_specifier_index(-1),
  _has_flattenable_fields(false) {

  _class_name = name != NULL ? name : vmSymbols::unknown_class_name();

  assert(THREAD->is_Java_thread(), "invariant");
  assert(_loader_data != NULL, "invariant");
  assert(stream != NULL, "invariant");
  assert(_stream != NULL, "invariant");
  assert(_stream->buffer() == _stream->current(), "invariant");
  assert(_class_name != NULL, "invariant");
  assert(0 == _access_flags.as_int(), "invariant");

  // Figure out whether we can skip format checking (matching classic VM behavior)
  if (DumpSharedSpaces) {
    // verify == true means it's a 'remote' class (i.e., non-boot class)
    // Verification decision is based on BytecodeVerificationRemote flag
    // for those classes.
    _need_verify = (stream->need_verify()) ? BytecodeVerificationRemote :
                                              BytecodeVerificationLocal;
  }
  else {
    _need_verify = Verifier::should_verify_for(_loader_data->class_loader(),
                                               stream->need_verify());
  }
  if (_cp_patches != NULL) {
    int len = _cp_patches->length();
    for (int i=0; i<len; i++) {
      if (has_cp_patch_at(i)) {
        Handle patch = cp_patch_at(i);
        if (java_lang_String::is_instance(patch()) || java_lang_Class::is_instance(patch())) {
          // We need to append the names of the patched classes to the end of the constant pool,
          // because a patched class may have a Utf8 name that's not already included in the
          // original constant pool. These class names are used when patch_constant_pool()
          // calls patch_class().
          //
          // Note that a String in cp_patch_at(i) may be used to patch a Utf8, a String, or a Class.
          // At this point, we don't know the tag for index i yet, because we haven't parsed the
          // constant pool. So we can only assume the worst -- every String is used to patch a Class.
          _max_num_patched_klasses++;
        }
      }
    }
  }

  // synch back verification state to stream
  stream->set_verify(_need_verify);

  // Check if verification needs to be relaxed for this class file
  // Do not restrict it to jdk1.0 or jdk1.1 to maintain backward compatibility (4982376)
  _relax_verify = relax_format_check_for(_loader_data);

  parse_stream(stream, CHECK);

  post_process_parsed_stream(stream, _cp, CHECK);
}

void ClassFileParser::clear_class_metadata() {
  // metadata created before the instance klass is created.  Must be
  // deallocated if classfile parsing returns an error.
  _cp = NULL;
  _fields = NULL;
  _methods = NULL;
  _inner_classes = NULL;
  _local_interfaces = NULL;
  _combined_annotations = NULL;
  _annotations = _type_annotations = NULL;
  _fields_annotations = _fields_type_annotations = NULL;
}

// Destructor to clean up
ClassFileParser::~ClassFileParser() {
  if (_cp != NULL) {
    MetadataFactory::free_metadata(_loader_data, _cp);
  }
  if (_fields != NULL) {
    MetadataFactory::free_array<u2>(_loader_data, _fields);
  }

  if (_methods != NULL) {
    // Free methods
    InstanceKlass::deallocate_methods(_loader_data, _methods);
  }

  // beware of the Universe::empty_blah_array!!
  if (_inner_classes != NULL && _inner_classes != Universe::the_empty_short_array()) {
    MetadataFactory::free_array<u2>(_loader_data, _inner_classes);
  }

  // Free interfaces
  InstanceKlass::deallocate_interfaces(_loader_data, _super_klass,
                                       _local_interfaces, _transitive_interfaces);

  if (_combined_annotations != NULL) {
    // After all annotations arrays have been created, they are installed into the
    // Annotations object that will be assigned to the InstanceKlass being created.

    // Deallocate the Annotations object and the installed annotations arrays.
    _combined_annotations->deallocate_contents(_loader_data);

    // If the _combined_annotations pointer is non-NULL,
    // then the other annotations fields should have been cleared.
    assert(_annotations             == NULL, "Should have been cleared");
    assert(_type_annotations        == NULL, "Should have been cleared");
    assert(_fields_annotations      == NULL, "Should have been cleared");
    assert(_fields_type_annotations == NULL, "Should have been cleared");
  } else {
    // If the annotations arrays were not installed into the Annotations object,
    // then they have to be deallocated explicitly.
    MetadataFactory::free_array<u1>(_loader_data, _annotations);
    MetadataFactory::free_array<u1>(_loader_data, _type_annotations);
    Annotations::free_contents(_loader_data, _fields_annotations);
    Annotations::free_contents(_loader_data, _fields_type_annotations);
  }

  clear_class_metadata();
  _transitive_interfaces = NULL;

  // deallocate the klass if already created.  Don't directly deallocate, but add
  // to the deallocate list so that the klass is removed from the CLD::_klasses list
  // at a safepoint.
  if (_klass_to_deallocate != NULL) {
    _loader_data->add_to_deallocate_list(_klass_to_deallocate);
  }
}

void ClassFileParser::parse_stream(const ClassFileStream* const stream,
                                   TRAPS) {

  assert(stream != NULL, "invariant");
  assert(_class_name != NULL, "invariant");

  // BEGIN STREAM PARSING
  stream->guarantee_more(8, CHECK);  // magic, major, minor
  // Magic value
  const u4 magic = stream->get_u4_fast();
  guarantee_property(magic == JAVA_CLASSFILE_MAGIC,
                     "Incompatible magic value %u in class file %s",
                     magic, CHECK);

  // Version numbers
  _minor_version = stream->get_u2_fast();
  _major_version = stream->get_u2_fast();

  if (DumpSharedSpaces && _major_version < JAVA_1_5_VERSION) {
    ResourceMark rm;
    warning("Pre JDK 1.5 class not supported by CDS: %u.%u %s",
            _major_version,  _minor_version, _class_name->as_C_string());
    Exceptions::fthrow(
      THREAD_AND_LOCATION,
      vmSymbols::java_lang_UnsupportedClassVersionError(),
      "Unsupported major.minor version for dump time %u.%u",
      _major_version,
      _minor_version);
  }

  // Check version numbers - we check this even with verifier off
  verify_class_version(_major_version, _minor_version, _class_name, CHECK);

  stream->guarantee_more(3, CHECK); // length, first cp tag
  u2 cp_size = stream->get_u2_fast();

  guarantee_property(
    cp_size >= 1, "Illegal constant pool size %u in class file %s",
    cp_size, CHECK);

  _orig_cp_size = cp_size;
  if (int(cp_size) + _max_num_patched_klasses > 0xffff) {
    THROW_MSG(vmSymbols::java_lang_InternalError(), "not enough space for patched classes");
  }
  cp_size += _max_num_patched_klasses;

  _cp = ConstantPool::allocate(_loader_data,
                               cp_size,
                               CHECK);

  ConstantPool* const cp = _cp;

  parse_constant_pool(stream, cp, _orig_cp_size, CHECK);

  assert(cp_size == (const u2)cp->length(), "invariant");

  // ACCESS FLAGS
  stream->guarantee_more(8, CHECK);  // flags, this_class, super_class, infs_len

  jint recognized_modifiers = JVM_RECOGNIZED_CLASS_MODIFIERS;
  // JVM_ACC_MODULE is defined in JDK-9 and later.
  if (_major_version >= JAVA_9_VERSION) {
    recognized_modifiers |= JVM_ACC_MODULE;
  }
  // JVM_ACC_VALUE is defined for class file version 55 and later
  if (supports_value_types()) {
    recognized_modifiers |= JVM_ACC_VALUE;
  }

  // Access flags
  jint flags = stream->get_u2_fast() & recognized_modifiers;

  if ((flags & JVM_ACC_INTERFACE) && _major_version < JAVA_6_VERSION) {
    // Set abstract bit for old class files for backward compatibility
    flags |= JVM_ACC_ABSTRACT;
  }

  verify_legal_class_modifiers(flags, CHECK);

  short bad_constant = class_bad_constant_seen();
  if (bad_constant != 0) {
    // Do not throw CFE until after the access_flags are checked because if
    // ACC_MODULE is set in the access flags, then NCDFE must be thrown, not CFE.
    classfile_parse_error("Unknown constant tag %u in class file %s", bad_constant, CHECK);
  }

  _access_flags.set_flags(flags);

  // This class and superclass
  _this_class_index = stream->get_u2_fast();
  check_property(
    valid_cp_range(_this_class_index, cp_size) &&
      cp->tag_at(_this_class_index).is_unresolved_klass(),
    "Invalid this class index %u in constant pool in class file %s",
    _this_class_index, CHECK);

  Symbol* const class_name_in_cp = cp->klass_name_at(_this_class_index);
  assert(class_name_in_cp != NULL, "class_name can't be null");

  // Update _class_name which could be null previously
  // to reflect the name in the constant pool
  _class_name = class_name_in_cp;

  // Don't need to check whether this class name is legal or not.
  // It has been checked when constant pool is parsed.
  // However, make sure it is not an array type.
  if (_need_verify) {
    guarantee_property(_class_name->byte_at(0) != JVM_SIGNATURE_ARRAY,
                       "Bad class name in class file %s",
                       CHECK);
  }

  // Checks if name in class file matches requested name
  if (_requested_name != NULL && _requested_name != _class_name) {
    ResourceMark rm(THREAD);
    Exceptions::fthrow(
      THREAD_AND_LOCATION,
      vmSymbols::java_lang_NoClassDefFoundError(),
      "%s (wrong name: %s)",
      _class_name->as_C_string(),
      _requested_name != NULL ? _requested_name->as_C_string() : "NoName"
    );
    return;
  }

  // if this is an anonymous class fix up its name if it's in the unnamed
  // package.  Otherwise, throw IAE if it is in a different package than
  // its host class.
  if (_host_klass != NULL) {
    fix_anonymous_class_name(CHECK);
  }

  // Verification prevents us from creating names with dots in them, this
  // asserts that that's the case.
  assert(is_internal_format(_class_name), "external class name format used internally");

  if (!is_internal()) {
    LogTarget(Debug, class, preorder) lt;
    if (lt.is_enabled()){
      ResourceMark rm(THREAD);
      LogStream ls(lt);
      ls.print("%s", _class_name->as_klass_external_name());
      if (stream->source() != NULL) {
        ls.print(" source: %s", stream->source());
      }
      ls.cr();
    }

#if INCLUDE_CDS
    if (DumpLoadedClassList != NULL && stream->source() != NULL && classlist_file->is_open()) {
      if (!ClassLoader::has_jrt_entry()) {
        warning("DumpLoadedClassList and CDS are not supported in exploded build");
        DumpLoadedClassList = NULL;
      } else if (SystemDictionaryShared::is_sharing_possible(_loader_data) &&
          _host_klass == NULL) {
        // Only dump the classes that can be stored into CDS archive.
        // Anonymous classes such as generated LambdaForm classes are also not included.
        oop class_loader = _loader_data->class_loader();
        ResourceMark rm(THREAD);
        bool skip = false;
        if (class_loader == NULL || SystemDictionary::is_platform_class_loader(class_loader)) {
          // For the boot and platform class loaders, skip classes that are not found in the
          // java runtime image, such as those found in the --patch-module entries.
          // These classes can't be loaded from the archive during runtime.
          if (!ClassLoader::is_modules_image(stream->source()) && strncmp(stream->source(), "jrt:", 4) != 0) {
            skip = true;
          }

          if (class_loader == NULL && ClassLoader::contains_append_entry(stream->source())) {
            // .. but don't skip the boot classes that are loaded from -Xbootclasspath/a
            // as they can be loaded from the archive during runtime.
            skip = false;
          }
        }
        if (skip) {
          tty->print_cr("skip writing class %s from source %s to classlist file",
            _class_name->as_C_string(), stream->source());
        } else {
          classlist_file->print_cr("%s", _class_name->as_C_string());
          classlist_file->flush();
        }
      }
    }
#endif
  }

  // SUPERKLASS
  _super_class_index = stream->get_u2_fast();
  _super_klass = parse_super_class(cp,
                                   _super_class_index,
                                   _need_verify,
                                   CHECK);

  // Interfaces
  _itfs_len = stream->get_u2_fast();
  parse_interfaces(stream,
                   _itfs_len,
                   cp,
                   &_has_nonstatic_concrete_methods,
                   CHECK);

  assert(_local_interfaces != NULL, "invariant");

  // Fields (offsets are filled in later)
  _fac = new FieldAllocationCount();
  parse_fields(stream,
               _access_flags.is_interface(),
               _access_flags.is_value_type(),
               _fac,
               cp,
               cp_size,
               &_java_fields_count,
               CHECK);

  assert(_fields != NULL, "invariant");

  // Methods
  AccessFlags promoted_flags;
  parse_methods(stream,
                _access_flags.is_interface(),
                _access_flags.is_value_type(),
                &promoted_flags,
                &_has_final_method,
                &_declares_nonstatic_concrete_methods,
                CHECK);

  assert(_methods != NULL, "invariant");

  // promote flags from parse_methods() to the klass' flags
  _access_flags.add_promoted_flags(promoted_flags.as_int());

  if (_declares_nonstatic_concrete_methods) {
    _has_nonstatic_concrete_methods = true;
  }

  // Additional attributes/annotations
  _parsed_annotations = new ClassAnnotationCollector();
  parse_classfile_attributes(stream, cp, _parsed_annotations, CHECK);

  assert(_inner_classes != NULL, "invariant");

  // Finalize the Annotations metadata object,
  // now that all annotation arrays have been created.
  create_combined_annotations(CHECK);

  // Make sure this is the end of class file stream
  guarantee_property(stream->at_eos(),
                     "Extra bytes at the end of class file %s",
                     CHECK);

  // all bytes in stream read and parsed
}

void ClassFileParser::post_process_parsed_stream(const ClassFileStream* const stream,
                                                 ConstantPool* cp,
                                                 TRAPS) {
  assert(stream != NULL, "invariant");
  assert(stream->at_eos(), "invariant");
  assert(cp != NULL, "invariant");
  assert(_loader_data != NULL, "invariant");

  if (_class_name == vmSymbols::java_lang_Object()) {
    check_property(_local_interfaces == Universe::the_empty_klass_array(),
                   "java.lang.Object cannot implement an interface in class file %s",
                   CHECK);
  }
  // We check super class after class file is parsed and format is checked
  if (_super_class_index > 0 && NULL ==_super_klass) {
    Symbol* const super_class_name = cp->klass_name_at(_super_class_index);
    if (_access_flags.is_interface()) {
      // Before attempting to resolve the superclass, check for class format
      // errors not checked yet.
      guarantee_property(super_class_name == vmSymbols::java_lang_Object(),
        "Interfaces must have java.lang.Object as superclass in class file %s",
        CHECK);
    }
    Handle loader(THREAD, _loader_data->class_loader());
    _super_klass = (const InstanceKlass*)
                       SystemDictionary::resolve_super_or_fail(_class_name,
                                                               super_class_name,
                                                               loader,
                                                               _protection_domain,
                                                               true,
                                                               CHECK);
  }

  if (_super_klass != NULL) {
    if (_super_klass->has_nonstatic_concrete_methods()) {
      _has_nonstatic_concrete_methods = true;
    }

    if (_super_klass->is_interface()) {
      ResourceMark rm(THREAD);
      Exceptions::fthrow(
        THREAD_AND_LOCATION,
        vmSymbols::java_lang_IncompatibleClassChangeError(),
        "class %s has interface %s as super class",
        _class_name->as_klass_external_name(),
        _super_klass->external_name()
      );
      return;
    }

    // For a value class, only java/lang/Object is an acceptable super class
    if (_access_flags.get_flags() & JVM_ACC_VALUE) {
      guarantee_property(_super_klass->name() == vmSymbols::java_lang_Object(),
        "Value type must have java.lang.Object as superclass in class file %s",
        CHECK);
    }

    // Make sure super class is not final
    if (_super_klass->is_final()) {
      THROW_MSG(vmSymbols::java_lang_VerifyError(), "Cannot inherit from final class");
    }
  }

  // Compute the transitive list of all unique interfaces implemented by this class
  _transitive_interfaces =
    compute_transitive_interfaces(_super_klass,
                                  _local_interfaces,
                                  _loader_data,
                                  CHECK);

  assert(_transitive_interfaces != NULL, "invariant");

  // sort methods
  _method_ordering = sort_methods(_methods);

  _all_mirandas = new GrowableArray<Method*>(20);

  Handle loader(THREAD, _loader_data->class_loader());
  klassVtable::compute_vtable_size_and_num_mirandas(&_vtable_size,
                                                    &_num_miranda_methods,
                                                    _all_mirandas,
                                                    _super_klass,
                                                    _methods,
                                                    _access_flags,
                                                    _major_version,
                                                    loader,
                                                    _class_name,
                                                    _local_interfaces,
                                                    CHECK);

  // Size of Java itable (in words)
  _itable_size = _access_flags.is_interface() ? 0 :
    klassItable::compute_itable_size(_transitive_interfaces);

  assert(_fac != NULL, "invariant");
  assert(_parsed_annotations != NULL, "invariant");

  _field_info = new FieldLayoutInfo();
  layout_fields(cp, _fac, _parsed_annotations, _field_info, CHECK);

  // Compute reference typ
  _rt = (NULL ==_super_klass) ? REF_NONE : _super_klass->reference_type();

}

void ClassFileParser::set_klass(InstanceKlass* klass) {

#ifdef ASSERT
  if (klass != NULL) {
    assert(NULL == _klass, "leaking?");
  }
#endif

  _klass = klass;
}

void ClassFileParser::set_klass_to_deallocate(InstanceKlass* klass) {

#ifdef ASSERT
  if (klass != NULL) {
    assert(NULL == _klass_to_deallocate, "leaking?");
  }
#endif

  _klass_to_deallocate = klass;
}

// Caller responsible for ResourceMark
// clone stream with rewound position
const ClassFileStream* ClassFileParser::clone_stream() const {
  assert(_stream != NULL, "invariant");

  return _stream->clone();
}

// ----------------------------------------------------------------------------
// debugging

#ifdef ASSERT

// return true if class_name contains no '.' (internal format is '/')
bool ClassFileParser::is_internal_format(Symbol* class_name) {
  if (class_name != NULL) {
    ResourceMark rm;
    char* name = class_name->as_C_string();
    return strchr(name, '.') == NULL;
  } else {
    return true;
  }
}

#endif<|MERGE_RESOLUTION|>--- conflicted
+++ resolved
@@ -91,11 +91,7 @@
 
 #define JAVA_CLASSFILE_MAGIC              0xCAFEBABE
 #define JAVA_MIN_SUPPORTED_VERSION        45
-<<<<<<< HEAD
-#define JAVA_MAX_SUPPORTED_MINOR_VERSION  1
-=======
 #define JAVA_PREVIEW_MINOR_VERSION        65535
->>>>>>> f9e285bc
 
 // Used for two backward compatibility reasons:
 // - to check for new additions to the class file format in JDK1.5
@@ -4016,15 +4012,8 @@
   int next_static_oop_offset    = InstanceMirrorKlass::offset_of_static_fields();
   // Value types in static fields are not embedded, they are handled with oops
   int next_static_double_offset = next_static_oop_offset +
-<<<<<<< HEAD
                                   ((fac->count[STATIC_OOP] + fac->count[STATIC_FLATTENABLE]) * heapOopSize);
-  if ( fac->count[STATIC_DOUBLE] &&
-       (Universe::field_type_should_be_aligned(T_DOUBLE) ||
-        Universe::field_type_should_be_aligned(T_LONG)) ) {
-=======
-                                      ((fac->count[STATIC_OOP]) * heapOopSize);
   if (fac->count[STATIC_DOUBLE]) {
->>>>>>> f9e285bc
     next_static_double_offset = align_up(next_static_double_offset, BytesPerLong);
   }
 
@@ -5047,9 +5036,6 @@
           (is_protected && is_private));
 }
 
-<<<<<<< HEAD
-static bool is_supported_version(u2 major, u2 minor) {
-=======
 // A legal major_version.minor_version must be one of the following:
 //
 //   Major_version = 45, any minor_version.
@@ -5057,7 +5043,6 @@
 //   Major_version = current_major_version and minor_version = 65535 and --enable-preview is present.
 //
 static void verify_class_version(u2 major, u2 minor, Symbol* class_name, TRAPS){
->>>>>>> f9e285bc
   const u2 max_version = JVM_CLASSFILE_MAJOR_VERSION;
   if (major != JAVA_MIN_SUPPORTED_VERSION) { // All 45.* are ok including 45.65535
     if (minor == JAVA_PREVIEW_MINOR_VERSION) {
