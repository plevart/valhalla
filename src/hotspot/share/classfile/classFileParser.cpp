--- conflicted
+++ resolved
@@ -3572,12 +3572,9 @@
                          "Nest-host class_info_index %u has bad constant type in class file %s",
                          class_info_index, CHECK);
           _nest_host = class_info_index;
-<<<<<<< HEAD
-=======
         } else {
           // Unknown attribute
           cfs->skip_u1(attribute_length, CHECK);
->>>>>>> 6ccb6093
         }
       } else {
         // Unknown attribute
@@ -4709,32 +4706,6 @@
           }
 
           if (super_m->is_final() && !super_m->is_static() &&
-<<<<<<< HEAD
-              !super_m->access_flags().is_private() &&
-              // matching method in super is final, and not static or private
-              (Reflection::verify_field_access(this_klass,
-                                               super_m->method_holder(),
-                                               super_m->method_holder(),
-                                               super_m->access_flags(), false))
-            // this class can access super final method and therefore override
-            ) {
-            // Propagate any existing exceptions that may have been thrown
-            if (HAS_PENDING_EXCEPTION) {
-              return;
-            }
-
-            ResourceMark rm(THREAD);
-            Exceptions::fthrow(
-              THREAD_AND_LOCATION,
-              vmSymbols::java_lang_VerifyError(),
-              "class %s overrides final method %s.%s%s",
-              this_klass->external_name(),
-              super_m->method_holder()->external_name(),
-              name->as_C_string(),
-              signature->as_C_string()
-            );
-            return;
-=======
               !super_m->access_flags().is_private()) {
             // matching method in super is final, and not static or private
             bool can_access = Reflection::verify_member_access(this_klass,
@@ -4755,7 +4726,6 @@
                                  );
               return;
             }
->>>>>>> 6ccb6093
           }
 
           // continue to look from super_m's holder's super.
