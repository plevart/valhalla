--- conflicted
+++ resolved
@@ -878,69 +878,6 @@
   epilogue();
 }
 
-<<<<<<< HEAD
-// Compute layout of the java/lang/ref/Reference class according
-// to the hard coded offsets of its fields
-void FieldLayoutBuilder::compute_java_lang_ref_Reference_layout() {
-  prologue();
-  regular_field_sorting();
-
-  assert(_contended_groups.is_empty(), "java.lang.Reference has no @Contended annotations");
-  assert(_root_group->primitive_fields() == NULL, "java.lang.Reference has no nonstatic primitive fields");
-  int field_count = 0;
-  int offset = -1;
-  for (int i = 0; i < _root_group->oop_fields()->length(); i++) {
-    LayoutRawBlock* b = _root_group->oop_fields()->at(i);
-    FieldInfo* fi = FieldInfo::from_field_array(_fields, b->field_index());
-    if (fi->name(_constant_pool)->equals("referent")) {
-      offset = java_lang_ref_Reference::referent_offset;
-    } else if (fi->name(_constant_pool)->equals("queue")) {
-      offset = java_lang_ref_Reference::queue_offset;
-    } else if (fi->name(_constant_pool)->equals("next")) {
-      offset = java_lang_ref_Reference::next_offset;
-    } else if (fi->name(_constant_pool)->equals("discovered")) {
-      offset = java_lang_ref_Reference::discovered_offset;
-    }
-    assert(offset != -1, "Unknown field");
-    _layout->add_field_at_offset(b, offset);
-    field_count++;
-  }
-  assert(field_count == 4, "Wrong number of fields in java.lang.ref.Reference");
-
-  _static_layout->add_contiguously(this->_static_fields->oop_fields());
-  _static_layout->add(this->_static_fields->primitive_fields());
-
-  epilogue();
-}
-
-// Compute layout of the boxing class according
-// to the hard coded offsets of their fields
-void FieldLayoutBuilder::compute_boxing_class_layout() {
-  prologue();
-  regular_field_sorting();
-
-  assert(_contended_groups.is_empty(), "Boxing classes have no @Contended annotations");
-  assert(_root_group->oop_fields() == NULL, "Boxing classes have no nonstatic oops fields");
-  int field_count = 0;
-  int offset = -1;
-  for (int i = 0; i < _root_group->primitive_fields()->length(); i++) {
-    LayoutRawBlock* b = _root_group->primitive_fields()->at(i);
-    FieldInfo* fi = FieldInfo::from_field_array(_fields, b->field_index());
-    assert(fi->name(_constant_pool)->equals("value"), "Boxing classes have a single nonstatic field named 'value'");
-    BasicType type = Signature::basic_type(fi->signature(_constant_pool));
-    offset = java_lang_boxing_object::value_offset_in_bytes(type);
-    assert(offset != -1, "Unknown field");
-    _layout->add_field_at_offset(b, offset);
-    field_count++;
-  }
-  assert(field_count == 1, "Wrong number of fields for a boxing class");
-
-  _static_layout->add_contiguously(this->_static_fields->oop_fields());
-  _static_layout->add(this->_static_fields->primitive_fields());
-
-  epilogue();
-}
-
 void FieldLayoutBuilder::add_flattened_field_oopmap(OopMapBlocksBuilder* nonstatic_oop_maps,
                 ValueKlass* vklass, int offset) {
   int diff = offset - vklass->first_field_offset();
@@ -952,8 +889,6 @@
   }
 }
 
-=======
->>>>>>> ca53ee25
 void FieldLayoutBuilder::epilogue() {
   // Computing oopmaps
   int super_oop_map_count = (_super_klass == NULL) ? 0 :_super_klass->nonstatic_oop_map_count();
@@ -1041,26 +976,10 @@
   }
 }
 
-<<<<<<< HEAD
 void FieldLayoutBuilder::build_layout(TRAPS) {
-  if (_classname == vmSymbols::java_lang_ref_Reference()) {
-    compute_java_lang_ref_Reference_layout();
-  } else if (_classname == vmSymbols::java_lang_Boolean() ||
-             _classname == vmSymbols::java_lang_Character() ||
-             _classname == vmSymbols::java_lang_Float() ||
-             _classname == vmSymbols::java_lang_Double() ||
-             _classname == vmSymbols::java_lang_Byte() ||
-             _classname == vmSymbols::java_lang_Short() ||
-             _classname == vmSymbols::java_lang_Integer() ||
-             _classname == vmSymbols::java_lang_Long()) {
-      compute_boxing_class_layout();
-  } else if (_is_inline_type) {
+  if (_is_inline_type) {
     compute_inline_class_layout(CHECK);
   } else {
     compute_regular_layout();
   }
-=======
-void FieldLayoutBuilder::build_layout() {
-  compute_regular_layout();
->>>>>>> ca53ee25
 }