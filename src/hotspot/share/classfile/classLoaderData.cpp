 /*
 * Copyright (c) 2012, 2019, Oracle and/or its affiliates. All rights reserved.
 * DO NOT ALTER OR REMOVE COPYRIGHT NOTICES OR THIS FILE HEADER.
 *
 * This code is free software; you can redistribute it and/or modify it
 * under the terms of the GNU General Public License version 2 only, as
 * published by the Free Software Foundation.
 *
 * This code is distributed in the hope that it will be useful, but WITHOUT
 * ANY WARRANTY; without even the implied warranty of MERCHANTABILITY or
 * FITNESS FOR A PARTICULAR PURPOSE.  See the GNU General Public License
 * version 2 for more details (a copy is included in the LICENSE file that
 * accompanied this code).
 *
 * You should have received a copy of the GNU General Public License version
 * 2 along with this work; if not, write to the Free Software Foundation,
 * Inc., 51 Franklin St, Fifth Floor, Boston, MA 02110-1301 USA.
 *
 * Please contact Oracle, 500 Oracle Parkway, Redwood Shores, CA 94065 USA
 * or visit www.oracle.com if you need additional information or have any
 * questions.
 *
 */

// A ClassLoaderData identifies the full set of class types that a class
// loader's name resolution strategy produces for a given configuration of the
// class loader.
// Class types in the ClassLoaderData may be defined by from class file binaries
// provided by the class loader, or from other class loader it interacts with
// according to its name resolution strategy.
//
// Class loaders that implement a deterministic name resolution strategy
// (including with respect to their delegation behavior), such as the boot, the
// platform, and the system loaders of the JDK's built-in class loader
// hierarchy, always produce the same linkset for a given configuration.
//
// ClassLoaderData carries information related to a linkset (e.g.,
// metaspace holding its klass definitions).
// The System Dictionary and related data structures (e.g., placeholder table,
// loader constraints table) as well as the runtime representation of classes
// only reference ClassLoaderData.
//
// Instances of java.lang.ClassLoader holds a pointer to a ClassLoaderData that
// that represent the loader's "linking domain" in the JVM.
//
// The bootstrap loader (represented by NULL) also has a ClassLoaderData,
// the singleton class the_null_class_loader_data().

#include "precompiled.hpp"
#include "classfile/classLoaderData.inline.hpp"
#include "classfile/classLoaderDataGraph.inline.hpp"
#include "classfile/dictionary.hpp"
#include "classfile/javaClasses.hpp"
#include "classfile/moduleEntry.hpp"
#include "classfile/packageEntry.hpp"
#include "classfile/symbolTable.hpp"
#include "classfile/systemDictionary.hpp"
#include "logging/log.hpp"
#include "logging/logStream.hpp"
#include "memory/allocation.inline.hpp"
#include "memory/metadataFactory.hpp"
#include "memory/resourceArea.hpp"
#include "oops/access.inline.hpp"
#include "oops/oop.inline.hpp"
#include "oops/oopHandle.inline.hpp"
#include "oops/weakHandle.inline.hpp"
#include "runtime/atomic.hpp"
#include "runtime/handles.inline.hpp"
#include "runtime/mutex.hpp"
#include "runtime/orderAccess.hpp"
#include "runtime/safepoint.hpp"
#include "utilities/growableArray.hpp"
#include "utilities/macros.hpp"
#include "utilities/ostream.hpp"

ClassLoaderData * ClassLoaderData::_the_null_class_loader_data = NULL;

void ClassLoaderData::init_null_class_loader_data() {
  assert(_the_null_class_loader_data == NULL, "cannot initialize twice");
  assert(ClassLoaderDataGraph::_head == NULL, "cannot initialize twice");

  _the_null_class_loader_data = new ClassLoaderData(Handle(), false);
  ClassLoaderDataGraph::_head = _the_null_class_loader_data;
  assert(_the_null_class_loader_data->is_the_null_class_loader_data(), "Must be");

  LogTarget(Trace, class, loader, data) lt;
  if (lt.is_enabled()) {
    ResourceMark rm;
    LogStream ls(lt);
    ls.print("create ");
    _the_null_class_loader_data->print_value_on(&ls);
    ls.cr();
  }
}

// Obtain and set the class loader's name within the ClassLoaderData so
// it will be available for error messages, logging, JFR, etc.  The name
// and klass are available after the class_loader oop is no longer alive,
// during unloading.
void ClassLoaderData::initialize_name(Handle class_loader) {
  Thread* THREAD = Thread::current();
  ResourceMark rm(THREAD);

  // Obtain the class loader's name.  If the class loader's name was not
  // explicitly set during construction, the CLD's _name field will be null.
  oop cl_name = java_lang_ClassLoader::name(class_loader());
  if (cl_name != NULL) {
    const char* cl_instance_name = java_lang_String::as_utf8_string(cl_name);

    if (cl_instance_name != NULL && cl_instance_name[0] != '\0') {
      // Can't throw InternalError and SymbolTable doesn't throw OOM anymore.
      _name = SymbolTable::new_symbol(cl_instance_name, CATCH);
    }
  }

  // Obtain the class loader's name and identity hash.  If the class loader's
  // name was not explicitly set during construction, the class loader's name and id
  // will be set to the qualified class name of the class loader along with its
  // identity hash.
  // If for some reason the ClassLoader's constructor has not been run, instead of
  // leaving the _name_and_id field null, fall back to the external qualified class
  // name.  Thus CLD's _name_and_id field should never have a null value.
  oop cl_name_and_id = java_lang_ClassLoader::nameAndId(class_loader());
  const char* cl_instance_name_and_id =
                  (cl_name_and_id == NULL) ? _class_loader_klass->external_name() :
                                             java_lang_String::as_utf8_string(cl_name_and_id);
  assert(cl_instance_name_and_id != NULL && cl_instance_name_and_id[0] != '\0', "class loader has no name and id");
  // Can't throw InternalError and SymbolTable doesn't throw OOM anymore.
  _name_and_id = SymbolTable::new_symbol(cl_instance_name_and_id, CATCH);
}

ClassLoaderData::ClassLoaderData(Handle h_class_loader, bool is_shortlived) :
  _metaspace(NULL),
  _metaspace_lock(new Mutex(Monitor::leaf+1, "Metaspace allocation lock", true,
                            Monitor::_safepoint_check_never)),
  _unloading(false), _is_shortlived(is_shortlived),
  _modified_oops(true), _accumulated_modified_oops(false),
  // An unsafe anonymous class loader data doesn't have anything to keep
  // it from being unloaded during parsing of the unsafe anonymous class.
  // The null-class-loader should always be kept alive.
  _keep_alive((is_shortlived || h_class_loader.is_null()) ? 1 : 0),
  _claim(0),
  _handles(),
  _klasses(NULL), _packages(NULL), _modules(NULL), _unnamed_module(NULL), _dictionary(NULL),
  _jmethod_ids(NULL),
  _deallocate_list(NULL),
  _next(NULL),
  _class_loader_klass(NULL), _name(NULL), _name_and_id(NULL) {

  if (!h_class_loader.is_null()) {
    _class_loader = _handles.add(h_class_loader());
    _class_loader_klass = h_class_loader->klass();
    initialize_name(h_class_loader);
  }

  if (!is_shortlived) {
    // The holder is initialized later for weak nonfindable and unsafe anonymous classes,
    // and before calling anything that call class_loader().
    initialize_holder(h_class_loader);

    // A ClassLoaderData created solely for an weak nonfindable or unsafe anonymous class should
    // never have a ModuleEntryTable or PackageEntryTable created for it. The defining package
    // and module for an unsafe anonymous class will be found in its host class.
    _packages = new PackageEntryTable(PackageEntryTable::_packagetable_entry_size);
    if (h_class_loader.is_null()) {
      // Create unnamed module for boot loader
      _unnamed_module = ModuleEntry::create_boot_unnamed_module(this);
    } else {
      // Create unnamed module for all other loaders
      _unnamed_module = ModuleEntry::create_unnamed_module(this);
    }
    _dictionary = create_dictionary();
  }

  NOT_PRODUCT(_dependency_count = 0); // number of class loader dependencies

  JFR_ONLY(INIT_ID(this);)
}

ClassLoaderData::ChunkedHandleList::~ChunkedHandleList() {
  Chunk* c = _head;
  while (c != NULL) {
    Chunk* next = c->_next;
    delete c;
    c = next;
  }
}

oop* ClassLoaderData::ChunkedHandleList::add(oop o) {
  if (_head == NULL || _head->_size == Chunk::CAPACITY) {
    Chunk* next = new Chunk(_head);
    OrderAccess::release_store(&_head, next);
  }
  oop* handle = &_head->_data[_head->_size];
  NativeAccess<IS_DEST_UNINITIALIZED>::oop_store(handle, o);
  OrderAccess::release_store(&_head->_size, _head->_size + 1);
  return handle;
}

int ClassLoaderData::ChunkedHandleList::count() const {
  int count = 0;
  Chunk* chunk = _head;
  while (chunk != NULL) {
    count += chunk->_size;
    chunk = chunk->_next;
  }
  return count;
}

inline void ClassLoaderData::ChunkedHandleList::oops_do_chunk(OopClosure* f, Chunk* c, const juint size) {
  for (juint i = 0; i < size; i++) {
    if (c->_data[i] != NULL) {
      f->do_oop(&c->_data[i]);
    }
  }
}

void ClassLoaderData::ChunkedHandleList::oops_do(OopClosure* f) {
  Chunk* head = OrderAccess::load_acquire(&_head);
  if (head != NULL) {
    // Must be careful when reading size of head
    oops_do_chunk(f, head, OrderAccess::load_acquire(&head->_size));
    for (Chunk* c = head->_next; c != NULL; c = c->_next) {
      oops_do_chunk(f, c, c->_size);
    }
  }
}

class VerifyContainsOopClosure : public OopClosure {
  oop  _target;
  bool _found;

 public:
  VerifyContainsOopClosure(oop target) : _target(target), _found(false) {}

  void do_oop(oop* p) {
    if (p != NULL && oopDesc::equals(NativeAccess<AS_NO_KEEPALIVE>::oop_load(p), _target)) {
      _found = true;
    }
  }

  void do_oop(narrowOop* p) {
    // The ChunkedHandleList should not contain any narrowOop
    ShouldNotReachHere();
  }

  bool found() const {
    return _found;
  }
};

bool ClassLoaderData::ChunkedHandleList::contains(oop p) {
  VerifyContainsOopClosure cl(p);
  oops_do(&cl);
  return cl.found();
}

#ifndef PRODUCT
bool ClassLoaderData::ChunkedHandleList::owner_of(oop* oop_handle) {
  Chunk* chunk = _head;
  while (chunk != NULL) {
    if (&(chunk->_data[0]) <= oop_handle && oop_handle < &(chunk->_data[chunk->_size])) {
      return true;
    }
    chunk = chunk->_next;
  }
  return false;
}
#endif // PRODUCT

bool ClassLoaderData::try_claim(int claim) {
  for (;;) {
    int old_claim = Atomic::load(&_claim);
    if ((old_claim & claim) == claim) {
      return false;
    }
    int new_claim = old_claim | claim;
    if (Atomic::cmpxchg(new_claim, &_claim, old_claim) == old_claim) {
      return true;
    }
  }
}

// Weak nonfindable and unsafe anonymous classes have their own ClassLoaderData that is marked to keep alive
// while the class is being parsed, and if the class appears on the module fixup list.
// Due to the uniqueness that no other class shares the nonfindable or unsafe anonymous class' name or
// ClassLoaderData, no other non-GC thread has knowledge of the nonfindable or unsafe anonymous class while
// it is being defined, therefore _keep_alive is not volatile or atomic.
void ClassLoaderData::inc_keep_alive() {
<<<<<<< HEAD
  if (is_shortlived()) {
    assert(_keep_alive >= 0, "Invalid keep alive increment count");
=======
  if (is_unsafe_anonymous()) {
    assert(_keep_alive > 0, "Invalid keep alive increment count");
>>>>>>> 141cc31f
    _keep_alive++;
  }
}

void ClassLoaderData::dec_keep_alive() {
  if (is_shortlived()) {
    assert(_keep_alive > 0, "Invalid keep alive decrement count");
    _keep_alive--;
  }
}

void ClassLoaderData::oops_do(OopClosure* f, int claim_value, bool clear_mod_oops) {
  if (claim_value != ClassLoaderData::_claim_none && !try_claim(claim_value)) {
    return;
  }

  // Only clear modified_oops after the ClassLoaderData is claimed.
  if (clear_mod_oops) {
    clear_modified_oops();
  }

  _handles.oops_do(f);
}

void ClassLoaderData::classes_do(KlassClosure* klass_closure) {
  // Lock-free access requires load_acquire
  for (Klass* k = OrderAccess::load_acquire(&_klasses); k != NULL; k = k->next_link()) {
    klass_closure->do_klass(k);
    assert(k != k->next_link(), "no loops!");
  }
}

void ClassLoaderData::classes_do(void f(Klass * const)) {
  // Lock-free access requires load_acquire
  for (Klass* k = OrderAccess::load_acquire(&_klasses); k != NULL; k = k->next_link()) {
    f(k);
    assert(k != k->next_link(), "no loops!");
  }
}

void ClassLoaderData::methods_do(void f(Method*)) {
  // Lock-free access requires load_acquire
  for (Klass* k = OrderAccess::load_acquire(&_klasses); k != NULL; k = k->next_link()) {
    if (k->is_instance_klass() && InstanceKlass::cast(k)->is_loaded()) {
      InstanceKlass::cast(k)->methods_do(f);
    }
  }
}

void ClassLoaderData::loaded_classes_do(KlassClosure* klass_closure) {
  // Lock-free access requires load_acquire
  for (Klass* k = OrderAccess::load_acquire(&_klasses); k != NULL; k = k->next_link()) {
    // Do not filter ArrayKlass oops here...
    if (k->is_array_klass() || (k->is_instance_klass() && InstanceKlass::cast(k)->is_loaded())) {
#ifdef ASSERT
      oop m = k->java_mirror();
      assert(m != NULL, "NULL mirror");
      assert(m->is_a(SystemDictionary::Class_klass()), "invalid mirror");
#endif
      klass_closure->do_klass(k);
    }
  }
}

void ClassLoaderData::classes_do(void f(InstanceKlass*)) {
  // Lock-free access requires load_acquire
  for (Klass* k = OrderAccess::load_acquire(&_klasses); k != NULL; k = k->next_link()) {
    if (k->is_instance_klass()) {
      f(InstanceKlass::cast(k));
    }
    assert(k != k->next_link(), "no loops!");
  }
}

void ClassLoaderData::modules_do(void f(ModuleEntry*)) {
  assert_locked_or_safepoint(Module_lock);
  if (_unnamed_module != NULL) {
    f(_unnamed_module);
  }
  if (_modules != NULL) {
    for (int i = 0; i < _modules->table_size(); i++) {
      for (ModuleEntry* entry = _modules->bucket(i);
           entry != NULL;
           entry = entry->next()) {
        f(entry);
      }
    }
  }
}

void ClassLoaderData::packages_do(void f(PackageEntry*)) {
  assert_locked_or_safepoint(Module_lock);
  if (_packages != NULL) {
    for (int i = 0; i < _packages->table_size(); i++) {
      for (PackageEntry* entry = _packages->bucket(i);
           entry != NULL;
           entry = entry->next()) {
        f(entry);
      }
    }
  }
}

void ClassLoaderData::record_dependency(const Klass* k) {
  assert(k != NULL, "invariant");

  ClassLoaderData * const from_cld = this;
  ClassLoaderData * const to_cld = k->class_loader_data();

  // Do not need to record dependency if the dependency is to a class whose
  // class loader data is never freed.  (i.e. the dependency's class loader
  // is one of the three builtin class loaders and the dependency is not
  // short-lived.)
  if (to_cld->is_permanent_class_loader_data()) {
    return;
  }

  oop to;
  if (to_cld->is_shortlived()) {
    // Just return if a weak nonfindable or unsafe anonymous class is attempting to record a dependency
    // to itself.  (Note that every weak nonfindable or unsafe anonymous class has its own unique class
    // loader data.)
    if (to_cld == from_cld) {
      return;
    }
    // Nonfindable and unsafe anonymous class dependencies are through the mirror.
    to = k->java_mirror();
  } else {
    to = to_cld->class_loader();
    oop from = from_cld->class_loader();

    // Just return if this dependency is to a class with the same or a parent
    // class_loader.
    if (oopDesc::equals(from, to) || java_lang_ClassLoader::isAncestor(from, to)) {
      return; // this class loader is in the parent list, no need to add it.
    }
  }

  // It's a dependency we won't find through GC, add it.
  if (!_handles.contains(to)) {
    NOT_PRODUCT(Atomic::inc(&_dependency_count));
    LogTarget(Trace, class, loader, data) lt;
    if (lt.is_enabled()) {
      ResourceMark rm;
      LogStream ls(lt);
      ls.print("adding dependency from ");
      print_value_on(&ls);
      ls.print(" to ");
      to_cld->print_value_on(&ls);
      ls.cr();
    }
    Handle dependency(Thread::current(), to);
    add_handle(dependency);
    // Added a potentially young gen oop to the ClassLoaderData
    record_modified_oops();
  }
}

void ClassLoaderData::add_class(Klass* k, bool publicize /* true */) {
  {
    MutexLockerEx ml(metaspace_lock(), Mutex::_no_safepoint_check_flag);
    Klass* old_value = _klasses;
    k->set_next_link(old_value);
    // Link the new item into the list, making sure the linked class is stable
    // since the list can be walked without a lock
    OrderAccess::release_store(&_klasses, k);
    if (k->is_array_klass()) {
      ClassLoaderDataGraph::inc_array_classes(1);
    } else {
      ClassLoaderDataGraph::inc_instance_classes(1);
    }
  }

  if (publicize) {
    LogTarget(Trace, class, loader, data) lt;
    if (lt.is_enabled()) {
      ResourceMark rm;
      LogStream ls(lt);
      ls.print("Adding k: " PTR_FORMAT " %s to ", p2i(k), k->external_name());
      print_value_on(&ls);
      ls.cr();
    }
  }
}

void ClassLoaderData::initialize_holder(Handle loader_or_mirror) {
  if (loader_or_mirror() != NULL) {
    assert(_holder.is_null(), "never replace holders");
    _holder = WeakHandle<vm_class_loader_data>::create(loader_or_mirror);
  }
}

// Remove a klass from the _klasses list for scratch_class during redefinition
// or parsed class in the case of an error.
void ClassLoaderData::remove_class(Klass* scratch_class) {
  assert_locked_or_safepoint(ClassLoaderDataGraph_lock);

  // Adjust global class iterator.
  ClassLoaderDataGraph::adjust_saved_class(scratch_class);

  Klass* prev = NULL;
  for (Klass* k = _klasses; k != NULL; k = k->next_link()) {
    if (k == scratch_class) {
      if (prev == NULL) {
        _klasses = k->next_link();
      } else {
        Klass* next = k->next_link();
        prev->set_next_link(next);
      }

      if (k->is_array_klass()) {
        ClassLoaderDataGraph::dec_array_classes(1);
      } else {
        ClassLoaderDataGraph::dec_instance_classes(1);
      }

      return;
    }
    prev = k;
    assert(k != k->next_link(), "no loops!");
  }
  ShouldNotReachHere();   // should have found this class!!
}

void ClassLoaderData::unload() {
  _unloading = true;

  LogTarget(Trace, class, loader, data) lt;
  if (lt.is_enabled()) {
    ResourceMark rm;
    LogStream ls(lt);
    ls.print("unload");
    print_value_on(&ls);
    ls.cr();
  }

  // Some items on the _deallocate_list need to free their C heap structures
  // if they are not already on the _klasses list.
  free_deallocate_list_C_heap_structures();

  // Clean up class dependencies and tell serviceability tools
  // these classes are unloading.  Must be called
  // after erroneous classes are released.
  classes_do(InstanceKlass::unload_class);

  // Clean up global class iterator for compiler
  ClassLoaderDataGraph::adjust_saved_class(this);
}

ModuleEntryTable* ClassLoaderData::modules() {
  // Lazily create the module entry table at first request.
  // Lock-free access requires load_acquire.
  ModuleEntryTable* modules = OrderAccess::load_acquire(&_modules);
  if (modules == NULL) {
    MutexLocker m1(Module_lock);
    // Check if _modules got allocated while we were waiting for this lock.
    if ((modules = _modules) == NULL) {
      modules = new ModuleEntryTable(ModuleEntryTable::_moduletable_entry_size);

      {
        MutexLockerEx m1(metaspace_lock(), Mutex::_no_safepoint_check_flag);
        // Ensure _modules is stable, since it is examined without a lock
        OrderAccess::release_store(&_modules, modules);
      }
    }
  }
  return modules;
}

const int _boot_loader_dictionary_size    = 1009;
const int _default_loader_dictionary_size = 107;

Dictionary* ClassLoaderData::create_dictionary() {
  assert(!is_shortlived(), "short lived class loader data do not have a dictionary");
  int size;
  bool resizable = false;
  if (_the_null_class_loader_data == NULL) {
    size = _boot_loader_dictionary_size;
    resizable = true;
  } else if (class_loader()->is_a(SystemDictionary::reflect_DelegatingClassLoader_klass())) {
    size = 1;  // there's only one class in relection class loader and no initiated classes
  } else if (is_system_class_loader_data()) {
    size = _boot_loader_dictionary_size;
    resizable = true;
  } else {
    size = _default_loader_dictionary_size;
    resizable = true;
  }
  if (!DynamicallyResizeSystemDictionaries || DumpSharedSpaces) {
    resizable = false;
  }
  return new Dictionary(this, size, resizable);
}

// Tell the GC to keep this klass alive while iterating ClassLoaderDataGraph
oop ClassLoaderData::holder_phantom() const {
  // A klass that was previously considered dead can be looked up in the
  // CLD/SD, and its _java_mirror or _class_loader can be stored in a root
  // or a reachable object making it alive again. The SATB part of G1 needs
  // to get notified about this potential resurrection, otherwise the marking
  // might not find the object.
  if (!_holder.is_null()) {  // NULL class_loader
    return _holder.resolve();
  } else {
    return NULL;
  }
}

// Let the GC read the holder without keeping it alive.
oop ClassLoaderData::holder_no_keepalive() const {
  if (!_holder.is_null()) {  // NULL class_loader
    return _holder.peek();
  } else {
    return NULL;
  }
}

// Unloading support
bool ClassLoaderData::is_alive() const {
  bool alive = keep_alive()         // null class loader and incomplete weak nonfindable or unsafe anonymous klasses.
      || (_holder.peek() != NULL);  // and not cleaned by the GC weak handle processing.

  return alive;
}

class ReleaseKlassClosure: public KlassClosure {
private:
  size_t  _instance_class_released;
  size_t  _array_class_released;
public:
  ReleaseKlassClosure() : _instance_class_released(0), _array_class_released(0) { }

  size_t instance_class_released() const { return _instance_class_released; }
  size_t array_class_released()    const { return _array_class_released;    }

  void do_klass(Klass* k) {
    if (k->is_array_klass()) {
      _array_class_released ++;
    } else {
      assert(k->is_instance_klass(), "Must be");
      _instance_class_released ++;
      InstanceKlass::release_C_heap_structures(InstanceKlass::cast(k));
    }
  }
};

ClassLoaderData::~ClassLoaderData() {
  // Release C heap structures for all the classes.
  ReleaseKlassClosure cl;
  classes_do(&cl);

  ClassLoaderDataGraph::dec_array_classes(cl.array_class_released());
  ClassLoaderDataGraph::dec_instance_classes(cl.instance_class_released());

  // Release the WeakHandle
  _holder.release();

  // Release C heap allocated hashtable for all the packages.
  if (_packages != NULL) {
    // Destroy the table itself
    delete _packages;
    _packages = NULL;
  }

  // Release C heap allocated hashtable for all the modules.
  if (_modules != NULL) {
    // Destroy the table itself
    delete _modules;
    _modules = NULL;
  }

  // Release C heap allocated hashtable for the dictionary
  if (_dictionary != NULL) {
    // Destroy the table itself
    delete _dictionary;
    _dictionary = NULL;
  }

  if (_unnamed_module != NULL) {
    _unnamed_module->delete_unnamed_module();
    _unnamed_module = NULL;
  }

  // release the metaspace
  ClassLoaderMetaspace *m = _metaspace;
  if (m != NULL) {
    _metaspace = NULL;
    delete m;
  }
  // Clear all the JNI handles for methods
  // These aren't deallocated and are going to look like a leak, but that's
  // needed because we can't really get rid of jmethodIDs because we don't
  // know when native code is going to stop using them.  The spec says that
  // they're "invalid" but existing programs likely rely on their being
  // NULL after class unloading.
  if (_jmethod_ids != NULL) {
    Method::clear_jmethod_ids(this);
  }
  // Delete lock
  delete _metaspace_lock;

  // Delete free list
  if (_deallocate_list != NULL) {
    delete _deallocate_list;
  }

  // Decrement refcounts of Symbols if created.
  if (_name != NULL) {
    _name->decrement_refcount();
  }
  if (_name_and_id != NULL) {
    _name_and_id->decrement_refcount();
  }
}

// Returns true if this class loader data is for the app class loader
// or a user defined system class loader.  (Note that the class loader
// data may be short-lived.)
bool ClassLoaderData::is_system_class_loader_data() const {
  return SystemDictionary::is_system_class_loader(class_loader());
}

// Returns true if this class loader data is for the platform class loader.
// (Note that the class loader data may be short-lived.)
bool ClassLoaderData::is_platform_class_loader_data() const {
  return SystemDictionary::is_platform_class_loader(class_loader());
}

// Returns true if the class loader for this class loader data is one of
// the 3 builtin (boot application/system or platform) class loaders,
// including a user-defined system class loader.  Note that if the class
// loader data is for a weak nonfindable or unsafe anonymous class then it may
// get freed by a GC even if its class loader is one of these loaders.
bool ClassLoaderData::is_builtin_class_loader_data() const {
  return (is_boot_class_loader_data() ||
          SystemDictionary::is_system_class_loader(class_loader()) ||
          SystemDictionary::is_platform_class_loader(class_loader()));
}

// Returns true if this class loader data is a class loader data
// that is not ever freed by a GC.  It must be the CLD for one of the builtin
// class loaders and not the CLD for a weak nonfindable or unsafe anonymous class.
bool ClassLoaderData::is_permanent_class_loader_data() const {
  return is_builtin_class_loader_data() && !is_shortlived();
}

ClassLoaderMetaspace* ClassLoaderData::metaspace_non_null() {
  // If the metaspace has not been allocated, create a new one.  Might want
  // to create smaller arena for Reflection class loaders also.
  // The reason for the delayed allocation is because some class loaders are
  // simply for delegating with no metadata of their own.
  // Lock-free access requires load_acquire.
  ClassLoaderMetaspace* metaspace = OrderAccess::load_acquire(&_metaspace);
  if (metaspace == NULL) {
    MutexLockerEx ml(_metaspace_lock,  Mutex::_no_safepoint_check_flag);
    // Check if _metaspace got allocated while we were waiting for this lock.
    if ((metaspace = _metaspace) == NULL) {
      if (this == the_null_class_loader_data()) {
        assert (class_loader() == NULL, "Must be");
        metaspace = new ClassLoaderMetaspace(_metaspace_lock, Metaspace::BootMetaspaceType);
      } else if (is_shortlived()) {
        metaspace = new ClassLoaderMetaspace(_metaspace_lock, Metaspace::ShortLivedMetaspaceType);
      } else if (class_loader()->is_a(SystemDictionary::reflect_DelegatingClassLoader_klass())) {
        metaspace = new ClassLoaderMetaspace(_metaspace_lock, Metaspace::ReflectionMetaspaceType);
      } else {
        metaspace = new ClassLoaderMetaspace(_metaspace_lock, Metaspace::StandardMetaspaceType);
      }
      // Ensure _metaspace is stable, since it is examined without a lock
      OrderAccess::release_store(&_metaspace, metaspace);
    }
  }
  return metaspace;
}

OopHandle ClassLoaderData::add_handle(Handle h) {
  MutexLockerEx ml(metaspace_lock(),  Mutex::_no_safepoint_check_flag);
  record_modified_oops();
  return OopHandle(_handles.add(h()));
}

void ClassLoaderData::remove_handle(OopHandle h) {
  assert(!is_unloading(), "Do not remove a handle for a CLD that is unloading");
  oop* ptr = h.ptr_raw();
  if (ptr != NULL) {
    assert(_handles.owner_of(ptr), "Got unexpected handle " PTR_FORMAT, p2i(ptr));
    NativeAccess<>::oop_store(ptr, oop(NULL));
  }
}

void ClassLoaderData::init_handle_locked(OopHandle& dest, Handle h) {
  MutexLockerEx ml(metaspace_lock(),  Mutex::_no_safepoint_check_flag);
  if (dest.resolve() != NULL) {
    return;
  } else {
    dest = _handles.add(h());
  }
}

// Add this metadata pointer to be freed when it's safe.  This is only during
// a safepoint which checks if handles point to this metadata field.
void ClassLoaderData::add_to_deallocate_list(Metadata* m) {
  // Metadata in shared region isn't deleted.
  if (!m->is_shared()) {
    MutexLockerEx ml(metaspace_lock(),  Mutex::_no_safepoint_check_flag);
    if (_deallocate_list == NULL) {
      _deallocate_list = new (ResourceObj::C_HEAP, mtClass) GrowableArray<Metadata*>(100, true);
    }
    _deallocate_list->append_if_missing(m);
    log_debug(class, loader, data)("deallocate added for %s", m->print_value_string());
    ClassLoaderDataGraph::set_should_clean_deallocate_lists();
  }
}

// Deallocate free metadata on the free list.  How useful the PermGen was!
void ClassLoaderData::free_deallocate_list() {
  // This must be called at a safepoint because it depends on metadata walking at
  // safepoint cleanup time.
  assert(SafepointSynchronize::is_at_safepoint(), "only called at safepoint");
  assert(!is_unloading(), "only called for ClassLoaderData that are not unloading");
  if (_deallocate_list == NULL) {
    return;
  }
  // Go backwards because this removes entries that are freed.
  for (int i = _deallocate_list->length() - 1; i >= 0; i--) {
    Metadata* m = _deallocate_list->at(i);
    if (!m->on_stack()) {
      _deallocate_list->remove_at(i);
      // There are only three types of metadata that we deallocate directly.
      // Cast them so they can be used by the template function.
      if (m->is_method()) {
        MetadataFactory::free_metadata(this, (Method*)m);
      } else if (m->is_constantPool()) {
        MetadataFactory::free_metadata(this, (ConstantPool*)m);
      } else if (m->is_klass()) {
        MetadataFactory::free_metadata(this, (InstanceKlass*)m);
      } else {
        ShouldNotReachHere();
      }
    } else {
      // Metadata is alive.
      // If scratch_class is on stack then it shouldn't be on this list!
      assert(!m->is_klass() || !((InstanceKlass*)m)->is_scratch_class(),
             "scratch classes on this list should be dead");
      // Also should assert that other metadata on the list was found in handles.
      // Some cleaning remains.
      ClassLoaderDataGraph::set_should_clean_deallocate_lists();
    }
  }
}

// This is distinct from free_deallocate_list.  For class loader data that are
// unloading, this frees the C heap memory for items on the list, and unlinks
// scratch or error classes so that unloading events aren't triggered for these
// classes. The metadata is removed with the unloading metaspace.
// There isn't C heap memory allocated for methods, so nothing is done for them.
void ClassLoaderData::free_deallocate_list_C_heap_structures() {
  assert_locked_or_safepoint(ClassLoaderDataGraph_lock);
  assert(is_unloading(), "only called for ClassLoaderData that are unloading");
  if (_deallocate_list == NULL) {
    return;
  }
  // Go backwards because this removes entries that are freed.
  for (int i = _deallocate_list->length() - 1; i >= 0; i--) {
    Metadata* m = _deallocate_list->at(i);
    _deallocate_list->remove_at(i);
    if (m->is_constantPool()) {
      ((ConstantPool*)m)->release_C_heap_structures();
    } else if (m->is_klass()) {
      InstanceKlass* ik = (InstanceKlass*)m;
      // also releases ik->constants() C heap memory
      InstanceKlass::release_C_heap_structures(ik);
      // Remove the class so unloading events aren't triggered for
      // this class (scratch or error class) in do_unloading().
      remove_class(ik);
    }
  }
}

// These CLDs are to contain weak nonfindable or unsafe anonymous classes used for JSR292
ClassLoaderData* ClassLoaderData::shortlived_class_loader_data(Handle loader) {
  // Add a new class loader data to the graph.
  return ClassLoaderDataGraph::add(loader, true);
}

// Caller needs ResourceMark
// If the class loader's _name has not been explicitly set, the class loader's
// qualified class name is returned.
const char* ClassLoaderData::loader_name() const {
   if (_class_loader_klass == NULL) {
     return BOOTSTRAP_LOADER_NAME;
   } else if (_name != NULL) {
     return _name->as_C_string();
   } else {
     return _class_loader_klass->external_name();
   }
}

// Caller needs ResourceMark
// Format of the _name_and_id is as follows:
//   If the defining loader has a name explicitly set then '<loader-name>' @<id>
//   If the defining loader has no name then <qualified-class-name> @<id>
//   If built-in loader, then omit '@<id>' as there is only one instance.
const char* ClassLoaderData::loader_name_and_id() const {
  if (_class_loader_klass == NULL) {
    return "'" BOOTSTRAP_LOADER_NAME "'";
  } else if (_name_and_id != NULL) {
    return _name_and_id->as_C_string();
  } else {
    // May be called in a race before _name_and_id is initialized.
    return _class_loader_klass->external_name();
  }
}

void ClassLoaderData::print_value_on(outputStream* out) const {
  if (!is_unloading() && class_loader() != NULL) {
    out->print("loader data: " INTPTR_FORMAT " for instance ", p2i(this));
    class_loader()->print_value_on(out);  // includes loader_name_and_id() and address of class loader instance
  } else {
    // loader data: 0xsomeaddr of 'bootstrap'
    out->print("loader data: " INTPTR_FORMAT " of %s", p2i(this), loader_name_and_id());
  }
  if (_is_shortlived) {
    out->print(" short-lived");
  }
}

#ifndef PRODUCT
void ClassLoaderData::print_on(outputStream* out) const {
  out->print("ClassLoaderData CLD: " PTR_FORMAT ", loader: " PTR_FORMAT ", loader_klass: %s {",
              p2i(this), p2i(_class_loader.ptr_raw()), loader_name_and_id());
  if (is_shortlived()) out->print(" short-lived");
  if (claimed()) out->print(" claimed");
  if (is_unloading()) out->print(" unloading");
  out->print(" metaspace: " INTPTR_FORMAT, p2i(metaspace_or_null()));

  if (_jmethod_ids != NULL) {
    Method::print_jmethod_ids(this, out);
  }
  out->print(" handles count %d", _handles.count());
  out->print(" dependencies %d", _dependency_count);
  out->print_cr("}");
}
#endif // PRODUCT

void ClassLoaderData::verify() {
  assert_locked_or_safepoint(_metaspace_lock);
  oop cl = class_loader();

  guarantee(this == class_loader_data(cl) || is_shortlived(), "Must be the same");
  guarantee(cl != NULL || this == ClassLoaderData::the_null_class_loader_data() || is_shortlived(), "must be");

  // Verify the integrity of the allocated space.
  if (metaspace_or_null() != NULL) {
    metaspace_or_null()->verify();
  }

  for (Klass* k = _klasses; k != NULL; k = k->next_link()) {
    guarantee(k->class_loader_data() == this, "Must be the same");
    k->verify();
    assert(k != k->next_link(), "no loops!");
  }
}

bool ClassLoaderData::contains_klass(Klass* klass) {
  // Lock-free access requires load_acquire
  for (Klass* k = OrderAccess::load_acquire(&_klasses); k != NULL; k = k->next_link()) {
    if (k == klass) return true;
  }
  return false;
}<|MERGE_RESOLUTION|>--- conflicted
+++ resolved
@@ -287,13 +287,8 @@
 // ClassLoaderData, no other non-GC thread has knowledge of the nonfindable or unsafe anonymous class while
 // it is being defined, therefore _keep_alive is not volatile or atomic.
 void ClassLoaderData::inc_keep_alive() {
-<<<<<<< HEAD
   if (is_shortlived()) {
-    assert(_keep_alive >= 0, "Invalid keep alive increment count");
-=======
-  if (is_unsafe_anonymous()) {
     assert(_keep_alive > 0, "Invalid keep alive increment count");
->>>>>>> 141cc31f
     _keep_alive++;
   }
 }
