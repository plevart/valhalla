/*
 * Copyright (c) 2011, 2019, Oracle and/or its affiliates. All rights reserved.
 * DO NOT ALTER OR REMOVE COPYRIGHT NOTICES OR THIS FILE HEADER.
 *
 * This code is free software; you can redistribute it and/or modify it
 * under the terms of the GNU General Public License version 2 only, as
 * published by the Free Software Foundation.
 *
 * This code is distributed in the hope that it will be useful, but WITHOUT
 * ANY WARRANTY; without even the implied warranty of MERCHANTABILITY or
 * FITNESS FOR A PARTICULAR PURPOSE.  See the GNU General Public License
 * version 2 for more details (a copy is included in the LICENSE file that
 * accompanied this code).
 *
 * You should have received a copy of the GNU General Public License version
 * 2 along with this work; if not, write to the Free Software Foundation,
 * Inc., 51 Franklin St, Fifth Floor, Boston, MA 02110-1301 USA.
 *
 * Please contact Oracle, 500 Oracle Parkway, Redwood Shores, CA 94065 USA
 * or visit www.oracle.com if you need additional information or have any
 * questions.
 *
 */

#include "precompiled.hpp"
#include "aot/aotLoader.hpp"
#include "classfile/classLoaderDataGraph.hpp"
#include "gc/shared/collectedHeap.hpp"
#include "logging/log.hpp"
#include "logging/logStream.hpp"
#include "memory/filemap.hpp"
#include "memory/metaspace.hpp"
#include "memory/metaspace/chunkManager.hpp"
#include "memory/metaspace/metachunk.hpp"
#include "memory/metaspace/metaspaceCommon.hpp"
#include "memory/metaspace/printCLDMetaspaceInfoClosure.hpp"
#include "memory/metaspace/spaceManager.hpp"
#include "memory/metaspace/virtualSpaceList.hpp"
#include "memory/metaspaceShared.hpp"
#include "memory/metaspaceTracer.hpp"
#include "memory/universe.hpp"
#include "oops/compressedOops.hpp"
#include "runtime/init.hpp"
#include "runtime/orderAccess.hpp"
#include "services/memTracker.hpp"
#include "utilities/copy.hpp"
#include "utilities/debug.hpp"
#include "utilities/formatBuffer.hpp"
#include "utilities/globalDefinitions.hpp"
#include "utilities/vmError.hpp"


using namespace metaspace;

MetaWord* last_allocated = 0;

size_t Metaspace::_compressed_class_space_size;
const MetaspaceTracer* Metaspace::_tracer = NULL;

DEBUG_ONLY(bool Metaspace::_frozen = false;)

static const char* space_type_name(Metaspace::MetaspaceType t) {
  const char* s = NULL;
  switch (t) {
    case Metaspace::StandardMetaspaceType: s = "Standard"; break;
    case Metaspace::BootMetaspaceType: s = "Boot"; break;
    case Metaspace::UnsafeAnonymousMetaspaceType: s = "UnsafeAnonymous"; break;
    case Metaspace::ReflectionMetaspaceType: s = "Reflection"; break;
    default: ShouldNotReachHere();
  }
  return s;
}

volatile size_t MetaspaceGC::_capacity_until_GC = 0;
uint MetaspaceGC::_shrink_factor = 0;

// BlockFreelist methods

// VirtualSpaceNode methods

// MetaspaceGC methods

// VM_CollectForMetadataAllocation is the vm operation used to GC.
// Within the VM operation after the GC the attempt to allocate the metadata
// should succeed.  If the GC did not free enough space for the metaspace
// allocation, the HWM is increased so that another virtualspace will be
// allocated for the metadata.  With perm gen the increase in the perm
// gen had bounds, MinMetaspaceExpansion and MaxMetaspaceExpansion.  The
// metaspace policy uses those as the small and large steps for the HWM.
//
// After the GC the compute_new_size() for MetaspaceGC is called to
// resize the capacity of the metaspaces.  The current implementation
// is based on the flags MinMetaspaceFreeRatio and MaxMetaspaceFreeRatio used
// to resize the Java heap by some GC's.  New flags can be implemented
// if really needed.  MinMetaspaceFreeRatio is used to calculate how much
// free space is desirable in the metaspace capacity to decide how much
// to increase the HWM.  MaxMetaspaceFreeRatio is used to decide how much
// free space is desirable in the metaspace capacity before decreasing
// the HWM.

// Calculate the amount to increase the high water mark (HWM).
// Increase by a minimum amount (MinMetaspaceExpansion) so that
// another expansion is not requested too soon.  If that is not
// enough to satisfy the allocation, increase by MaxMetaspaceExpansion.
// If that is still not enough, expand by the size of the allocation
// plus some.
size_t MetaspaceGC::delta_capacity_until_GC(size_t bytes) {
  size_t min_delta = MinMetaspaceExpansion;
  size_t max_delta = MaxMetaspaceExpansion;
  size_t delta = align_up(bytes, Metaspace::commit_alignment());

  if (delta <= min_delta) {
    delta = min_delta;
  } else if (delta <= max_delta) {
    // Don't want to hit the high water mark on the next
    // allocation so make the delta greater than just enough
    // for this allocation.
    delta = max_delta;
  } else {
    // This allocation is large but the next ones are probably not
    // so increase by the minimum.
    delta = delta + min_delta;
  }

  assert_is_aligned(delta, Metaspace::commit_alignment());

  return delta;
}

size_t MetaspaceGC::capacity_until_GC() {
  size_t value = OrderAccess::load_acquire(&_capacity_until_GC);
  assert(value >= MetaspaceSize, "Not initialized properly?");
  return value;
}

// Try to increase the _capacity_until_GC limit counter by v bytes.
// Returns true if it succeeded. It may fail if either another thread
// concurrently increased the limit or the new limit would be larger
// than MaxMetaspaceSize.
// On success, optionally returns new and old metaspace capacity in
// new_cap_until_GC and old_cap_until_GC respectively.
// On error, optionally sets can_retry to indicate whether if there is
// actually enough space remaining to satisfy the request.
bool MetaspaceGC::inc_capacity_until_GC(size_t v, size_t* new_cap_until_GC, size_t* old_cap_until_GC, bool* can_retry) {
  assert_is_aligned(v, Metaspace::commit_alignment());

  size_t old_capacity_until_GC = _capacity_until_GC;
  size_t new_value = old_capacity_until_GC + v;

  if (new_value < old_capacity_until_GC) {
    // The addition wrapped around, set new_value to aligned max value.
    new_value = align_down(max_uintx, Metaspace::commit_alignment());
  }

  if (new_value > MaxMetaspaceSize) {
    if (can_retry != NULL) {
      *can_retry = false;
    }
    return false;
  }

  if (can_retry != NULL) {
    *can_retry = true;
  }
  size_t prev_value = Atomic::cmpxchg(new_value, &_capacity_until_GC, old_capacity_until_GC);

  if (old_capacity_until_GC != prev_value) {
    return false;
  }

  if (new_cap_until_GC != NULL) {
    *new_cap_until_GC = new_value;
  }
  if (old_cap_until_GC != NULL) {
    *old_cap_until_GC = old_capacity_until_GC;
  }
  return true;
}

size_t MetaspaceGC::dec_capacity_until_GC(size_t v) {
  assert_is_aligned(v, Metaspace::commit_alignment());

  return Atomic::sub(v, &_capacity_until_GC);
}

void MetaspaceGC::initialize() {
  // Set the high-water mark to MaxMetapaceSize during VM initializaton since
  // we can't do a GC during initialization.
  _capacity_until_GC = MaxMetaspaceSize;
}

void MetaspaceGC::post_initialize() {
  // Reset the high-water mark once the VM initialization is done.
  _capacity_until_GC = MAX2(MetaspaceUtils::committed_bytes(), MetaspaceSize);
}

bool MetaspaceGC::can_expand(size_t word_size, bool is_class) {
  // Check if the compressed class space is full.
  if (is_class && Metaspace::using_class_space()) {
    size_t class_committed = MetaspaceUtils::committed_bytes(Metaspace::ClassType);
    if (class_committed + word_size * BytesPerWord > CompressedClassSpaceSize) {
      log_trace(gc, metaspace, freelist)("Cannot expand %s metaspace by " SIZE_FORMAT " words (CompressedClassSpaceSize = " SIZE_FORMAT " words)",
                (is_class ? "class" : "non-class"), word_size, CompressedClassSpaceSize / sizeof(MetaWord));
      return false;
    }
  }

  // Check if the user has imposed a limit on the metaspace memory.
  size_t committed_bytes = MetaspaceUtils::committed_bytes();
  if (committed_bytes + word_size * BytesPerWord > MaxMetaspaceSize) {
    log_trace(gc, metaspace, freelist)("Cannot expand %s metaspace by " SIZE_FORMAT " words (MaxMetaspaceSize = " SIZE_FORMAT " words)",
              (is_class ? "class" : "non-class"), word_size, MaxMetaspaceSize / sizeof(MetaWord));
    return false;
  }

  return true;
}

size_t MetaspaceGC::allowed_expansion() {
  size_t committed_bytes = MetaspaceUtils::committed_bytes();
  size_t capacity_until_gc = capacity_until_GC();

  assert(capacity_until_gc >= committed_bytes,
         "capacity_until_gc: " SIZE_FORMAT " < committed_bytes: " SIZE_FORMAT,
         capacity_until_gc, committed_bytes);

  size_t left_until_max  = MaxMetaspaceSize - committed_bytes;
  size_t left_until_GC = capacity_until_gc - committed_bytes;
  size_t left_to_commit = MIN2(left_until_GC, left_until_max);
  log_trace(gc, metaspace, freelist)("allowed expansion words: " SIZE_FORMAT
            " (left_until_max: " SIZE_FORMAT ", left_until_GC: " SIZE_FORMAT ".",
            left_to_commit / BytesPerWord, left_until_max / BytesPerWord, left_until_GC / BytesPerWord);

  return left_to_commit / BytesPerWord;
}

void MetaspaceGC::compute_new_size() {
  assert(_shrink_factor <= 100, "invalid shrink factor");
  uint current_shrink_factor = _shrink_factor;
  _shrink_factor = 0;

  // Using committed_bytes() for used_after_gc is an overestimation, since the
  // chunk free lists are included in committed_bytes() and the memory in an
  // un-fragmented chunk free list is available for future allocations.
  // However, if the chunk free lists becomes fragmented, then the memory may
  // not be available for future allocations and the memory is therefore "in use".
  // Including the chunk free lists in the definition of "in use" is therefore
  // necessary. Not including the chunk free lists can cause capacity_until_GC to
  // shrink below committed_bytes() and this has caused serious bugs in the past.
  const size_t used_after_gc = MetaspaceUtils::committed_bytes();
  const size_t capacity_until_GC = MetaspaceGC::capacity_until_GC();

  const double minimum_free_percentage = MinMetaspaceFreeRatio / 100.0;
  const double maximum_used_percentage = 1.0 - minimum_free_percentage;

  const double min_tmp = used_after_gc / maximum_used_percentage;
  size_t minimum_desired_capacity =
    (size_t)MIN2(min_tmp, double(MaxMetaspaceSize));
  // Don't shrink less than the initial generation size
  minimum_desired_capacity = MAX2(minimum_desired_capacity,
                                  MetaspaceSize);

  log_trace(gc, metaspace)("MetaspaceGC::compute_new_size: ");
  log_trace(gc, metaspace)("    minimum_free_percentage: %6.2f  maximum_used_percentage: %6.2f",
                           minimum_free_percentage, maximum_used_percentage);
  log_trace(gc, metaspace)("     used_after_gc       : %6.1fKB", used_after_gc / (double) K);


  size_t shrink_bytes = 0;
  if (capacity_until_GC < minimum_desired_capacity) {
    // If we have less capacity below the metaspace HWM, then
    // increment the HWM.
    size_t expand_bytes = minimum_desired_capacity - capacity_until_GC;
    expand_bytes = align_up(expand_bytes, Metaspace::commit_alignment());
    // Don't expand unless it's significant
    if (expand_bytes >= MinMetaspaceExpansion) {
      size_t new_capacity_until_GC = 0;
      bool succeeded = MetaspaceGC::inc_capacity_until_GC(expand_bytes, &new_capacity_until_GC);
      assert(succeeded, "Should always succesfully increment HWM when at safepoint");

      Metaspace::tracer()->report_gc_threshold(capacity_until_GC,
                                               new_capacity_until_GC,
                                               MetaspaceGCThresholdUpdater::ComputeNewSize);
      log_trace(gc, metaspace)("    expanding:  minimum_desired_capacity: %6.1fKB  expand_bytes: %6.1fKB  MinMetaspaceExpansion: %6.1fKB  new metaspace HWM:  %6.1fKB",
                               minimum_desired_capacity / (double) K,
                               expand_bytes / (double) K,
                               MinMetaspaceExpansion / (double) K,
                               new_capacity_until_GC / (double) K);
    }
    return;
  }

  // No expansion, now see if we want to shrink
  // We would never want to shrink more than this
  assert(capacity_until_GC >= minimum_desired_capacity,
         SIZE_FORMAT " >= " SIZE_FORMAT,
         capacity_until_GC, minimum_desired_capacity);
  size_t max_shrink_bytes = capacity_until_GC - minimum_desired_capacity;

  // Should shrinking be considered?
  if (MaxMetaspaceFreeRatio < 100) {
    const double maximum_free_percentage = MaxMetaspaceFreeRatio / 100.0;
    const double minimum_used_percentage = 1.0 - maximum_free_percentage;
    const double max_tmp = used_after_gc / minimum_used_percentage;
    size_t maximum_desired_capacity = (size_t)MIN2(max_tmp, double(MaxMetaspaceSize));
    maximum_desired_capacity = MAX2(maximum_desired_capacity,
                                    MetaspaceSize);
    log_trace(gc, metaspace)("    maximum_free_percentage: %6.2f  minimum_used_percentage: %6.2f",
                             maximum_free_percentage, minimum_used_percentage);
    log_trace(gc, metaspace)("    minimum_desired_capacity: %6.1fKB  maximum_desired_capacity: %6.1fKB",
                             minimum_desired_capacity / (double) K, maximum_desired_capacity / (double) K);

    assert(minimum_desired_capacity <= maximum_desired_capacity,
           "sanity check");

    if (capacity_until_GC > maximum_desired_capacity) {
      // Capacity too large, compute shrinking size
      shrink_bytes = capacity_until_GC - maximum_desired_capacity;
      // We don't want shrink all the way back to initSize if people call
      // System.gc(), because some programs do that between "phases" and then
      // we'd just have to grow the heap up again for the next phase.  So we
      // damp the shrinking: 0% on the first call, 10% on the second call, 40%
      // on the third call, and 100% by the fourth call.  But if we recompute
      // size without shrinking, it goes back to 0%.
      shrink_bytes = shrink_bytes / 100 * current_shrink_factor;

      shrink_bytes = align_down(shrink_bytes, Metaspace::commit_alignment());

      assert(shrink_bytes <= max_shrink_bytes,
             "invalid shrink size " SIZE_FORMAT " not <= " SIZE_FORMAT,
             shrink_bytes, max_shrink_bytes);
      if (current_shrink_factor == 0) {
        _shrink_factor = 10;
      } else {
        _shrink_factor = MIN2(current_shrink_factor * 4, (uint) 100);
      }
      log_trace(gc, metaspace)("    shrinking:  initThreshold: %.1fK  maximum_desired_capacity: %.1fK",
                               MetaspaceSize / (double) K, maximum_desired_capacity / (double) K);
      log_trace(gc, metaspace)("    shrink_bytes: %.1fK  current_shrink_factor: %d  new shrink factor: %d  MinMetaspaceExpansion: %.1fK",
                               shrink_bytes / (double) K, current_shrink_factor, _shrink_factor, MinMetaspaceExpansion / (double) K);
    }
  }

  // Don't shrink unless it's significant
  if (shrink_bytes >= MinMetaspaceExpansion &&
      ((capacity_until_GC - shrink_bytes) >= MetaspaceSize)) {
    size_t new_capacity_until_GC = MetaspaceGC::dec_capacity_until_GC(shrink_bytes);
    Metaspace::tracer()->report_gc_threshold(capacity_until_GC,
                                             new_capacity_until_GC,
                                             MetaspaceGCThresholdUpdater::ComputeNewSize);
  }
}

// MetaspaceUtils
size_t MetaspaceUtils::_capacity_words [Metaspace:: MetadataTypeCount] = {0, 0};
size_t MetaspaceUtils::_overhead_words [Metaspace:: MetadataTypeCount] = {0, 0};
volatile size_t MetaspaceUtils::_used_words [Metaspace:: MetadataTypeCount] = {0, 0};

// Collect used metaspace statistics. This involves walking the CLDG. The resulting
// output will be the accumulated values for all live metaspaces.
// Note: method does not do any locking.
void MetaspaceUtils::collect_statistics(ClassLoaderMetaspaceStatistics* out) {
  out->reset();
  ClassLoaderDataGraphMetaspaceIterator iter;
   while (iter.repeat()) {
     ClassLoaderMetaspace* msp = iter.get_next();
     if (msp != NULL) {
       msp->add_to_statistics(out);
     }
   }
}

size_t MetaspaceUtils::free_in_vs_bytes(Metaspace::MetadataType mdtype) {
  VirtualSpaceList* list = Metaspace::get_space_list(mdtype);
  return list == NULL ? 0 : list->free_bytes();
}

size_t MetaspaceUtils::free_in_vs_bytes() {
  return free_in_vs_bytes(Metaspace::ClassType) + free_in_vs_bytes(Metaspace::NonClassType);
}

static void inc_stat_nonatomically(size_t* pstat, size_t words) {
  assert_lock_strong(MetaspaceExpand_lock);
  (*pstat) += words;
}

static void dec_stat_nonatomically(size_t* pstat, size_t words) {
  assert_lock_strong(MetaspaceExpand_lock);
  const size_t size_now = *pstat;
  assert(size_now >= words, "About to decrement counter below zero "
         "(current value: " SIZE_FORMAT ", decrement value: " SIZE_FORMAT ".",
         size_now, words);
  *pstat = size_now - words;
}

static void inc_stat_atomically(volatile size_t* pstat, size_t words) {
  Atomic::add(words, pstat);
}

static void dec_stat_atomically(volatile size_t* pstat, size_t words) {
  const size_t size_now = *pstat;
  assert(size_now >= words, "About to decrement counter below zero "
         "(current value: " SIZE_FORMAT ", decrement value: " SIZE_FORMAT ".",
         size_now, words);
  Atomic::sub(words, pstat);
}

void MetaspaceUtils::dec_capacity(Metaspace::MetadataType mdtype, size_t words) {
  dec_stat_nonatomically(&_capacity_words[mdtype], words);
}
void MetaspaceUtils::inc_capacity(Metaspace::MetadataType mdtype, size_t words) {
  inc_stat_nonatomically(&_capacity_words[mdtype], words);
}
void MetaspaceUtils::dec_used(Metaspace::MetadataType mdtype, size_t words) {
  dec_stat_atomically(&_used_words[mdtype], words);
}
void MetaspaceUtils::inc_used(Metaspace::MetadataType mdtype, size_t words) {
  inc_stat_atomically(&_used_words[mdtype], words);
}
void MetaspaceUtils::dec_overhead(Metaspace::MetadataType mdtype, size_t words) {
  dec_stat_nonatomically(&_overhead_words[mdtype], words);
}
void MetaspaceUtils::inc_overhead(Metaspace::MetadataType mdtype, size_t words) {
  inc_stat_nonatomically(&_overhead_words[mdtype], words);
}

size_t MetaspaceUtils::reserved_bytes(Metaspace::MetadataType mdtype) {
  VirtualSpaceList* list = Metaspace::get_space_list(mdtype);
  return list == NULL ? 0 : list->reserved_bytes();
}

size_t MetaspaceUtils::committed_bytes(Metaspace::MetadataType mdtype) {
  VirtualSpaceList* list = Metaspace::get_space_list(mdtype);
  return list == NULL ? 0 : list->committed_bytes();
}

size_t MetaspaceUtils::min_chunk_size_words() { return Metaspace::first_chunk_word_size(); }

size_t MetaspaceUtils::free_chunks_total_words(Metaspace::MetadataType mdtype) {
  ChunkManager* chunk_manager = Metaspace::get_chunk_manager(mdtype);
  if (chunk_manager == NULL) {
    return 0;
  }
  return chunk_manager->free_chunks_total_words();
}

size_t MetaspaceUtils::free_chunks_total_bytes(Metaspace::MetadataType mdtype) {
  return free_chunks_total_words(mdtype) * BytesPerWord;
}

size_t MetaspaceUtils::free_chunks_total_words() {
  return free_chunks_total_words(Metaspace::ClassType) +
         free_chunks_total_words(Metaspace::NonClassType);
}

size_t MetaspaceUtils::free_chunks_total_bytes() {
  return free_chunks_total_words() * BytesPerWord;
}

bool MetaspaceUtils::has_chunk_free_list(Metaspace::MetadataType mdtype) {
  return Metaspace::get_chunk_manager(mdtype) != NULL;
}

MetaspaceChunkFreeListSummary MetaspaceUtils::chunk_free_list_summary(Metaspace::MetadataType mdtype) {
  if (!has_chunk_free_list(mdtype)) {
    return MetaspaceChunkFreeListSummary();
  }

  const ChunkManager* cm = Metaspace::get_chunk_manager(mdtype);
  return cm->chunk_free_list_summary();
}

void MetaspaceUtils::print_metaspace_change(const metaspace::MetaspaceSizesSnapshot& pre_meta_values) {
  const metaspace::MetaspaceSizesSnapshot meta_values;

  if (Metaspace::using_class_space()) {
    log_info(gc, metaspace)(HEAP_CHANGE_FORMAT" "
                            HEAP_CHANGE_FORMAT" "
                            HEAP_CHANGE_FORMAT,
                            HEAP_CHANGE_FORMAT_ARGS("Metaspace",
                                                    pre_meta_values.used(),
                                                    pre_meta_values.committed(),
                                                    meta_values.used(),
                                                    meta_values.committed()),
                            HEAP_CHANGE_FORMAT_ARGS("NonClass",
                                                    pre_meta_values.non_class_used(),
                                                    pre_meta_values.non_class_committed(),
                                                    meta_values.non_class_used(),
                                                    meta_values.non_class_committed()),
                            HEAP_CHANGE_FORMAT_ARGS("Class",
                                                    pre_meta_values.class_used(),
                                                    pre_meta_values.class_committed(),
                                                    meta_values.class_used(),
                                                    meta_values.class_committed()));
  } else {
    log_info(gc, metaspace)(HEAP_CHANGE_FORMAT,
                            HEAP_CHANGE_FORMAT_ARGS("Metaspace",
                                                    pre_meta_values.used(),
                                                    pre_meta_values.committed(),
                                                    meta_values.used(),
                                                    meta_values.committed()));
  }
}

void MetaspaceUtils::print_on(outputStream* out) {
  Metaspace::MetadataType nct = Metaspace::NonClassType;

  out->print_cr(" Metaspace       "
                "used "      SIZE_FORMAT "K, "
                "capacity "  SIZE_FORMAT "K, "
                "committed " SIZE_FORMAT "K, "
                "reserved "  SIZE_FORMAT "K",
                used_bytes()/K,
                capacity_bytes()/K,
                committed_bytes()/K,
                reserved_bytes()/K);

  if (Metaspace::using_class_space()) {
    Metaspace::MetadataType ct = Metaspace::ClassType;
    out->print_cr("  class space    "
                  "used "      SIZE_FORMAT "K, "
                  "capacity "  SIZE_FORMAT "K, "
                  "committed " SIZE_FORMAT "K, "
                  "reserved "  SIZE_FORMAT "K",
                  used_bytes(ct)/K,
                  capacity_bytes(ct)/K,
                  committed_bytes(ct)/K,
                  reserved_bytes(ct)/K);
  }
}


void MetaspaceUtils::print_vs(outputStream* out, size_t scale) {
  const size_t reserved_nonclass_words = reserved_bytes(Metaspace::NonClassType) / sizeof(MetaWord);
  const size_t committed_nonclass_words = committed_bytes(Metaspace::NonClassType) / sizeof(MetaWord);
  {
    if (Metaspace::using_class_space()) {
      out->print("  Non-class space:  ");
    }
    print_scaled_words(out, reserved_nonclass_words, scale, 7);
    out->print(" reserved, ");
    print_scaled_words_and_percentage(out, committed_nonclass_words, reserved_nonclass_words, scale, 7);
    out->print_cr(" committed ");

    if (Metaspace::using_class_space()) {
      const size_t reserved_class_words = reserved_bytes(Metaspace::ClassType) / sizeof(MetaWord);
      const size_t committed_class_words = committed_bytes(Metaspace::ClassType) / sizeof(MetaWord);
      out->print("      Class space:  ");
      print_scaled_words(out, reserved_class_words, scale, 7);
      out->print(" reserved, ");
      print_scaled_words_and_percentage(out, committed_class_words, reserved_class_words, scale, 7);
      out->print_cr(" committed ");

      const size_t reserved_words = reserved_nonclass_words + reserved_class_words;
      const size_t committed_words = committed_nonclass_words + committed_class_words;
      out->print("             Both:  ");
      print_scaled_words(out, reserved_words, scale, 7);
      out->print(" reserved, ");
      print_scaled_words_and_percentage(out, committed_words, reserved_words, scale, 7);
      out->print_cr(" committed ");
    }
  }
}

static void print_basic_switches(outputStream* out, size_t scale) {
  out->print("MaxMetaspaceSize: ");
  if (MaxMetaspaceSize >= (max_uintx) - (2 * os::vm_page_size())) {
    // aka "very big". Default is max_uintx, but due to rounding in arg parsing the real
    // value is smaller.
    out->print("unlimited");
  } else {
    print_human_readable_size(out, MaxMetaspaceSize, scale);
  }
  out->cr();
  if (Metaspace::using_class_space()) {
    out->print("CompressedClassSpaceSize: ");
    print_human_readable_size(out, CompressedClassSpaceSize, scale);
  }
  out->cr();
}

// This will print out a basic metaspace usage report but
// unlike print_report() is guaranteed not to lock or to walk the CLDG.
void MetaspaceUtils::print_basic_report(outputStream* out, size_t scale) {

  if (!Metaspace::initialized()) {
    out->print_cr("Metaspace not yet initialized.");
    return;
  }

  out->cr();
  out->print_cr("Usage:");

  if (Metaspace::using_class_space()) {
    out->print("  Non-class:  ");
  }

  // In its most basic form, we do not require walking the CLDG. Instead, just print the running totals from
  // MetaspaceUtils.
  const size_t cap_nc = MetaspaceUtils::capacity_words(Metaspace::NonClassType);
  const size_t overhead_nc = MetaspaceUtils::overhead_words(Metaspace::NonClassType);
  const size_t used_nc = MetaspaceUtils::used_words(Metaspace::NonClassType);
  const size_t free_and_waste_nc = cap_nc - overhead_nc - used_nc;

  print_scaled_words(out, cap_nc, scale, 5);
  out->print(" capacity, ");
  print_scaled_words_and_percentage(out, used_nc, cap_nc, scale, 5);
  out->print(" used, ");
  print_scaled_words_and_percentage(out, free_and_waste_nc, cap_nc, scale, 5);
  out->print(" free+waste, ");
  print_scaled_words_and_percentage(out, overhead_nc, cap_nc, scale, 5);
  out->print(" overhead. ");
  out->cr();

  if (Metaspace::using_class_space()) {
    const size_t cap_c = MetaspaceUtils::capacity_words(Metaspace::ClassType);
    const size_t overhead_c = MetaspaceUtils::overhead_words(Metaspace::ClassType);
    const size_t used_c = MetaspaceUtils::used_words(Metaspace::ClassType);
    const size_t free_and_waste_c = cap_c - overhead_c - used_c;
    out->print("      Class:  ");
    print_scaled_words(out, cap_c, scale, 5);
    out->print(" capacity, ");
    print_scaled_words_and_percentage(out, used_c, cap_c, scale, 5);
    out->print(" used, ");
    print_scaled_words_and_percentage(out, free_and_waste_c, cap_c, scale, 5);
    out->print(" free+waste, ");
    print_scaled_words_and_percentage(out, overhead_c, cap_c, scale, 5);
    out->print(" overhead. ");
    out->cr();

    out->print("       Both:  ");
    const size_t cap = cap_nc + cap_c;

    print_scaled_words(out, cap, scale, 5);
    out->print(" capacity, ");
    print_scaled_words_and_percentage(out, used_nc + used_c, cap, scale, 5);
    out->print(" used, ");
    print_scaled_words_and_percentage(out, free_and_waste_nc + free_and_waste_c, cap, scale, 5);
    out->print(" free+waste, ");
    print_scaled_words_and_percentage(out, overhead_nc + overhead_c, cap, scale, 5);
    out->print(" overhead. ");
    out->cr();
  }

  out->cr();
  out->print_cr("Virtual space:");

  print_vs(out, scale);

  out->cr();
  out->print_cr("Chunk freelists:");

  if (Metaspace::using_class_space()) {
    out->print("   Non-Class:  ");
  }
  print_human_readable_size(out, Metaspace::chunk_manager_metadata()->free_chunks_total_bytes(), scale);
  out->cr();
  if (Metaspace::using_class_space()) {
    out->print("       Class:  ");
    print_human_readable_size(out, Metaspace::chunk_manager_class()->free_chunks_total_bytes(), scale);
    out->cr();
    out->print("        Both:  ");
    print_human_readable_size(out, Metaspace::chunk_manager_class()->free_chunks_total_bytes() +
                              Metaspace::chunk_manager_metadata()->free_chunks_total_bytes(), scale);
    out->cr();
  }

  out->cr();

  // Print basic settings
  print_basic_switches(out, scale);

  out->cr();

}

void MetaspaceUtils::print_report(outputStream* out, size_t scale, int flags) {

  if (!Metaspace::initialized()) {
    out->print_cr("Metaspace not yet initialized.");
    return;
  }

  const bool print_loaders = (flags & rf_show_loaders) > 0;
  const bool print_classes = (flags & rf_show_classes) > 0;
  const bool print_by_chunktype = (flags & rf_break_down_by_chunktype) > 0;
  const bool print_by_spacetype = (flags & rf_break_down_by_spacetype) > 0;

  // Some report options require walking the class loader data graph.
  PrintCLDMetaspaceInfoClosure cl(out, scale, print_loaders, print_classes, print_by_chunktype);
  if (print_loaders) {
    out->cr();
    out->print_cr("Usage per loader:");
    out->cr();
  }

  ClassLoaderDataGraph::loaded_cld_do(&cl); // collect data and optionally print

  // Print totals, broken up by space type.
  if (print_by_spacetype) {
    out->cr();
    out->print_cr("Usage per space type:");
    out->cr();
    for (int space_type = (int)Metaspace::ZeroMetaspaceType;
         space_type < (int)Metaspace::MetaspaceTypeCount; space_type ++)
    {
      uintx num_loaders = cl._num_loaders_by_spacetype[space_type];
      uintx num_classes = cl._num_classes_by_spacetype[space_type];
      out->print("%s - " UINTX_FORMAT " %s",
        space_type_name((Metaspace::MetaspaceType)space_type),
        num_loaders, loaders_plural(num_loaders));
      if (num_classes > 0) {
        out->print(", ");
        print_number_of_classes(out, num_classes, cl._num_classes_shared_by_spacetype[space_type]);
        out->print(":");
        cl._stats_by_spacetype[space_type].print_on(out, scale, print_by_chunktype);
      } else {
        out->print(".");
        out->cr();
      }
      out->cr();
    }
  }

  // Print totals for in-use data:
  out->cr();
  {
    uintx num_loaders = cl._num_loaders;
    out->print("Total Usage - " UINTX_FORMAT " %s, ",
      num_loaders, loaders_plural(num_loaders));
    print_number_of_classes(out, cl._num_classes, cl._num_classes_shared);
    out->print(":");
    cl._stats_total.print_on(out, scale, print_by_chunktype);
    out->cr();
  }

  // -- Print Virtual space.
  out->cr();
  out->print_cr("Virtual space:");

  print_vs(out, scale);

  // -- Print VirtualSpaceList details.
  if ((flags & rf_show_vslist) > 0) {
    out->cr();
    out->print_cr("Virtual space list%s:", Metaspace::using_class_space() ? "s" : "");

    if (Metaspace::using_class_space()) {
      out->print_cr("   Non-Class:");
    }
    Metaspace::space_list()->print_on(out, scale);
    if (Metaspace::using_class_space()) {
      out->print_cr("       Class:");
      Metaspace::class_space_list()->print_on(out, scale);
    }
  }
  out->cr();

  // -- Print VirtualSpaceList map.
  if ((flags & rf_show_vsmap) > 0) {
    out->cr();
    out->print_cr("Virtual space map:");

    if (Metaspace::using_class_space()) {
      out->print_cr("   Non-Class:");
    }
    Metaspace::space_list()->print_map(out);
    if (Metaspace::using_class_space()) {
      out->print_cr("       Class:");
      Metaspace::class_space_list()->print_map(out);
    }
  }
  out->cr();

  // -- Print Freelists (ChunkManager) details
  out->cr();
  out->print_cr("Chunk freelist%s:", Metaspace::using_class_space() ? "s" : "");

  ChunkManagerStatistics non_class_cm_stat;
  Metaspace::chunk_manager_metadata()->collect_statistics(&non_class_cm_stat);

  if (Metaspace::using_class_space()) {
    out->print_cr("   Non-Class:");
  }
  non_class_cm_stat.print_on(out, scale);

  if (Metaspace::using_class_space()) {
    ChunkManagerStatistics class_cm_stat;
    Metaspace::chunk_manager_class()->collect_statistics(&class_cm_stat);
    out->print_cr("       Class:");
    class_cm_stat.print_on(out, scale);
  }

  // As a convenience, print a summary of common waste.
  out->cr();
  out->print("Waste ");
  // For all wastages, print percentages from total. As total use the total size of memory committed for metaspace.
  const size_t committed_words = committed_bytes() / BytesPerWord;

  out->print("(percentages refer to total committed size ");
  print_scaled_words(out, committed_words, scale);
  out->print_cr("):");

  // Print space committed but not yet used by any class loader
  const size_t unused_words_in_vs = MetaspaceUtils::free_in_vs_bytes() / BytesPerWord;
  out->print("              Committed unused: ");
  print_scaled_words_and_percentage(out, unused_words_in_vs, committed_words, scale, 6);
  out->cr();

  // Print waste for in-use chunks.
  UsedChunksStatistics ucs_nonclass = cl._stats_total.nonclass_sm_stats().totals();
  UsedChunksStatistics ucs_class = cl._stats_total.class_sm_stats().totals();
  UsedChunksStatistics ucs_all;
  ucs_all.add(ucs_nonclass);
  ucs_all.add(ucs_class);

  out->print("        Waste in chunks in use: ");
  print_scaled_words_and_percentage(out, ucs_all.waste(), committed_words, scale, 6);
  out->cr();
  out->print("         Free in chunks in use: ");
  print_scaled_words_and_percentage(out, ucs_all.free(), committed_words, scale, 6);
  out->cr();
  out->print("     Overhead in chunks in use: ");
  print_scaled_words_and_percentage(out, ucs_all.overhead(), committed_words, scale, 6);
  out->cr();

  // Print waste in free chunks.
  const size_t total_capacity_in_free_chunks =
      Metaspace::chunk_manager_metadata()->free_chunks_total_words() +
     (Metaspace::using_class_space() ? Metaspace::chunk_manager_class()->free_chunks_total_words() : 0);
  out->print("                In free chunks: ");
  print_scaled_words_and_percentage(out, total_capacity_in_free_chunks, committed_words, scale, 6);
  out->cr();

  // Print waste in deallocated blocks.
  const uintx free_blocks_num =
      cl._stats_total.nonclass_sm_stats().free_blocks_num() +
      cl._stats_total.class_sm_stats().free_blocks_num();
  const size_t free_blocks_cap_words =
      cl._stats_total.nonclass_sm_stats().free_blocks_cap_words() +
      cl._stats_total.class_sm_stats().free_blocks_cap_words();
  out->print("Deallocated from chunks in use: ");
  print_scaled_words_and_percentage(out, free_blocks_cap_words, committed_words, scale, 6);
  out->print(" (" UINTX_FORMAT " blocks)", free_blocks_num);
  out->cr();

  // Print total waste.
  const size_t total_waste = ucs_all.waste() + ucs_all.free() + ucs_all.overhead() + total_capacity_in_free_chunks
      + free_blocks_cap_words + unused_words_in_vs;
  out->print("                       -total-: ");
  print_scaled_words_and_percentage(out, total_waste, committed_words, scale, 6);
  out->cr();

  // Print internal statistics
#ifdef ASSERT
  out->cr();
  out->cr();
  out->print_cr("Internal statistics:");
  out->cr();
  out->print_cr("Number of allocations: " UINTX_FORMAT ".", g_internal_statistics.num_allocs);
  out->print_cr("Number of space births: " UINTX_FORMAT ".", g_internal_statistics.num_metaspace_births);
  out->print_cr("Number of space deaths: " UINTX_FORMAT ".", g_internal_statistics.num_metaspace_deaths);
  out->print_cr("Number of virtual space node births: " UINTX_FORMAT ".", g_internal_statistics.num_vsnodes_created);
  out->print_cr("Number of virtual space node deaths: " UINTX_FORMAT ".", g_internal_statistics.num_vsnodes_purged);
  out->print_cr("Number of times virtual space nodes were expanded: " UINTX_FORMAT ".", g_internal_statistics.num_committed_space_expanded);
  out->print_cr("Number of deallocations: " UINTX_FORMAT " (" UINTX_FORMAT " external).", g_internal_statistics.num_deallocs, g_internal_statistics.num_external_deallocs);
  out->print_cr("Allocations from deallocated blocks: " UINTX_FORMAT ".", g_internal_statistics.num_allocs_from_deallocated_blocks);
  out->print_cr("Number of chunks added to freelist: " UINTX_FORMAT ".",
                g_internal_statistics.num_chunks_added_to_freelist);
  out->print_cr("Number of chunks removed from freelist: " UINTX_FORMAT ".",
                g_internal_statistics.num_chunks_removed_from_freelist);
  out->print_cr("Number of chunk merges: " UINTX_FORMAT ", split-ups: " UINTX_FORMAT ".",
                g_internal_statistics.num_chunk_merges, g_internal_statistics.num_chunk_splits);

  out->cr();
#endif

  // Print some interesting settings
  out->cr();
  out->cr();
  print_basic_switches(out, scale);

  out->cr();
  out->print("InitialBootClassLoaderMetaspaceSize: ");
  print_human_readable_size(out, InitialBootClassLoaderMetaspaceSize, scale);

  out->cr();
  out->cr();

} // MetaspaceUtils::print_report()

// Prints an ASCII representation of the given space.
void MetaspaceUtils::print_metaspace_map(outputStream* out, Metaspace::MetadataType mdtype) {
  MutexLocker cl(MetaspaceExpand_lock, Mutex::_no_safepoint_check_flag);
  const bool for_class = mdtype == Metaspace::ClassType ? true : false;
  VirtualSpaceList* const vsl = for_class ? Metaspace::class_space_list() : Metaspace::space_list();
  if (vsl != NULL) {
    if (for_class) {
      if (!Metaspace::using_class_space()) {
        out->print_cr("No Class Space.");
        return;
      }
      out->print_raw("---- Metaspace Map (Class Space) ----");
    } else {
      out->print_raw("---- Metaspace Map (Non-Class Space) ----");
    }
    // Print legend:
    out->cr();
    out->print_cr("Chunk Types (uppercase chunks are in use): x-specialized, s-small, m-medium, h-humongous.");
    out->cr();
    VirtualSpaceList* const vsl = for_class ? Metaspace::class_space_list() : Metaspace::space_list();
    vsl->print_map(out);
    out->cr();
  }
}

void MetaspaceUtils::verify_free_chunks() {
#ifdef ASSERT
  Metaspace::chunk_manager_metadata()->verify(false);
  if (Metaspace::using_class_space()) {
    Metaspace::chunk_manager_class()->verify(false);
  }
#endif
}

void MetaspaceUtils::verify_metrics() {
#ifdef ASSERT
  // Please note: there are time windows where the internal counters are out of sync with
  // reality. For example, when a newly created ClassLoaderMetaspace creates its first chunk -
  // the ClassLoaderMetaspace is not yet attached to its ClassLoaderData object and hence will
  // not be counted when iterating the CLDG. So be careful when you call this method.
  ClassLoaderMetaspaceStatistics total_stat;
  collect_statistics(&total_stat);
  UsedChunksStatistics nonclass_chunk_stat = total_stat.nonclass_sm_stats().totals();
  UsedChunksStatistics class_chunk_stat = total_stat.class_sm_stats().totals();

  bool mismatch = false;
  for (int i = 0; i < Metaspace::MetadataTypeCount; i ++) {
    Metaspace::MetadataType mdtype = (Metaspace::MetadataType)i;
    UsedChunksStatistics chunk_stat = total_stat.sm_stats(mdtype).totals();
    if (capacity_words(mdtype) != chunk_stat.cap() ||
        used_words(mdtype) != chunk_stat.used() ||
        overhead_words(mdtype) != chunk_stat.overhead()) {
      mismatch = true;
      tty->print_cr("MetaspaceUtils::verify_metrics: counter mismatch for mdtype=%u:", mdtype);
      tty->print_cr("Expected cap " SIZE_FORMAT ", used " SIZE_FORMAT ", overhead " SIZE_FORMAT ".",
                    capacity_words(mdtype), used_words(mdtype), overhead_words(mdtype));
      tty->print_cr("Got cap " SIZE_FORMAT ", used " SIZE_FORMAT ", overhead " SIZE_FORMAT ".",
                    chunk_stat.cap(), chunk_stat.used(), chunk_stat.overhead());
      tty->flush();
    }
  }
  assert(mismatch == false, "MetaspaceUtils::verify_metrics: counter mismatch.");
#endif
}

// Metaspace methods

size_t Metaspace::_first_chunk_word_size = 0;
size_t Metaspace::_first_class_chunk_word_size = 0;

size_t Metaspace::_commit_alignment = 0;
size_t Metaspace::_reserve_alignment = 0;

VirtualSpaceList* Metaspace::_space_list = NULL;
VirtualSpaceList* Metaspace::_class_space_list = NULL;

ChunkManager* Metaspace::_chunk_manager_metadata = NULL;
ChunkManager* Metaspace::_chunk_manager_class = NULL;

bool Metaspace::_initialized = false;

#define VIRTUALSPACEMULTIPLIER 2

#ifdef _LP64
static uint64_t UnscaledClassSpaceMax = (uint64_t(max_juint) + 1);

void Metaspace::set_narrow_klass_base_and_shift(ReservedSpace metaspace_rs, address cds_base) {
  assert(!DumpSharedSpaces, "narrow_klass is set by MetaspaceShared class.");
  // Figure out the narrow_klass_base and the narrow_klass_shift.  The
  // narrow_klass_base is the lower of the metaspace base and the cds base
  // (if cds is enabled).  The narrow_klass_shift depends on the distance
  // between the lower base and higher address.
<<<<<<< HEAD
  address lower_base;
  address higher_address;
#if INCLUDE_CDS
  if (UseSharedSpaces) {
    higher_address = MAX2((address)(cds_base + MetaspaceShared::core_spaces_size()),
                          (address)(metaspace_base + compressed_class_space_size()));
    lower_base = MIN2(metaspace_base, cds_base);
  } else
#endif
  {
    higher_address = metaspace_base + compressed_class_space_size();
    lower_base = metaspace_base;

    // Using oopDesc::_metadata high bits so LogKlassAlignmentInBytes shift is no longer possible
    uint64_t klass_encoding_max = UnscaledClassSpaceMax;
=======
  address lower_base = (address)metaspace_rs.base();
  address higher_address = (address)metaspace_rs.end();
  if (cds_base != NULL) {
    assert(UseSharedSpaces, "must be");
    lower_base = MIN2(lower_base, cds_base);
  } else {
    uint64_t klass_encoding_max = UnscaledClassSpaceMax << LogKlassAlignmentInBytes;
>>>>>>> 0e5a288d
    // If compressed class space fits in lower 32G, we don't need a base.
    if (higher_address <= (address)klass_encoding_max) {
      lower_base = 0; // Effectively lower base is zero.
    }
  }

  CompressedKlassPointers::set_base(lower_base);

  // CDS uses LogKlassAlignmentInBytes for narrow_klass_shift. See
  // MetaspaceShared::initialize_dumptime_shared_and_meta_spaces() for
  // how dump time narrow_klass_shift is set. Although, CDS can work
  // with zero-shift mode also, to be consistent with AOT it uses
  // LogKlassAlignmentInBytes for klass shift so archived java heap objects
  // can be used at same time as AOT code.
  if (!UseSharedSpaces
      && (uint64_t)(higher_address - lower_base) <= UnscaledClassSpaceMax) {
    CompressedKlassPointers::set_shift(0);
  } else {
    CompressedKlassPointers::set_shift(LogKlassAlignmentInBytes);
  }
  AOTLoader::set_narrow_klass_shift();
}

// Try to allocate the metaspace at the requested addr.
void Metaspace::allocate_metaspace_compressed_klass_ptrs(ReservedSpace metaspace_rs, char* requested_addr, address cds_base) {
  assert(!DumpSharedSpaces, "compress klass space is allocated by MetaspaceShared class.");
  assert(using_class_space(), "called improperly");
  assert(UseCompressedClassPointers, "Only use with CompressedKlassPtrs");
  assert(compressed_class_space_size() < KlassEncodingMetaspaceMax,
         "Metaspace size is too big");
  assert_is_aligned(requested_addr, _reserve_alignment);
  assert_is_aligned(cds_base, _reserve_alignment);
  assert_is_aligned(compressed_class_space_size(), _reserve_alignment);

  // Don't use large pages for the class space.
  bool large_pages = false;

 if (metaspace_rs.is_reserved()) {
   // CDS should have already reserved the space.
   assert(requested_addr == NULL, "not used");
   assert(cds_base != NULL, "CDS should have already reserved the memory space");
 } else {
   assert(cds_base == NULL, "must be");
#if !(defined(AARCH64) || defined(AIX))
  metaspace_rs = ReservedSpace(compressed_class_space_size(), _reserve_alignment,
                               large_pages, requested_addr);
#else // AARCH64
  // Our compressed klass pointers may fit nicely into the lower 32
  // bits.
  if ((uint64_t)requested_addr + compressed_class_space_size() < 4*G) {
    metaspace_rs = ReservedSpace(compressed_class_space_size(),
                                 _reserve_alignment,
                                 large_pages,
                                 requested_addr);
  }

  if (! metaspace_rs.is_reserved()) {
    // Aarch64: Try to align metaspace so that we can decode a compressed
    // klass with a single MOVK instruction.  We can do this iff the
    // compressed class base is a multiple of 4G.
    // Aix: Search for a place where we can find memory. If we need to load
    // the base, 4G alignment is helpful, too.
    size_t increment = AARCH64_ONLY(4*)G;
    for (char *a = align_up(requested_addr, increment);
         a < (char*)(1024*G);
         a += increment) {
      if (a == (char *)(32*G)) {
        // Go faster from here on. Zero-based is no longer possible.
        increment = 4*G;
      }

      metaspace_rs = ReservedSpace(compressed_class_space_size(),
                                   _reserve_alignment,
                                   large_pages,
                                   a);
      if (metaspace_rs.is_reserved())
        break;
    }
  }
#endif // AARCH64
 }

  if (!metaspace_rs.is_reserved()) {
    assert(cds_base == NULL, "CDS should have already reserved the memory space");
    // If no successful allocation then try to allocate the space anywhere.  If
    // that fails then OOM doom.  At this point we cannot try allocating the
    // metaspace as if UseCompressedClassPointers is off because too much
    // initialization has happened that depends on UseCompressedClassPointers.
    // So, UseCompressedClassPointers cannot be turned off at this point.
    metaspace_rs = ReservedSpace(compressed_class_space_size(),
                                 _reserve_alignment, large_pages);
    if (!metaspace_rs.is_reserved()) {
      vm_exit_during_initialization(err_msg("Could not allocate metaspace: " SIZE_FORMAT " bytes",
                                            compressed_class_space_size()));
    }
  }

  if (cds_base == NULL) {
    // If we got here then the metaspace got allocated.
    MemTracker::record_virtual_memory_type((address)metaspace_rs.base(), mtClass);
  }

  set_narrow_klass_base_and_shift(metaspace_rs, cds_base);

  initialize_class_space(metaspace_rs);

  LogTarget(Trace, gc, metaspace) lt;
  if (lt.is_enabled()) {
    ResourceMark rm;
    LogStream ls(lt);
    print_compressed_class_space(&ls, requested_addr);
  }
}

void Metaspace::print_compressed_class_space(outputStream* st, const char* requested_addr) {
  st->print_cr("Narrow klass base: " PTR_FORMAT ", Narrow klass shift: %d",
               p2i(CompressedKlassPointers::base()), CompressedKlassPointers::shift());
  if (_class_space_list != NULL) {
    address base = (address)_class_space_list->current_virtual_space()->bottom();
    st->print("Compressed class space size: " SIZE_FORMAT " Address: " PTR_FORMAT,
                 compressed_class_space_size(), p2i(base));
    if (requested_addr != 0) {
      st->print(" Req Addr: " PTR_FORMAT, p2i(requested_addr));
    }
    st->cr();
  }
}

// For UseCompressedClassPointers the class space is reserved above the top of
// the Java heap.  The argument passed in is at the base of the compressed space.
void Metaspace::initialize_class_space(ReservedSpace rs) {
  // The reserved space size may be bigger because of alignment, esp with UseLargePages
  assert(rs.size() >= CompressedClassSpaceSize,
         SIZE_FORMAT " != " SIZE_FORMAT, rs.size(), CompressedClassSpaceSize);
  assert(using_class_space(), "Must be using class space");
  _class_space_list = new VirtualSpaceList(rs);
  _chunk_manager_class = new ChunkManager(true/*is_class*/);

  if (!_class_space_list->initialization_succeeded()) {
    vm_exit_during_initialization("Failed to setup compressed class space virtual space list.");
  }
}

#endif

void Metaspace::ergo_initialize() {
  if (DumpSharedSpaces) {
    // Using large pages when dumping the shared archive is currently not implemented.
    FLAG_SET_ERGO(UseLargePagesInMetaspace, false);
  }

  size_t page_size = os::vm_page_size();
  if (UseLargePages && UseLargePagesInMetaspace) {
    page_size = os::large_page_size();
  }

  _commit_alignment  = page_size;
  _reserve_alignment = MAX2(page_size, (size_t)os::vm_allocation_granularity());

  // Do not use FLAG_SET_ERGO to update MaxMetaspaceSize, since this will
  // override if MaxMetaspaceSize was set on the command line or not.
  // This information is needed later to conform to the specification of the
  // java.lang.management.MemoryUsage API.
  //
  // Ideally, we would be able to set the default value of MaxMetaspaceSize in
  // globals.hpp to the aligned value, but this is not possible, since the
  // alignment depends on other flags being parsed.
  MaxMetaspaceSize = align_down_bounded(MaxMetaspaceSize, _reserve_alignment);

  if (MetaspaceSize > MaxMetaspaceSize) {
    MetaspaceSize = MaxMetaspaceSize;
  }

  MetaspaceSize = align_down_bounded(MetaspaceSize, _commit_alignment);

  assert(MetaspaceSize <= MaxMetaspaceSize, "MetaspaceSize should be limited by MaxMetaspaceSize");

  MinMetaspaceExpansion = align_down_bounded(MinMetaspaceExpansion, _commit_alignment);
  MaxMetaspaceExpansion = align_down_bounded(MaxMetaspaceExpansion, _commit_alignment);

  CompressedClassSpaceSize = align_down_bounded(CompressedClassSpaceSize, _reserve_alignment);

  // Initial virtual space size will be calculated at global_initialize()
  size_t min_metaspace_sz =
      VIRTUALSPACEMULTIPLIER * InitialBootClassLoaderMetaspaceSize;
  if (UseCompressedClassPointers) {
    if ((min_metaspace_sz + CompressedClassSpaceSize) >  MaxMetaspaceSize) {
      if (min_metaspace_sz >= MaxMetaspaceSize) {
        vm_exit_during_initialization("MaxMetaspaceSize is too small.");
      } else {
        FLAG_SET_ERGO(CompressedClassSpaceSize,
                      MaxMetaspaceSize - min_metaspace_sz);
      }
    }
  } else if (min_metaspace_sz >= MaxMetaspaceSize) {
    FLAG_SET_ERGO(InitialBootClassLoaderMetaspaceSize,
                  min_metaspace_sz);
  }

  set_compressed_class_space_size(CompressedClassSpaceSize);
}

void Metaspace::global_initialize() {
  MetaspaceGC::initialize();
<<<<<<< HEAD
#ifdef _LP64
  if (EnableValhalla) {
    UnscaledClassSpaceMax >>= oopDesc::storage_props_nof_bits;
  }
#endif
=======

  bool class_space_inited = false;
>>>>>>> 0e5a288d
#if INCLUDE_CDS
  if (DumpSharedSpaces) {
    MetaspaceShared::initialize_dumptime_shared_and_meta_spaces();
    class_space_inited = true;
  } else if (UseSharedSpaces) {
    // If any of the archived space fails to map, UseSharedSpaces
    // is reset to false.
    MetaspaceShared::initialize_runtime_shared_and_meta_spaces();
    class_space_inited = UseSharedSpaces;
  }

  if (DynamicDumpSharedSpaces && !UseSharedSpaces) {
    vm_exit_during_initialization("DynamicDumpSharedSpaces is unsupported when base CDS archive is not loaded", NULL);
  }
#endif // INCLUDE_CDS

#ifdef _LP64
  if (using_class_space() && !class_space_inited) {
    char* base = (char*)align_up(CompressedOops::end(), _reserve_alignment);
    ReservedSpace dummy;
    allocate_metaspace_compressed_klass_ptrs(dummy, base, 0);
  }
#endif

  // Initialize these before initializing the VirtualSpaceList
  _first_chunk_word_size = InitialBootClassLoaderMetaspaceSize / BytesPerWord;
  _first_chunk_word_size = align_word_size_up(_first_chunk_word_size);
  // Make the first class chunk bigger than a medium chunk so it's not put
  // on the medium chunk list.   The next chunk will be small and progress
  // from there.  This size calculated by -version.
  _first_class_chunk_word_size = MIN2((size_t)MediumChunk*6,
                                     (CompressedClassSpaceSize/BytesPerWord)*2);
  _first_class_chunk_word_size = align_word_size_up(_first_class_chunk_word_size);
  // Arbitrarily set the initial virtual space to a multiple
  // of the boot class loader size.
  size_t word_size = VIRTUALSPACEMULTIPLIER * _first_chunk_word_size;
  word_size = align_up(word_size, Metaspace::reserve_alignment_words());

  // Initialize the list of virtual spaces.
  _space_list = new VirtualSpaceList(word_size);
  _chunk_manager_metadata = new ChunkManager(false/*metaspace*/);

  if (!_space_list->initialization_succeeded()) {
    vm_exit_during_initialization("Unable to setup metadata virtual space list.", NULL);
  }

  _tracer = new MetaspaceTracer();

  _initialized = true;

}

void Metaspace::post_initialize() {
  MetaspaceGC::post_initialize();
}

void Metaspace::verify_global_initialization() {
  assert(space_list() != NULL, "Metadata VirtualSpaceList has not been initialized");
  assert(chunk_manager_metadata() != NULL, "Metadata ChunkManager has not been initialized");

  if (using_class_space()) {
    assert(class_space_list() != NULL, "Class VirtualSpaceList has not been initialized");
    assert(chunk_manager_class() != NULL, "Class ChunkManager has not been initialized");
  }
}

size_t Metaspace::align_word_size_up(size_t word_size) {
  size_t byte_size = word_size * wordSize;
  return ReservedSpace::allocation_align_size_up(byte_size) / wordSize;
}

MetaWord* Metaspace::allocate(ClassLoaderData* loader_data, size_t word_size,
                              MetaspaceObj::Type type, TRAPS) {
  assert(!_frozen, "sanity");
  assert(!(DumpSharedSpaces && THREAD->is_VM_thread()), "sanity");

  if (HAS_PENDING_EXCEPTION) {
    assert(false, "Should not allocate with exception pending");
    return NULL;  // caller does a CHECK_NULL too
  }

  assert(loader_data != NULL, "Should never pass around a NULL loader_data. "
        "ClassLoaderData::the_null_class_loader_data() should have been used.");

  MetadataType mdtype = (type == MetaspaceObj::ClassType) ? ClassType : NonClassType;

  // Try to allocate metadata.
  MetaWord* result = loader_data->metaspace_non_null()->allocate(word_size, mdtype);

  if (result == NULL) {
    tracer()->report_metaspace_allocation_failure(loader_data, word_size, type, mdtype);

    // Allocation failed.
    if (is_init_completed()) {
      // Only start a GC if the bootstrapping has completed.
      // Try to clean out some heap memory and retry. This can prevent premature
      // expansion of the metaspace.
      result = Universe::heap()->satisfy_failed_metadata_allocation(loader_data, word_size, mdtype);
    }
  }

  if (result == NULL) {
    if (DumpSharedSpaces) {
      // CDS dumping keeps loading classes, so if we hit an OOM we probably will keep hitting OOM.
      // We should abort to avoid generating a potentially bad archive.
      vm_exit_during_cds_dumping(err_msg("Failed allocating metaspace object type %s of size " SIZE_FORMAT ". CDS dump aborted.",
          MetaspaceObj::type_name(type), word_size * BytesPerWord),
        err_msg("Please increase MaxMetaspaceSize (currently " SIZE_FORMAT " bytes).", MaxMetaspaceSize));
    }
    report_metadata_oome(loader_data, word_size, type, mdtype, THREAD);
    assert(HAS_PENDING_EXCEPTION, "sanity");
    return NULL;
  }

  // Zero initialize.
  Copy::fill_to_words((HeapWord*)result, word_size, 0);

  return result;
}

void Metaspace::report_metadata_oome(ClassLoaderData* loader_data, size_t word_size, MetaspaceObj::Type type, MetadataType mdtype, TRAPS) {
  tracer()->report_metadata_oom(loader_data, word_size, type, mdtype);

  // If result is still null, we are out of memory.
  Log(gc, metaspace, freelist, oom) log;
  if (log.is_info()) {
    log.info("Metaspace (%s) allocation failed for size " SIZE_FORMAT,
             is_class_space_allocation(mdtype) ? "class" : "data", word_size);
    ResourceMark rm;
    if (log.is_debug()) {
      if (loader_data->metaspace_or_null() != NULL) {
        LogStream ls(log.debug());
        loader_data->print_value_on(&ls);
      }
    }
    LogStream ls(log.info());
    // In case of an OOM, log out a short but still useful report.
    MetaspaceUtils::print_basic_report(&ls, 0);
  }

  bool out_of_compressed_class_space = false;
  if (is_class_space_allocation(mdtype)) {
    ClassLoaderMetaspace* metaspace = loader_data->metaspace_non_null();
    out_of_compressed_class_space =
      MetaspaceUtils::committed_bytes(Metaspace::ClassType) +
      (metaspace->class_chunk_size(word_size) * BytesPerWord) >
      CompressedClassSpaceSize;
  }

  // -XX:+HeapDumpOnOutOfMemoryError and -XX:OnOutOfMemoryError support
  const char* space_string = out_of_compressed_class_space ?
    "Compressed class space" : "Metaspace";

  report_java_out_of_memory(space_string);

  if (JvmtiExport::should_post_resource_exhausted()) {
    JvmtiExport::post_resource_exhausted(
        JVMTI_RESOURCE_EXHAUSTED_OOM_ERROR,
        space_string);
  }

  if (!is_init_completed()) {
    vm_exit_during_initialization("OutOfMemoryError", space_string);
  }

  if (out_of_compressed_class_space) {
    THROW_OOP(Universe::out_of_memory_error_class_metaspace());
  } else {
    THROW_OOP(Universe::out_of_memory_error_metaspace());
  }
}

const char* Metaspace::metadata_type_name(Metaspace::MetadataType mdtype) {
  switch (mdtype) {
    case Metaspace::ClassType: return "Class";
    case Metaspace::NonClassType: return "Metadata";
    default:
      assert(false, "Got bad mdtype: %d", (int) mdtype);
      return NULL;
  }
}

void Metaspace::purge(MetadataType mdtype) {
  get_space_list(mdtype)->purge(get_chunk_manager(mdtype));
}

void Metaspace::purge() {
  MutexLocker cl(MetaspaceExpand_lock,
                 Mutex::_no_safepoint_check_flag);
  purge(NonClassType);
  if (using_class_space()) {
    purge(ClassType);
  }
}

bool Metaspace::contains(const void* ptr) {
  if (MetaspaceShared::is_in_shared_metaspace(ptr)) {
    return true;
  }
  return contains_non_shared(ptr);
}

bool Metaspace::contains_non_shared(const void* ptr) {
  if (using_class_space() && get_space_list(ClassType)->contains(ptr)) {
     return true;
  }

  return get_space_list(NonClassType)->contains(ptr);
}

// ClassLoaderMetaspace

ClassLoaderMetaspace::ClassLoaderMetaspace(Mutex* lock, Metaspace::MetaspaceType type)
  : _space_type(type)
  , _lock(lock)
  , _vsm(NULL)
  , _class_vsm(NULL)
{
  initialize(lock, type);
}

ClassLoaderMetaspace::~ClassLoaderMetaspace() {
  Metaspace::assert_not_frozen();
  DEBUG_ONLY(Atomic::inc(&g_internal_statistics.num_metaspace_deaths));
  delete _vsm;
  if (Metaspace::using_class_space()) {
    delete _class_vsm;
  }
}

void ClassLoaderMetaspace::initialize_first_chunk(Metaspace::MetaspaceType type, Metaspace::MetadataType mdtype) {
  Metachunk* chunk = get_initialization_chunk(type, mdtype);
  if (chunk != NULL) {
    // Add to this manager's list of chunks in use and make it the current_chunk().
    get_space_manager(mdtype)->add_chunk(chunk, true);
  }
}

Metachunk* ClassLoaderMetaspace::get_initialization_chunk(Metaspace::MetaspaceType type, Metaspace::MetadataType mdtype) {
  size_t chunk_word_size = get_space_manager(mdtype)->get_initial_chunk_size(type);

  // Get a chunk from the chunk freelist
  Metachunk* chunk = Metaspace::get_chunk_manager(mdtype)->chunk_freelist_allocate(chunk_word_size);

  if (chunk == NULL) {
    chunk = Metaspace::get_space_list(mdtype)->get_new_chunk(chunk_word_size,
                                                  get_space_manager(mdtype)->medium_chunk_bunch());
  }

  return chunk;
}

void ClassLoaderMetaspace::initialize(Mutex* lock, Metaspace::MetaspaceType type) {
  Metaspace::verify_global_initialization();

  DEBUG_ONLY(Atomic::inc(&g_internal_statistics.num_metaspace_births));

  // Allocate SpaceManager for metadata objects.
  _vsm = new SpaceManager(Metaspace::NonClassType, type, lock);

  if (Metaspace::using_class_space()) {
    // Allocate SpaceManager for classes.
    _class_vsm = new SpaceManager(Metaspace::ClassType, type, lock);
  }

  MutexLocker cl(MetaspaceExpand_lock, Mutex::_no_safepoint_check_flag);

  // Allocate chunk for metadata objects
  initialize_first_chunk(type, Metaspace::NonClassType);

  // Allocate chunk for class metadata objects
  if (Metaspace::using_class_space()) {
    initialize_first_chunk(type, Metaspace::ClassType);
  }
}

MetaWord* ClassLoaderMetaspace::allocate(size_t word_size, Metaspace::MetadataType mdtype) {
  Metaspace::assert_not_frozen();

  DEBUG_ONLY(Atomic::inc(&g_internal_statistics.num_allocs));

  // Don't use class_vsm() unless UseCompressedClassPointers is true.
  if (Metaspace::is_class_space_allocation(mdtype)) {
    return  class_vsm()->allocate(word_size);
  } else {
    return  vsm()->allocate(word_size);
  }
}

MetaWord* ClassLoaderMetaspace::expand_and_allocate(size_t word_size, Metaspace::MetadataType mdtype) {
  Metaspace::assert_not_frozen();
  size_t delta_bytes = MetaspaceGC::delta_capacity_until_GC(word_size * BytesPerWord);
  assert(delta_bytes > 0, "Must be");

  size_t before = 0;
  size_t after = 0;
  bool can_retry = true;
  MetaWord* res;
  bool incremented;

  // Each thread increments the HWM at most once. Even if the thread fails to increment
  // the HWM, an allocation is still attempted. This is because another thread must then
  // have incremented the HWM and therefore the allocation might still succeed.
  do {
    incremented = MetaspaceGC::inc_capacity_until_GC(delta_bytes, &after, &before, &can_retry);
    res = allocate(word_size, mdtype);
  } while (!incremented && res == NULL && can_retry);

  if (incremented) {
    Metaspace::tracer()->report_gc_threshold(before, after,
                                  MetaspaceGCThresholdUpdater::ExpandAndAllocate);
    log_trace(gc, metaspace)("Increase capacity to GC from " SIZE_FORMAT " to " SIZE_FORMAT, before, after);
  }

  return res;
}

size_t ClassLoaderMetaspace::allocated_blocks_bytes() const {
  return (vsm()->used_words() +
      (Metaspace::using_class_space() ? class_vsm()->used_words() : 0)) * BytesPerWord;
}

size_t ClassLoaderMetaspace::allocated_chunks_bytes() const {
  return (vsm()->capacity_words() +
      (Metaspace::using_class_space() ? class_vsm()->capacity_words() : 0)) * BytesPerWord;
}

void ClassLoaderMetaspace::deallocate(MetaWord* ptr, size_t word_size, bool is_class) {
  Metaspace::assert_not_frozen();
  assert(!SafepointSynchronize::is_at_safepoint()
         || Thread::current()->is_VM_thread(), "should be the VM thread");

  DEBUG_ONLY(Atomic::inc(&g_internal_statistics.num_external_deallocs));

  MutexLocker ml(vsm()->lock(), Mutex::_no_safepoint_check_flag);

  if (is_class && Metaspace::using_class_space()) {
    class_vsm()->deallocate(ptr, word_size);
  } else {
    vsm()->deallocate(ptr, word_size);
  }
}

size_t ClassLoaderMetaspace::class_chunk_size(size_t word_size) {
  assert(Metaspace::using_class_space(), "Has to use class space");
  return class_vsm()->calc_chunk_size(word_size);
}

void ClassLoaderMetaspace::print_on(outputStream* out) const {
  // Print both class virtual space counts and metaspace.
  if (Verbose) {
    vsm()->print_on(out);
    if (Metaspace::using_class_space()) {
      class_vsm()->print_on(out);
    }
  }
}

void ClassLoaderMetaspace::verify() {
  vsm()->verify();
  if (Metaspace::using_class_space()) {
    class_vsm()->verify();
  }
}

void ClassLoaderMetaspace::add_to_statistics_locked(ClassLoaderMetaspaceStatistics* out) const {
  assert_lock_strong(lock());
  vsm()->add_to_statistics_locked(&out->nonclass_sm_stats());
  if (Metaspace::using_class_space()) {
    class_vsm()->add_to_statistics_locked(&out->class_sm_stats());
  }
}

void ClassLoaderMetaspace::add_to_statistics(ClassLoaderMetaspaceStatistics* out) const {
  MutexLocker cl(lock(), Mutex::_no_safepoint_check_flag);
  add_to_statistics_locked(out);
}

/////////////// Unit tests ///////////////

struct chunkmanager_statistics_t {
  int num_specialized_chunks;
  int num_small_chunks;
  int num_medium_chunks;
  int num_humongous_chunks;
};

extern void test_metaspace_retrieve_chunkmanager_statistics(Metaspace::MetadataType mdType, chunkmanager_statistics_t* out) {
  ChunkManager* const chunk_manager = Metaspace::get_chunk_manager(mdType);
  ChunkManagerStatistics stat;
  chunk_manager->collect_statistics(&stat);
  out->num_specialized_chunks = (int)stat.chunk_stats(SpecializedIndex).num();
  out->num_small_chunks = (int)stat.chunk_stats(SmallIndex).num();
  out->num_medium_chunks = (int)stat.chunk_stats(MediumIndex).num();
  out->num_humongous_chunks = (int)stat.chunk_stats(HumongousIndex).num();
}

struct chunk_geometry_t {
  size_t specialized_chunk_word_size;
  size_t small_chunk_word_size;
  size_t medium_chunk_word_size;
};

extern void test_metaspace_retrieve_chunk_geometry(Metaspace::MetadataType mdType, chunk_geometry_t* out) {
  if (mdType == Metaspace::NonClassType) {
    out->specialized_chunk_word_size = SpecializedChunk;
    out->small_chunk_word_size = SmallChunk;
    out->medium_chunk_word_size = MediumChunk;
  } else {
    out->specialized_chunk_word_size = ClassSpecializedChunk;
    out->small_chunk_word_size = ClassSmallChunk;
    out->medium_chunk_word_size = ClassMediumChunk;
  }
}<|MERGE_RESOLUTION|>--- conflicted
+++ resolved
@@ -981,31 +981,14 @@
   // narrow_klass_base is the lower of the metaspace base and the cds base
   // (if cds is enabled).  The narrow_klass_shift depends on the distance
   // between the lower base and higher address.
-<<<<<<< HEAD
-  address lower_base;
-  address higher_address;
-#if INCLUDE_CDS
-  if (UseSharedSpaces) {
-    higher_address = MAX2((address)(cds_base + MetaspaceShared::core_spaces_size()),
-                          (address)(metaspace_base + compressed_class_space_size()));
-    lower_base = MIN2(metaspace_base, cds_base);
-  } else
-#endif
-  {
-    higher_address = metaspace_base + compressed_class_space_size();
-    lower_base = metaspace_base;
-
-    // Using oopDesc::_metadata high bits so LogKlassAlignmentInBytes shift is no longer possible
-    uint64_t klass_encoding_max = UnscaledClassSpaceMax;
-=======
   address lower_base = (address)metaspace_rs.base();
   address higher_address = (address)metaspace_rs.end();
   if (cds_base != NULL) {
     assert(UseSharedSpaces, "must be");
     lower_base = MIN2(lower_base, cds_base);
   } else {
-    uint64_t klass_encoding_max = UnscaledClassSpaceMax << LogKlassAlignmentInBytes;
->>>>>>> 0e5a288d
+    // Using oopDesc::_metadata high bits so LogKlassAlignmentInBytes shift is no longer possible
+    uint64_t klass_encoding_max = UnscaledClassSpaceMax;
     // If compressed class space fits in lower 32G, we don't need a base.
     if (higher_address <= (address)klass_encoding_max) {
       lower_base = 0; // Effectively lower base is zero.
@@ -1210,16 +1193,12 @@
 
 void Metaspace::global_initialize() {
   MetaspaceGC::initialize();
-<<<<<<< HEAD
+  bool class_space_inited = false;
 #ifdef _LP64
   if (EnableValhalla) {
     UnscaledClassSpaceMax >>= oopDesc::storage_props_nof_bits;
   }
 #endif
-=======
-
-  bool class_space_inited = false;
->>>>>>> 0e5a288d
 #if INCLUDE_CDS
   if (DumpSharedSpaces) {
     MetaspaceShared::initialize_dumptime_shared_and_meta_spaces();
