/*
 * Copyright (c) 1997, 2019, Oracle and/or its affiliates. All rights reserved.
 * DO NOT ALTER OR REMOVE COPYRIGHT NOTICES OR THIS FILE HEADER.
 *
 * This code is free software; you can redistribute it and/or modify it
 * under the terms of the GNU General Public License version 2 only, as
 * published by the Free Software Foundation.
 *
 * This code is distributed in the hope that it will be useful, but WITHOUT
 * ANY WARRANTY; without even the implied warranty of MERCHANTABILITY or
 * FITNESS FOR A PARTICULAR PURPOSE.  See the GNU General Public License
 * version 2 for more details (a copy is included in the LICENSE file that
 * accompanied this code).
 *
 * You should have received a copy of the GNU General Public License version
 * 2 along with this work; if not, write to the Free Software Foundation,
 * Inc., 51 Franklin St, Fifth Floor, Boston, MA 02110-1301 USA.
 *
 * Please contact Oracle, 500 Oracle Parkway, Redwood Shores, CA 94065 USA
 * or visit www.oracle.com if you need additional information or have any
 * questions.
 *
 */

#ifndef SHARE_MEMORY_UNIVERSE_HPP
#define SHARE_MEMORY_UNIVERSE_HPP

#include "gc/shared/verifyOption.hpp"
#include "oops/array.hpp"
#include "runtime/handles.hpp"
#include "utilities/growableArray.hpp"

// Universe is a name space holding known system classes and objects in the VM.
//
// Loaded classes are accessible through the SystemDictionary.
//
// The object heap is allocated and accessed through Universe, and various allocation
// support is provided. Allocation by the interpreter and compiled code is done inline
// and bails out to Scavenge::invoke_and_allocate.

class CollectedHeap;
class DeferredObjAllocEvent;


// A helper class for caching a Method* when the user of the cache
// only cares about the latest version of the Method*.  This cache safely
// interacts with the RedefineClasses API.

class LatestMethodCache : public CHeapObj<mtClass> {
  // We save the Klass* and the idnum of Method* in order to get
  // the current cached Method*.
 private:
  Klass*                _klass;
  int                   _method_idnum;

 public:
  LatestMethodCache()   { _klass = NULL; _method_idnum = -1; }
  ~LatestMethodCache()  { _klass = NULL; _method_idnum = -1; }

  void   init(Klass* k, Method* m);
  Klass* klass() const           { return _klass; }
  int    method_idnum() const    { return _method_idnum; }

  Method* get_method();

  // CDS support.  Replace the klass in this with the archive version
  // could use this for Enhanced Class Redefinition also.
  void serialize(SerializeClosure* f) {
    f->do_ptr((void**)&_klass);
  }
  void metaspace_pointers_do(MetaspaceClosure* it);
};

class Universe: AllStatic {
  // Ugh.  Universe is much too friendly.
  friend class MarkSweep;
  friend class oopDesc;
  friend class ClassLoader;
  friend class SystemDictionary;
  friend class ReservedHeapSpace;
  friend class VMStructs;
  friend class VM_PopulateDumpSharedSpace;
  friend class Metaspace;
  friend class MetaspaceShared;

  friend jint  universe_init();
  friend void  universe2_init();
  friend bool  universe_post_init();
  friend void  universe_post_module_init();

 private:
  // Known classes in the VM
  static Klass* _typeArrayKlassObjs[T_LONG+1];
  static Klass* _objectArrayKlassObj;

  // Known objects in the VM

  // Primitive objects
  static oop _int_mirror;
  static oop _float_mirror;
  static oop _double_mirror;
  static oop _byte_mirror;
  static oop _bool_mirror;
  static oop _char_mirror;
  static oop _long_mirror;
  static oop _short_mirror;
  static oop _void_mirror;

  static oop          _main_thread_group;             // Reference to the main thread group object
  static oop          _system_thread_group;           // Reference to the system thread group object

  static objArrayOop  _the_empty_class_klass_array;   // Canonicalized obj array of type java.lang.Class
  static oop          _the_null_sentinel;             // A unique object pointer unused except as a sentinel for null.
  static oop          _the_null_string;               // A cache of "null" as a Java string
  static oop          _the_min_jint_string;          // A cache of "-2147483648" as a Java string
  static LatestMethodCache* _finalizer_register_cache; // static method for registering finalizable objects
  static LatestMethodCache* _loader_addClass_cache;    // method for registering loaded classes in class loader vector
  static LatestMethodCache* _throw_illegal_access_error_cache; // Unsafe.throwIllegalAccessError() method
  static LatestMethodCache* _throw_no_such_method_error_cache; // Unsafe.throwNoSuchMethodError() method
  static LatestMethodCache* _do_stack_walk_cache;      // method for stack walker callback

  // preallocated error objects (no backtrace)
  static oop          _out_of_memory_error_java_heap;
  static oop          _out_of_memory_error_metaspace;
  static oop          _out_of_memory_error_class_metaspace;
  static oop          _out_of_memory_error_array_size;
  static oop          _out_of_memory_error_gc_overhead_limit;
  static oop          _out_of_memory_error_realloc_objects;
  static oop          _out_of_memory_error_retry;

  // preallocated cause message for delayed StackOverflowError
  static oop          _delayed_stack_overflow_error_message;

  static Array<int>*            _the_empty_int_array;            // Canonicalized int array
  static Array<u2>*             _the_empty_short_array;          // Canonicalized short array
  static Array<Klass*>*         _the_empty_klass_array;          // Canonicalized klass array
  static Array<InstanceKlass*>* _the_empty_instance_klass_array; // Canonicalized instance klass array
  static Array<Method*>*        _the_empty_method_array;         // Canonicalized method array

  static Array<Klass*>*  _the_array_interfaces_array;

  // array of preallocated error objects with backtrace
  static objArrayOop   _preallocated_out_of_memory_error_array;

  // number of preallocated error objects available for use
  static volatile jint _preallocated_out_of_memory_error_avail_count;

  static oop          _null_ptr_exception_instance;   // preallocated exception object
  static oop          _arithmetic_exception_instance; // preallocated exception object
  static oop          _virtual_machine_error_instance; // preallocated exception object
  // The object used as an exception dummy when exceptions are thrown for
  // the vm thread.
  static oop          _vm_exception;

  // References waiting to be transferred to the ReferenceHandler
  static oop          _reference_pending_list;

  // The particular choice of collected heap.
  static CollectedHeap* _collectedHeap;

  static intptr_t _non_oop_bits;

<<<<<<< HEAD
  // For UseCompressedOops.
  static struct NarrowPtrStruct _narrow_oop;
  // For UseCompressedClassPointers.
  static struct NarrowPtrStruct _narrow_klass;
  static address _narrow_ptrs_base;
  // CompressedClassSpaceSize set to 1GB, but appear 3GB away from _narrow_ptrs_base during CDS dump.
  static uint64_t _narrow_klass_range;

=======
>>>>>>> e3020339
  // array of dummy objects used with +FullGCAlot
  debug_only(static objArrayOop _fullgc_alot_dummy_array;)
  // index of next entry to clear
  debug_only(static int         _fullgc_alot_dummy_next;)

  // Compiler/dispatch support
  static int  _base_vtable_size;                      // Java vtbl size of klass Object (in words)

  // Initialization
  static bool _bootstrapping;                         // true during genesis
  static bool _module_initialized;                    // true after call_initPhase2 called
  static bool _fully_initialized;                     // true after universe_init and initialize_vtables called

  // the array of preallocated errors with backtraces
  static objArrayOop  preallocated_out_of_memory_errors()     { return _preallocated_out_of_memory_error_array; }

  // generate an out of memory error; if possible using an error with preallocated backtrace;
  // otherwise return the given default error.
  static oop        gen_out_of_memory_error(oop default_err);

  // Historic gc information
  static size_t _heap_capacity_at_last_gc;
  static size_t _heap_used_at_last_gc;

  static jint initialize_heap();
  static void initialize_tlab();
  static void initialize_basic_type_mirrors(TRAPS);
  static void fixup_mirrors(TRAPS);

  static void reinitialize_vtable_of(Klass* k, TRAPS);
  static void reinitialize_vtables(TRAPS);
  static void reinitialize_itables(TRAPS);
  static void compute_base_vtable_size();             // compute vtable size of class Object

  static void genesis(TRAPS);                         // Create the initial world

  // Mirrors for primitive classes (created eagerly)
  static oop check_mirror(oop m) {
    assert(m != NULL, "mirror not initialized");
    return m;
  }

  // Debugging
  static int _verify_count;                           // number of verifies done

  // True during call to verify().  Should only be set/cleared in verify().
  static bool _verify_in_progress;
  static long verify_flags;

  static uintptr_t _verify_oop_mask;
  static uintptr_t _verify_oop_bits;

  static void calculate_verify_data(HeapWord* low_boundary, HeapWord* high_boundary) PRODUCT_RETURN;

 public:
  // Known classes in the VM
  static Klass* boolArrayKlassObj()                 { return typeArrayKlassObj(T_BOOLEAN); }
  static Klass* byteArrayKlassObj()                 { return typeArrayKlassObj(T_BYTE); }
  static Klass* charArrayKlassObj()                 { return typeArrayKlassObj(T_CHAR); }
  static Klass* intArrayKlassObj()                  { return typeArrayKlassObj(T_INT); }
  static Klass* shortArrayKlassObj()                { return typeArrayKlassObj(T_SHORT); }
  static Klass* longArrayKlassObj()                 { return typeArrayKlassObj(T_LONG); }
  static Klass* floatArrayKlassObj()                { return typeArrayKlassObj(T_FLOAT); }
  static Klass* doubleArrayKlassObj()               { return typeArrayKlassObj(T_DOUBLE); }

  static Klass* objectArrayKlassObj()               { return _objectArrayKlassObj; }

  static Klass* typeArrayKlassObj(BasicType t) {
    assert((uint)t >= T_BOOLEAN, "range check for type: %s", type2name(t));
    assert((uint)t < T_LONG+1,   "range check for type: %s", type2name(t));
    assert(_typeArrayKlassObjs[t] != NULL, "domain check");
    return _typeArrayKlassObjs[t];
  }

  // Known objects in the VM
  static oop int_mirror()                   { return check_mirror(_int_mirror); }
  static oop float_mirror()                 { return check_mirror(_float_mirror); }
  static oop double_mirror()                { return check_mirror(_double_mirror); }
  static oop byte_mirror()                  { return check_mirror(_byte_mirror); }
  static oop bool_mirror()                  { return check_mirror(_bool_mirror); }
  static oop char_mirror()                  { return check_mirror(_char_mirror); }
  static oop long_mirror()                  { return check_mirror(_long_mirror); }
  static oop short_mirror()                 { return check_mirror(_short_mirror); }
  static oop void_mirror()                  { return check_mirror(_void_mirror); }

  static void set_int_mirror(oop m)         { _int_mirror = m;    }
  static void set_float_mirror(oop m)       { _float_mirror = m;  }
  static void set_double_mirror(oop m)      { _double_mirror = m; }
  static void set_byte_mirror(oop m)        { _byte_mirror = m;   }
  static void set_bool_mirror(oop m)        { _bool_mirror = m;   }
  static void set_char_mirror(oop m)        { _char_mirror = m;   }
  static void set_long_mirror(oop m)        { _long_mirror = m;   }
  static void set_short_mirror(oop m)       { _short_mirror = m;  }
  static void set_void_mirror(oop m)        { _void_mirror = m;   }

  // table of same
  static oop _mirrors[T_VOID+1];

  static oop java_mirror(BasicType t) {
    assert((uint)t < T_VOID+1, "range check");
    return check_mirror(_mirrors[t]);
  }
  static oop      main_thread_group()                 { return _main_thread_group; }
  static void set_main_thread_group(oop group)        { _main_thread_group = group;}

  static oop      system_thread_group()               { return _system_thread_group; }
  static void set_system_thread_group(oop group)      { _system_thread_group = group;}

  static objArrayOop  the_empty_class_klass_array ()  { return _the_empty_class_klass_array;   }
  static Array<Klass*>* the_array_interfaces_array() { return _the_array_interfaces_array;   }
  static oop          the_null_string()               { return _the_null_string;               }
  static oop          the_min_jint_string()          { return _the_min_jint_string;          }

  static Method*      finalizer_register_method()     { return _finalizer_register_cache->get_method(); }
  static Method*      loader_addClass_method()        { return _loader_addClass_cache->get_method(); }

  static Method*      throw_illegal_access_error()    { return _throw_illegal_access_error_cache->get_method(); }
  static Method*      throw_no_such_method_error()    { return _throw_no_such_method_error_cache->get_method(); }

  static Method*      do_stack_walk_method()          { return _do_stack_walk_cache->get_method(); }

  static oop          the_null_sentinel()             { return _the_null_sentinel;             }
  static address      the_null_sentinel_addr()        { return (address) &_the_null_sentinel;  }

  // Function to initialize these
  static void initialize_known_methods(TRAPS);

  static oop          null_ptr_exception_instance()   { return _null_ptr_exception_instance;   }
  static oop          arithmetic_exception_instance() { return _arithmetic_exception_instance; }
  static oop          virtual_machine_error_instance() { return _virtual_machine_error_instance; }
  static oop          vm_exception()                  { return _vm_exception; }

  // Reference pending list manipulation.  Access is protected by
  // Heap_lock.  The getter, setter and predicate require the caller
  // owns the lock.  Swap is used by parallel non-concurrent reference
  // processing threads, where some higher level controller owns
  // Heap_lock, so requires the lock is locked, but not necessarily by
  // the current thread.
  static oop          reference_pending_list();
  static void         set_reference_pending_list(oop list);
  static bool         has_reference_pending_list();
  static oop          swap_reference_pending_list(oop list);

  static Array<int>*             the_empty_int_array()    { return _the_empty_int_array; }
  static Array<u2>*              the_empty_short_array()  { return _the_empty_short_array; }
  static Array<Method*>*         the_empty_method_array() { return _the_empty_method_array; }
  static Array<Klass*>*          the_empty_klass_array()  { return _the_empty_klass_array; }
  static Array<InstanceKlass*>*  the_empty_instance_klass_array() { return _the_empty_instance_klass_array; }

  // OutOfMemoryError support. Returns an error with the required message. The returned error
  // may or may not have a backtrace. If error has a backtrace then the stack trace is already
  // filled in.
  static oop out_of_memory_error_java_heap()          { return gen_out_of_memory_error(_out_of_memory_error_java_heap);  }
  static oop out_of_memory_error_metaspace()          { return gen_out_of_memory_error(_out_of_memory_error_metaspace);   }
  static oop out_of_memory_error_class_metaspace()    { return gen_out_of_memory_error(_out_of_memory_error_class_metaspace);   }
  static oop out_of_memory_error_array_size()         { return gen_out_of_memory_error(_out_of_memory_error_array_size); }
  static oop out_of_memory_error_gc_overhead_limit()  { return gen_out_of_memory_error(_out_of_memory_error_gc_overhead_limit);  }
  static oop out_of_memory_error_realloc_objects()    { return gen_out_of_memory_error(_out_of_memory_error_realloc_objects);  }
  // Throw default _out_of_memory_error_retry object as it will never propagate out of the VM
  static oop out_of_memory_error_retry()              { return _out_of_memory_error_retry;  }
  static oop delayed_stack_overflow_error_message()   { return _delayed_stack_overflow_error_message; }

  // The particular choice of collected heap.
  static CollectedHeap* heap() { return _collectedHeap; }

  // Reserve Java heap and determine CompressedOops mode
  static ReservedSpace reserve_heap(size_t heap_size, size_t alignment);

  // Historic gc information
  static size_t get_heap_free_at_last_gc()             { return _heap_capacity_at_last_gc - _heap_used_at_last_gc; }
  static size_t get_heap_used_at_last_gc()             { return _heap_used_at_last_gc; }
  static void update_heap_info_at_gc();

  // Testers
  static bool is_bootstrapping()                      { return _bootstrapping; }
  static bool is_module_initialized()                 { return _module_initialized; }
  static bool is_fully_initialized()                  { return _fully_initialized; }

  static bool        on_page_boundary(void* addr);
  static bool        should_fill_in_stack_trace(Handle throwable);
  static void check_alignment(uintx size, uintx alignment, const char* name);

  // Iteration

  // Apply "f" to the addresses of all the direct heap pointers maintained
  // as static fields of "Universe".
  static void oops_do(OopClosure* f);

  // CDS support
  static void serialize(SerializeClosure* f);

  // Apply "f" to all klasses for basic types (classes not present in
  // SystemDictionary).
  static void basic_type_classes_do(void f(Klass*));
  static void basic_type_classes_do(KlassClosure* closure);
  static void metaspace_pointers_do(MetaspaceClosure* it);

  // Debugging
  enum VERIFY_FLAGS {
    Verify_Threads = 1,
    Verify_Heap = 2,
    Verify_SymbolTable = 4,
    Verify_StringTable = 8,
    Verify_CodeCache = 16,
    Verify_SystemDictionary = 32,
    Verify_ClassLoaderDataGraph = 64,
    Verify_MetaspaceUtils = 128,
    Verify_JNIHandles = 256,
    Verify_CodeCacheOops = 512,
    Verify_ResolvedMethodTable = 1024,
    Verify_All = -1
  };
  static void initialize_verify_flags();
  static bool should_verify_subset(uint subset);
  static bool verify_in_progress() { return _verify_in_progress; }
  static void verify(VerifyOption option, const char* prefix);
  static void verify(const char* prefix) {
    verify(VerifyOption_Default, prefix);
  }
  static void verify() {
    verify("");
  }

  static int  verify_count()       { return _verify_count; }
  static void print_on(outputStream* st);
  static void print_heap_at_SIGBREAK();
  static void print_heap_before_gc();
  static void print_heap_after_gc();

  // Change the number of dummy objects kept reachable by the full gc dummy
  // array; this should trigger relocation in a sliding compaction collector.
  debug_only(static bool release_fullgc_alot_dummy();)
  // The non-oop pattern (see compiledIC.hpp, etc)
  static void*   non_oop_word();

  // Oop verification (see MacroAssembler::verify_oop)
  static uintptr_t verify_oop_mask()          PRODUCT_RETURN0;
  static uintptr_t verify_oop_bits()          PRODUCT_RETURN0;
  static uintptr_t verify_mark_bits()         PRODUCT_RETURN0;
  static uintptr_t verify_mark_mask()         PRODUCT_RETURN0;

  // Compiler support
  static int base_vtable_size()               { return _base_vtable_size; }
};

#endif // SHARE_MEMORY_UNIVERSE_HPP<|MERGE_RESOLUTION|>--- conflicted
+++ resolved
@@ -160,17 +160,7 @@
 
   static intptr_t _non_oop_bits;
 
-<<<<<<< HEAD
-  // For UseCompressedOops.
-  static struct NarrowPtrStruct _narrow_oop;
-  // For UseCompressedClassPointers.
-  static struct NarrowPtrStruct _narrow_klass;
-  static address _narrow_ptrs_base;
-  // CompressedClassSpaceSize set to 1GB, but appear 3GB away from _narrow_ptrs_base during CDS dump.
-  static uint64_t _narrow_klass_range;
-
-=======
->>>>>>> e3020339
+
   // array of dummy objects used with +FullGCAlot
   debug_only(static objArrayOop _fullgc_alot_dummy_array;)
   // index of next entry to clear
