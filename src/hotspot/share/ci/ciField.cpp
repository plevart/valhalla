--- conflicted
+++ resolved
@@ -177,10 +177,6 @@
     // encountering an exception. We can't propagate the exception from here
     // so we have to clear it. If the access check happens again in a different
     // context then the exception will be thrown there.
-<<<<<<< HEAD
-    Thread* THREAD = Thread::current();
-=======
->>>>>>> 6ccb6093
     if (HAS_PENDING_EXCEPTION) {
       CLEAR_PENDING_EXCEPTION;
     }
