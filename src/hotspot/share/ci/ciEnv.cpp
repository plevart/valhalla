/*
 * Copyright (c) 1999, 2019, Oracle and/or its affiliates. All rights reserved.
 * DO NOT ALTER OR REMOVE COPYRIGHT NOTICES OR THIS FILE HEADER.
 *
 * This code is free software; you can redistribute it and/or modify it
 * under the terms of the GNU General Public License version 2 only, as
 * published by the Free Software Foundation.
 *
 * This code is distributed in the hope that it will be useful, but WITHOUT
 * ANY WARRANTY; without even the implied warranty of MERCHANTABILITY or
 * FITNESS FOR A PARTICULAR PURPOSE.  See the GNU General Public License
 * version 2 for more details (a copy is included in the LICENSE file that
 * accompanied this code).
 *
 * You should have received a copy of the GNU General Public License version
 * 2 along with this work; if not, write to the Free Software Foundation,
 * Inc., 51 Franklin St, Fifth Floor, Boston, MA 02110-1301 USA.
 *
 * Please contact Oracle, 500 Oracle Parkway, Redwood Shores, CA 94065 USA
 * or visit www.oracle.com if you need additional information or have any
 * questions.
 *
 */

#include "precompiled.hpp"
#include "jvm.h"
#include "ci/ciConstant.hpp"
#include "ci/ciEnv.hpp"
#include "ci/ciField.hpp"
#include "ci/ciInstance.hpp"
#include "ci/ciInstanceKlass.hpp"
#include "ci/ciMethod.hpp"
#include "ci/ciNullObject.hpp"
#include "ci/ciReplay.hpp"
#include "ci/ciUtilities.inline.hpp"
#include "ci/ciValueKlass.hpp"
#include "classfile/symbolTable.hpp"
#include "classfile/systemDictionary.hpp"
#include "classfile/vmSymbols.hpp"
#include "code/codeCache.hpp"
#include "code/scopeDesc.hpp"
#include "compiler/compileBroker.hpp"
#include "compiler/compileLog.hpp"
#include "compiler/disassembler.hpp"
#include "gc/shared/collectedHeap.inline.hpp"
#include "interpreter/linkResolver.hpp"
#include "jfr/jfrEvents.hpp"
#include "logging/log.hpp"
#include "memory/allocation.inline.hpp"
#include "memory/oopFactory.hpp"
#include "memory/resourceArea.hpp"
#include "memory/universe.hpp"
#include "oops/constantPool.inline.hpp"
#include "oops/cpCache.inline.hpp"
#include "oops/method.inline.hpp"
#include "oops/methodData.hpp"
#include "oops/objArrayKlass.hpp"
#include "oops/objArrayOop.inline.hpp"
#include "oops/oop.inline.hpp"
#include "prims/jvmtiExport.hpp"
#include "runtime/handles.inline.hpp"
#include "runtime/init.hpp"
#include "runtime/reflection.hpp"
#include "runtime/jniHandles.inline.hpp"
#include "runtime/safepointVerifiers.hpp"
#include "runtime/sharedRuntime.hpp"
#include "runtime/thread.inline.hpp"
#include "utilities/dtrace.hpp"
#include "utilities/macros.hpp"
#ifdef COMPILER1
#include "c1/c1_Runtime1.hpp"
#endif
#ifdef COMPILER2
#include "opto/runtime.hpp"
#endif

// ciEnv
//
// This class is the top level broker for requests from the compiler
// to the VM.

ciObject*              ciEnv::_null_object_instance;

#define WK_KLASS_DEFN(name, ignore_s) ciInstanceKlass* ciEnv::_##name = NULL;
WK_KLASSES_DO(WK_KLASS_DEFN)
#undef WK_KLASS_DEFN

ciSymbol*        ciEnv::_unloaded_cisymbol = NULL;
ciInstanceKlass* ciEnv::_unloaded_ciinstance_klass = NULL;
ciObjArrayKlass* ciEnv::_unloaded_ciobjarrayklass = NULL;

jobject ciEnv::_ArrayIndexOutOfBoundsException_handle = NULL;
jobject ciEnv::_ArrayStoreException_handle = NULL;
jobject ciEnv::_ClassCastException_handle = NULL;

#ifndef PRODUCT
static bool firstEnv = true;
#endif /* PRODUCT */

// ------------------------------------------------------------------
// ciEnv::ciEnv
ciEnv::ciEnv(CompileTask* task)
  : _ciEnv_arena(mtCompiler) {
  VM_ENTRY_MARK;

  // Set up ciEnv::current immediately, for the sake of ciObjectFactory, etc.
  thread->set_env(this);
  assert(ciEnv::current() == this, "sanity");

  _oop_recorder = NULL;
  _debug_info = NULL;
  _dependencies = NULL;
  _failure_reason = NULL;
  _inc_decompile_count_on_failure = true;
  _compilable = MethodCompilable;
  _break_at_compile = false;
  _compiler_data = NULL;
#ifndef PRODUCT
  assert(!firstEnv, "not initialized properly");
#endif /* !PRODUCT */

  _num_inlined_bytecodes = 0;
  assert(task == NULL || thread->task() == task, "sanity");
  if (task != NULL) {
    task->mark_started(os::elapsed_counter());
  }
  _task = task;
  _log = NULL;

  // Temporary buffer for creating symbols and such.
  _name_buffer = NULL;
  _name_buffer_len = 0;

  _arena   = &_ciEnv_arena;
  _factory = new (_arena) ciObjectFactory(_arena, 128);

  // Preload commonly referenced system ciObjects.

  // During VM initialization, these instances have not yet been created.
  // Assertions ensure that these instances are not accessed before
  // their initialization.

  assert(Universe::is_fully_initialized(), "should be complete");

  oop o = Universe::null_ptr_exception_instance();
  assert(o != NULL, "should have been initialized");
  _NullPointerException_instance = get_object(o)->as_instance();
  o = Universe::arithmetic_exception_instance();
  assert(o != NULL, "should have been initialized");
  _ArithmeticException_instance = get_object(o)->as_instance();

  _ArrayIndexOutOfBoundsException_instance = NULL;
  _ArrayStoreException_instance = NULL;
  _ClassCastException_instance = NULL;
  _the_null_string = NULL;
  _the_min_jint_string = NULL;

  _jvmti_redefinition_count = 0;
  _jvmti_can_hotswap_or_post_breakpoint = false;
  _jvmti_can_access_local_variables = false;
  _jvmti_can_post_on_exceptions = false;
  _jvmti_can_pop_frame = false;
}

ciEnv::ciEnv(Arena* arena) : _ciEnv_arena(mtCompiler) {
  ASSERT_IN_VM;

  // Set up ciEnv::current immediately, for the sake of ciObjectFactory, etc.
  CompilerThread* current_thread = CompilerThread::current();
  assert(current_thread->env() == NULL, "must be");
  current_thread->set_env(this);
  assert(ciEnv::current() == this, "sanity");

  _oop_recorder = NULL;
  _debug_info = NULL;
  _dependencies = NULL;
  _failure_reason = NULL;
  _inc_decompile_count_on_failure = true;
  _compilable = MethodCompilable_never;
  _break_at_compile = false;
  _compiler_data = NULL;
#ifndef PRODUCT
  assert(firstEnv, "must be first");
  firstEnv = false;
#endif /* !PRODUCT */

  _num_inlined_bytecodes = 0;
  _task = NULL;
  _log = NULL;

  // Temporary buffer for creating symbols and such.
  _name_buffer = NULL;
  _name_buffer_len = 0;

  _arena   = arena;
  _factory = new (_arena) ciObjectFactory(_arena, 128);

  // Preload commonly referenced system ciObjects.

  // During VM initialization, these instances have not yet been created.
  // Assertions ensure that these instances are not accessed before
  // their initialization.

  assert(Universe::is_fully_initialized(), "must be");

  _NullPointerException_instance = NULL;
  _ArithmeticException_instance = NULL;
  _ArrayIndexOutOfBoundsException_instance = NULL;
  _ArrayStoreException_instance = NULL;
  _ClassCastException_instance = NULL;
  _the_null_string = NULL;
  _the_min_jint_string = NULL;

  _jvmti_redefinition_count = 0;
  _jvmti_can_hotswap_or_post_breakpoint = false;
  _jvmti_can_access_local_variables = false;
  _jvmti_can_post_on_exceptions = false;
  _jvmti_can_pop_frame = false;
}

ciEnv::~ciEnv() {
  GUARDED_VM_ENTRY(
      CompilerThread* current_thread = CompilerThread::current();
      _factory->remove_symbols();
      // Need safepoint to clear the env on the thread.  RedefineClasses might
      // be reading it.
      current_thread->set_env(NULL);
  )
}

// ------------------------------------------------------------------
// Cache Jvmti state
void ciEnv::cache_jvmti_state() {
  VM_ENTRY_MARK;
  // Get Jvmti capabilities under lock to get consistant values.
  MutexLocker mu(JvmtiThreadState_lock);
  _jvmti_redefinition_count             = JvmtiExport::redefinition_count();
  _jvmti_can_hotswap_or_post_breakpoint = JvmtiExport::can_hotswap_or_post_breakpoint();
  _jvmti_can_access_local_variables     = JvmtiExport::can_access_local_variables();
  _jvmti_can_post_on_exceptions         = JvmtiExport::can_post_on_exceptions();
  _jvmti_can_pop_frame                  = JvmtiExport::can_pop_frame();
  _jvmti_can_get_owned_monitor_info     = JvmtiExport::can_get_owned_monitor_info();
}

bool ciEnv::jvmti_state_changed() const {
  // Some classes were redefined
  if (_jvmti_redefinition_count != JvmtiExport::redefinition_count()) {
    return true;
  }

  if (!_jvmti_can_access_local_variables &&
      JvmtiExport::can_access_local_variables()) {
    return true;
  }
  if (!_jvmti_can_hotswap_or_post_breakpoint &&
      JvmtiExport::can_hotswap_or_post_breakpoint()) {
    return true;
  }
  if (!_jvmti_can_post_on_exceptions &&
      JvmtiExport::can_post_on_exceptions()) {
    return true;
  }
  if (!_jvmti_can_pop_frame &&
      JvmtiExport::can_pop_frame()) {
    return true;
  }
  if (!_jvmti_can_get_owned_monitor_info &&
      JvmtiExport::can_get_owned_monitor_info()) {
    return true;
  }

  return false;
}

// ------------------------------------------------------------------
// Cache DTrace flags
void ciEnv::cache_dtrace_flags() {
  // Need lock?
  _dtrace_extended_probes = ExtendedDTraceProbes;
  if (_dtrace_extended_probes) {
    _dtrace_monitor_probes  = true;
    _dtrace_method_probes   = true;
    _dtrace_alloc_probes    = true;
  } else {
    _dtrace_monitor_probes  = DTraceMonitorProbes;
    _dtrace_method_probes   = DTraceMethodProbes;
    _dtrace_alloc_probes    = DTraceAllocProbes;
  }
}

// ------------------------------------------------------------------
// helper for lazy exception creation
ciInstance* ciEnv::get_or_create_exception(jobject& handle, Symbol* name) {
  VM_ENTRY_MARK;
  if (handle == NULL) {
    // Cf. universe.cpp, creation of Universe::_null_ptr_exception_instance.
    Klass* k = SystemDictionary::find(name, Handle(), Handle(), THREAD);
    jobject objh = NULL;
    if (!HAS_PENDING_EXCEPTION && k != NULL) {
      oop obj = InstanceKlass::cast(k)->allocate_instance(THREAD);
      if (!HAS_PENDING_EXCEPTION)
        objh = JNIHandles::make_global(Handle(THREAD, obj));
    }
    if (HAS_PENDING_EXCEPTION) {
      CLEAR_PENDING_EXCEPTION;
    } else {
      handle = objh;
    }
  }
  oop obj = JNIHandles::resolve(handle);
  return obj == NULL? NULL: get_object(obj)->as_instance();
}

ciInstance* ciEnv::ArrayIndexOutOfBoundsException_instance() {
  if (_ArrayIndexOutOfBoundsException_instance == NULL) {
    _ArrayIndexOutOfBoundsException_instance
          = get_or_create_exception(_ArrayIndexOutOfBoundsException_handle,
          vmSymbols::java_lang_ArrayIndexOutOfBoundsException());
  }
  return _ArrayIndexOutOfBoundsException_instance;
}
ciInstance* ciEnv::ArrayStoreException_instance() {
  if (_ArrayStoreException_instance == NULL) {
    _ArrayStoreException_instance
          = get_or_create_exception(_ArrayStoreException_handle,
          vmSymbols::java_lang_ArrayStoreException());
  }
  return _ArrayStoreException_instance;
}
ciInstance* ciEnv::ClassCastException_instance() {
  if (_ClassCastException_instance == NULL) {
    _ClassCastException_instance
          = get_or_create_exception(_ClassCastException_handle,
          vmSymbols::java_lang_ClassCastException());
  }
  return _ClassCastException_instance;
}

ciInstance* ciEnv::the_null_string() {
  if (_the_null_string == NULL) {
    VM_ENTRY_MARK;
    _the_null_string = get_object(Universe::the_null_string())->as_instance();
  }
  return _the_null_string;
}

ciInstance* ciEnv::the_min_jint_string() {
  if (_the_min_jint_string == NULL) {
    VM_ENTRY_MARK;
    _the_min_jint_string = get_object(Universe::the_min_jint_string())->as_instance();
  }
  return _the_min_jint_string;
}

// ------------------------------------------------------------------
// ciEnv::get_method_from_handle
ciMethod* ciEnv::get_method_from_handle(Method* method) {
  VM_ENTRY_MARK;
  return get_metadata(method)->as_method();
}

// ------------------------------------------------------------------
// ciEnv::array_element_offset_in_bytes
int ciEnv::array_element_offset_in_bytes(ciArray* a_h, ciObject* o_h) {
  VM_ENTRY_MARK;
  objArrayOop a = (objArrayOop)a_h->get_oop();
  assert(a->is_objArray(), "");
  int length = a->length();
  oop o = o_h->get_oop();
  for (int i = 0; i < length; i++) {
    if (a->obj_at(i) == o)  return i;
  }
  return -1;
}


// ------------------------------------------------------------------
// ciEnv::check_klass_accessiblity
//
// Note: the logic of this method should mirror the logic of
// ConstantPool::verify_constant_pool_resolve.
bool ciEnv::check_klass_accessibility(ciKlass* accessing_klass,
                                      Klass* resolved_klass) {
  if (accessing_klass == NULL || !accessing_klass->is_loaded()) {
    return true;
  }
  if (accessing_klass->is_obj_array_klass()) {
    accessing_klass = accessing_klass->as_obj_array_klass()->base_element_klass();
  }
  if (!accessing_klass->is_instance_klass()) {
    return true;
  }

  if (resolved_klass->is_objArray_klass()) {
    // Find the element klass, if this is an array.
    resolved_klass = ObjArrayKlass::cast(resolved_klass)->bottom_klass();
  }
  if (resolved_klass->is_instance_klass()) {
    return (Reflection::verify_class_access(accessing_klass->get_Klass(),
                                            InstanceKlass::cast(resolved_klass),
                                            true) == Reflection::ACCESS_OK);
  }
  return true;
}

// ------------------------------------------------------------------
// ciEnv::get_klass_by_name_impl
ciKlass* ciEnv::get_klass_by_name_impl(ciKlass* accessing_klass,
                                       const constantPoolHandle& cpool,
                                       ciSymbol* name,
                                       bool require_local) {
  ASSERT_IN_VM;
  EXCEPTION_CONTEXT;

  // Now we need to check the SystemDictionary
  Symbol* sym = name->get_symbol();
<<<<<<< HEAD
  if ((sym->starts_with('L') || sym->starts_with('Q')) &&
      sym->ends_with(';')) {
=======
  if (sym->char_at(0) == JVM_SIGNATURE_CLASS &&
      sym->char_at(sym->utf8_length()-1) == JVM_SIGNATURE_ENDCLASS) {
>>>>>>> d8240afe
    // This is a name from a signature.  Strip off the trimmings.
    // Call recursive to keep scope of strippedsym.
    TempNewSymbol strippedsym = SymbolTable::new_symbol(sym->as_utf8()+1,
                                                        sym->utf8_length()-2);
    ciSymbol* strippedname = get_symbol(strippedsym);
    return get_klass_by_name_impl(accessing_klass, cpool, strippedname, require_local);
  }

  // Check for prior unloaded klass.  The SystemDictionary's answers
  // can vary over time but the compiler needs consistency.
  ciKlass* unloaded_klass = check_get_unloaded_klass(accessing_klass, name);
  if (unloaded_klass != NULL) {
    if (require_local)  return NULL;
    return unloaded_klass;
  }

  Handle loader(THREAD, (oop)NULL);
  Handle domain(THREAD, (oop)NULL);
  if (accessing_klass != NULL) {
    loader = Handle(THREAD, accessing_klass->loader());
    domain = Handle(THREAD, accessing_klass->protection_domain());
  }

  // setup up the proper type to return on OOM
  ciKlass* fail_type;
  if (sym->char_at(0) == JVM_SIGNATURE_ARRAY) {
    fail_type = _unloaded_ciobjarrayklass;
  } else {
    fail_type = _unloaded_ciinstance_klass;
  }
  Klass* found_klass;
  {
    ttyUnlocker ttyul;  // release tty lock to avoid ordering problems
    MutexLocker ml(Compile_lock);
    Klass* kls;
    if (!require_local) {
      kls = SystemDictionary::find_constrained_instance_or_array_klass(sym, loader,
                                                                       KILL_COMPILE_ON_FATAL_(fail_type));
    } else {
      kls = SystemDictionary::find_instance_or_array_klass(sym, loader, domain,
                                                           KILL_COMPILE_ON_FATAL_(fail_type));
    }
    found_klass = kls;
  }

  // If we fail to find an array klass, look again for its element type.
  // The element type may be available either locally or via constraints.
  // In either case, if we can find the element type in the system dictionary,
  // we must build an array type around it.  The CI requires array klasses
  // to be loaded if their element klasses are loaded, except when memory
  // is exhausted.
<<<<<<< HEAD
  if (sym->char_at(0) == '[' &&
      (sym->char_at(1) == '[' || sym->char_at(1) == 'L' || sym->char_at(1) == 'Q')) {
=======
  if (sym->char_at(0) == JVM_SIGNATURE_ARRAY &&
      (sym->char_at(1) == JVM_SIGNATURE_ARRAY || sym->char_at(1) == JVM_SIGNATURE_CLASS)) {
>>>>>>> d8240afe
    // We have an unloaded array.
    // Build it on the fly if the element class exists.
    TempNewSymbol elem_sym = SymbolTable::new_symbol(sym->as_utf8()+1,
                                                     sym->utf8_length()-1);

    // Get element ciKlass recursively.
    ciKlass* elem_klass =
      get_klass_by_name_impl(accessing_klass,
                             cpool,
                             get_symbol(elem_sym),
                             require_local);
    if (elem_klass != NULL && elem_klass->is_loaded()) {
      // Now make an array for it
      return ciArrayKlass::make(elem_klass, sym->char_at(1) == 'Q');
    }
  }

  if (found_klass == NULL && !cpool.is_null() && cpool->has_preresolution()) {
    // Look inside the constant pool for pre-resolved class entries.
    for (int i = cpool->length() - 1; i >= 1; i--) {
      if (cpool->tag_at(i).is_klass()) {
        Klass* kls = cpool->resolved_klass_at(i);
        if (kls->name() == sym) {
          found_klass = kls;
          break;
        }
      }
    }
  }

  if (found_klass != NULL) {
    // Found it.  Build a CI handle.
    return get_klass(found_klass);
  }

  if (require_local)  return NULL;

  // Not yet loaded into the VM, or not governed by loader constraints.
  // Make a CI representative for it.
  int i = 0;
  while (sym->char_at(i) == '[') {
    i++;
  }
  if (i > 0 && sym->char_at(i) == 'Q') {
    // An unloaded array class of value types is an ObjArrayKlass, an
    // unloaded value type class is an InstanceKlass. For consistency,
    // make the signature of the unloaded array of value type use L
    // rather than Q.
    char *new_name = CURRENT_THREAD_ENV->name_buffer(sym->utf8_length()+1);
    strncpy(new_name, (char*)sym->base(), sym->utf8_length());
    new_name[i] = 'L';
    new_name[sym->utf8_length()] = '\0';
    return get_unloaded_klass(accessing_klass, ciSymbol::make(new_name));
  }
  return get_unloaded_klass(accessing_klass, name);
}

// ------------------------------------------------------------------
// ciEnv::get_klass_by_name
ciKlass* ciEnv::get_klass_by_name(ciKlass* accessing_klass,
                                  ciSymbol* klass_name,
                                  bool require_local) {
  GUARDED_VM_ENTRY(return get_klass_by_name_impl(accessing_klass,
                                                 constantPoolHandle(),
                                                 klass_name,
                                                 require_local);)
}

// ------------------------------------------------------------------
// ciEnv::get_klass_by_index_impl
//
// Implementation of get_klass_by_index.
ciKlass* ciEnv::get_klass_by_index_impl(const constantPoolHandle& cpool,
                                        int index,
                                        bool& is_accessible,
                                        ciInstanceKlass* accessor) {
  EXCEPTION_CONTEXT;
  Klass* klass = NULL;
  Symbol* klass_name = NULL;

  if (cpool->tag_at(index).is_symbol()) {
    klass_name = cpool->symbol_at(index);
  } else {
    // Check if it's resolved if it's not a symbol constant pool entry.
    klass = ConstantPool::klass_at_if_loaded(cpool, index);
    // Try to look it up by name.
    if (klass == NULL) {
      klass_name = cpool->klass_name_at(index);
    }
  }

  if (klass == NULL) {
    // Not found in constant pool.  Use the name to do the lookup.
    ciKlass* k = get_klass_by_name_impl(accessor,
                                        cpool,
                                        get_symbol(klass_name),
                                        false);
    // Calculate accessibility the hard way.
    if (!k->is_loaded()) {
      is_accessible = false;
    } else if (k->loader() != accessor->loader() &&
               get_klass_by_name_impl(accessor, cpool, k->name(), true) == NULL) {
      // Loaded only remotely.  Not linked yet.
      is_accessible = false;
    } else {
      // Linked locally, and we must also check public/private, etc.
      is_accessible = check_klass_accessibility(accessor, k->get_Klass());
    }
    return k;
  }

  // Check for prior unloaded klass.  The SystemDictionary's answers
  // can vary over time but the compiler needs consistency.
  ciSymbol* name = get_symbol(klass->name());
  ciKlass* unloaded_klass = check_get_unloaded_klass(accessor, name);
  if (unloaded_klass != NULL) {
    is_accessible = false;
    return unloaded_klass;
  }

  // It is known to be accessible, since it was found in the constant pool.
  is_accessible = true;
  return get_klass(klass);
}

// ------------------------------------------------------------------
// ciEnv::get_klass_by_index
//
// Get a klass from the constant pool.
ciKlass* ciEnv::get_klass_by_index(const constantPoolHandle& cpool,
                                   int index,
                                   bool& is_accessible,
                                   ciInstanceKlass* accessor) {
  GUARDED_VM_ENTRY(return get_klass_by_index_impl(cpool, index, is_accessible, accessor);)
}

// ------------------------------------------------------------------
// ciEnv::is_klass_never_null
//
// Get information about nullability from the constant pool.
bool ciEnv::is_klass_never_null(const constantPoolHandle& cpool, int index) {
  GUARDED_VM_ENTRY(return cpool->klass_name_at(index)->is_Q_signature();)
}

// ------------------------------------------------------------------
// ciEnv::get_constant_by_index_impl
//
// Implementation of get_constant_by_index().
ciConstant ciEnv::get_constant_by_index_impl(const constantPoolHandle& cpool,
                                             int pool_index, int cache_index,
                                             ciInstanceKlass* accessor) {
  bool ignore_will_link;
  EXCEPTION_CONTEXT;
  int index = pool_index;
  if (cache_index >= 0) {
    assert(index < 0, "only one kind of index at a time");
    index = cpool->object_to_cp_index(cache_index);
    oop obj = cpool->resolved_references()->obj_at(cache_index);
    if (obj != NULL) {
      if (obj == Universe::the_null_sentinel()) {
        return ciConstant(T_OBJECT, get_object(NULL));
      }
      BasicType bt = T_OBJECT;
      if (cpool->tag_at(index).is_dynamic_constant())
        bt = FieldType::basic_type(cpool->uncached_signature_ref_at(index));
      if (is_reference_type(bt)) {
      } else {
        // we have to unbox the primitive value
        if (!is_java_primitive(bt))  return ciConstant();
        jvalue value;
        BasicType bt2 = java_lang_boxing_object::get_value(obj, &value);
        assert(bt2 == bt, "");
        switch (bt2) {
        case T_DOUBLE:  return ciConstant(value.d);
        case T_FLOAT:   return ciConstant(value.f);
        case T_LONG:    return ciConstant(value.j);
        case T_INT:     return ciConstant(bt2, value.i);
        case T_SHORT:   return ciConstant(bt2, value.s);
        case T_BYTE:    return ciConstant(bt2, value.b);
        case T_CHAR:    return ciConstant(bt2, value.c);
        case T_BOOLEAN: return ciConstant(bt2, value.z);
        default:  return ciConstant();
        }
      }
      ciObject* ciobj = get_object(obj);
      if (ciobj->is_array()) {
        return ciConstant(T_ARRAY, ciobj);
      } else {
        assert(ciobj->is_instance(), "should be an instance");
        return ciConstant(T_OBJECT, ciobj);
      }
    }
  }
  constantTag tag = cpool->tag_at(index);
  if (tag.is_int()) {
    return ciConstant(T_INT, (jint)cpool->int_at(index));
  } else if (tag.is_long()) {
    return ciConstant((jlong)cpool->long_at(index));
  } else if (tag.is_float()) {
    return ciConstant((jfloat)cpool->float_at(index));
  } else if (tag.is_double()) {
    return ciConstant((jdouble)cpool->double_at(index));
  } else if (tag.is_string()) {
    oop string = NULL;
    assert(cache_index >= 0, "should have a cache index");
    if (cpool->is_pseudo_string_at(index)) {
      string = cpool->pseudo_string_at(index, cache_index);
    } else {
      string = cpool->string_at(index, cache_index, THREAD);
      if (HAS_PENDING_EXCEPTION) {
        CLEAR_PENDING_EXCEPTION;
        record_out_of_memory_failure();
        return ciConstant();
      }
    }
    ciObject* constant = get_object(string);
    if (constant->is_array()) {
      return ciConstant(T_ARRAY, constant);
    } else {
      assert (constant->is_instance(), "must be an instance, or not? ");
      return ciConstant(T_OBJECT, constant);
    }
  } else if (tag.is_klass() || tag.is_unresolved_klass()) {
    // 4881222: allow ldc to take a class type
    ciKlass* klass = get_klass_by_index_impl(cpool, index, ignore_will_link, accessor);
    if (HAS_PENDING_EXCEPTION) {
      CLEAR_PENDING_EXCEPTION;
      record_out_of_memory_failure();
      return ciConstant();
    }
    assert (klass->is_instance_klass() || klass->is_array_klass(),
            "must be an instance or array klass ");
    return ciConstant(T_OBJECT, klass->java_mirror());
  } else if (tag.is_method_type()) {
    // must execute Java code to link this CP entry into cache[i].f1
    ciSymbol* signature = get_symbol(cpool->method_type_signature_at(index));
    ciObject* ciobj = get_unloaded_method_type_constant(signature);
    return ciConstant(T_OBJECT, ciobj);
  } else if (tag.is_method_handle()) {
    // must execute Java code to link this CP entry into cache[i].f1
    int ref_kind        = cpool->method_handle_ref_kind_at(index);
    int callee_index    = cpool->method_handle_klass_index_at(index);
    ciKlass* callee     = get_klass_by_index_impl(cpool, callee_index, ignore_will_link, accessor);
    ciSymbol* name      = get_symbol(cpool->method_handle_name_ref_at(index));
    ciSymbol* signature = get_symbol(cpool->method_handle_signature_ref_at(index));
    ciObject* ciobj     = get_unloaded_method_handle_constant(callee, name, signature, ref_kind);
    return ciConstant(T_OBJECT, ciobj);
  } else if (tag.is_dynamic_constant()) {
    return ciConstant();
  } else {
    ShouldNotReachHere();
    return ciConstant();
  }
}

// ------------------------------------------------------------------
// ciEnv::get_constant_by_index
//
// Pull a constant out of the constant pool.  How appropriate.
//
// Implementation note: this query is currently in no way cached.
ciConstant ciEnv::get_constant_by_index(const constantPoolHandle& cpool,
                                        int pool_index, int cache_index,
                                        ciInstanceKlass* accessor) {
  GUARDED_VM_ENTRY(return get_constant_by_index_impl(cpool, pool_index, cache_index, accessor);)
}

// ------------------------------------------------------------------
// ciEnv::get_field_by_index_impl
//
// Implementation of get_field_by_index.
//
// Implementation note: the results of field lookups are cached
// in the accessor klass.
ciField* ciEnv::get_field_by_index_impl(ciInstanceKlass* accessor,
                                        int index) {
  ciConstantPoolCache* cache = accessor->field_cache();
  if (cache == NULL) {
    ciField* field = new (arena()) ciField(accessor, index);
    return field;
  } else {
    ciField* field = (ciField*)cache->get(index);
    if (field == NULL) {
      field = new (arena()) ciField(accessor, index);
      cache->insert(index, field);
    }
    return field;
  }
}

// ------------------------------------------------------------------
// ciEnv::get_field_by_index
//
// Get a field by index from a klass's constant pool.
ciField* ciEnv::get_field_by_index(ciInstanceKlass* accessor,
                                   int index) {
  GUARDED_VM_ENTRY(return get_field_by_index_impl(accessor, index);)
}

// ------------------------------------------------------------------
// ciEnv::lookup_method
//
// Perform an appropriate method lookup based on accessor, holder,
// name, signature, and bytecode.
Method* ciEnv::lookup_method(ciInstanceKlass* accessor,
                             ciKlass*         holder,
                             Symbol*          name,
                             Symbol*          sig,
                             Bytecodes::Code  bc,
                             constantTag      tag) {
  // Accessibility checks are performed in ciEnv::get_method_by_index_impl.
  assert(check_klass_accessibility(accessor, holder->get_Klass()), "holder not accessible");

  InstanceKlass* accessor_klass = accessor->get_instanceKlass();
  Klass* holder_klass = holder->get_Klass();
  methodHandle dest_method;
  LinkInfo link_info(holder_klass, name, sig, accessor_klass, LinkInfo::needs_access_check, tag);
  switch (bc) {
  case Bytecodes::_invokestatic:
    dest_method =
      LinkResolver::resolve_static_call_or_null(link_info);
    break;
  case Bytecodes::_invokespecial:
    dest_method =
      LinkResolver::resolve_special_call_or_null(link_info);
    break;
  case Bytecodes::_invokeinterface:
    dest_method =
      LinkResolver::linktime_resolve_interface_method_or_null(link_info);
    break;
  case Bytecodes::_invokevirtual:
    dest_method =
      LinkResolver::linktime_resolve_virtual_method_or_null(link_info);
    break;
  default: ShouldNotReachHere();
  }

  return dest_method();
}


// ------------------------------------------------------------------
// ciEnv::get_method_by_index_impl
ciMethod* ciEnv::get_method_by_index_impl(const constantPoolHandle& cpool,
                                          int index, Bytecodes::Code bc,
                                          ciInstanceKlass* accessor) {
  if (bc == Bytecodes::_invokedynamic) {
    ConstantPoolCacheEntry* cpce = cpool->invokedynamic_cp_cache_entry_at(index);
    bool is_resolved = !cpce->is_f1_null();
    // FIXME: code generation could allow for null (unlinked) call site
    // The call site could be made patchable as follows:
    // Load the appendix argument from the constant pool.
    // Test the appendix argument and jump to a known deopt routine if it is null.
    // Jump through a patchable call site, which is initially a deopt routine.
    // Patch the call site to the nmethod entry point of the static compiled lambda form.
    // As with other two-component call sites, both values must be independently verified.

    if (is_resolved) {
      // Get the invoker Method* from the constant pool.
      // (The appendix argument, if any, will be noted in the method's signature.)
      Method* adapter = cpce->f1_as_method();
      return get_method(adapter);
    }

    // Fake a method that is equivalent to a declared method.
    ciInstanceKlass* holder    = get_instance_klass(SystemDictionary::MethodHandle_klass());
    ciSymbol*        name      = ciSymbol::invokeBasic_name();
    ciSymbol*        signature = get_symbol(cpool->signature_ref_at(index));
    return get_unloaded_method(holder, name, signature, accessor);
  } else {
    const int holder_index = cpool->klass_ref_index_at(index);
    bool holder_is_accessible;
    ciKlass* holder = get_klass_by_index_impl(cpool, holder_index, holder_is_accessible, accessor);

    // Get the method's name and signature.
    Symbol* name_sym = cpool->name_ref_at(index);
    Symbol* sig_sym  = cpool->signature_ref_at(index);

    if (cpool->has_preresolution()
        || ((holder == ciEnv::MethodHandle_klass() || holder == ciEnv::VarHandle_klass()) &&
            MethodHandles::is_signature_polymorphic_name(holder->get_Klass(), name_sym))) {
      // Short-circuit lookups for JSR 292-related call sites.
      // That is, do not rely only on name-based lookups, because they may fail
      // if the names are not resolvable in the boot class loader (7056328).
      switch (bc) {
      case Bytecodes::_invokevirtual:
      case Bytecodes::_invokeinterface:
      case Bytecodes::_invokespecial:
      case Bytecodes::_invokestatic:
        {
          Method* m = ConstantPool::method_at_if_loaded(cpool, index);
          if (m != NULL) {
            return get_method(m);
          }
        }
        break;
      default:
        break;
      }
    }

    if (holder_is_accessible) {  // Our declared holder is loaded.
      constantTag tag = cpool->tag_ref_at(index);
      assert(accessor->get_instanceKlass() == cpool->pool_holder(), "not the pool holder?");
      Method* m = lookup_method(accessor, holder, name_sym, sig_sym, bc, tag);
      if (m != NULL &&
          (bc == Bytecodes::_invokestatic
           ?  m->method_holder()->is_not_initialized()
           : !m->method_holder()->is_loaded())) {
        m = NULL;
      }
#ifdef ASSERT
      if (m != NULL && ReplayCompiles && !ciReplay::is_loaded(m)) {
        m = NULL;
      }
#endif
      if (m != NULL) {
        // We found the method.
        return get_method(m);
      }
    }

    // Either the declared holder was not loaded, or the method could
    // not be found.  Create a dummy ciMethod to represent the failed
    // lookup.
    ciSymbol* name      = get_symbol(name_sym);
    ciSymbol* signature = get_symbol(sig_sym);
    return get_unloaded_method(holder, name, signature, accessor);
  }
}


// ------------------------------------------------------------------
// ciEnv::get_instance_klass_for_declared_method_holder
ciInstanceKlass* ciEnv::get_instance_klass_for_declared_method_holder(ciKlass* method_holder) {
  // For the case of <array>.clone(), the method holder can be a ciArrayKlass
  // instead of a ciInstanceKlass.  For that case simply pretend that the
  // declared holder is Object.clone since that's where the call will bottom out.
  // A more correct fix would trickle out through many interfaces in CI,
  // requiring ciInstanceKlass* to become ciKlass* and many more places would
  // require checks to make sure the expected type was found.  Given that this
  // only occurs for clone() the more extensive fix seems like overkill so
  // instead we simply smear the array type into Object.
  guarantee(method_holder != NULL, "no method holder");
  if (method_holder->is_instance_klass()) {
    return method_holder->as_instance_klass();
  } else if (method_holder->is_array_klass()) {
    return current()->Object_klass();
  } else {
    ShouldNotReachHere();
  }
  return NULL;
}


// ------------------------------------------------------------------
// ciEnv::get_method_by_index
ciMethod* ciEnv::get_method_by_index(const constantPoolHandle& cpool,
                                     int index, Bytecodes::Code bc,
                                     ciInstanceKlass* accessor) {
  GUARDED_VM_ENTRY(return get_method_by_index_impl(cpool, index, bc, accessor);)
}


// ------------------------------------------------------------------
// ciEnv::name_buffer
char *ciEnv::name_buffer(int req_len) {
  if (_name_buffer_len < req_len) {
    if (_name_buffer == NULL) {
      _name_buffer = (char*)arena()->Amalloc(sizeof(char)*req_len);
      _name_buffer_len = req_len;
    } else {
      _name_buffer =
        (char*)arena()->Arealloc(_name_buffer, _name_buffer_len, req_len);
      _name_buffer_len = req_len;
    }
  }
  return _name_buffer;
}

// ------------------------------------------------------------------
// ciEnv::is_in_vm
bool ciEnv::is_in_vm() {
  return JavaThread::current()->thread_state() == _thread_in_vm;
}

// ------------------------------------------------------------------
// ciEnv::validate_compile_task_dependencies
//
// Check for changes during compilation (e.g. class loads, evolution,
// breakpoints, call site invalidation).
void ciEnv::validate_compile_task_dependencies(ciMethod* target) {
  if (failing())  return;  // no need for further checks

  Dependencies::DepType result = dependencies()->validate_dependencies(_task);
  if (result != Dependencies::end_marker) {
    if (result == Dependencies::call_site_target_value) {
      _inc_decompile_count_on_failure = false;
      record_failure("call site target change");
    } else if (Dependencies::is_klass_type(result)) {
      record_failure("concurrent class loading");
    } else {
      record_failure("invalid non-klass dependency");
    }
  }
}

// ------------------------------------------------------------------
// ciEnv::register_method
void ciEnv::register_method(ciMethod* target,
                            int entry_bci,
                            CodeOffsets* offsets,
                            int orig_pc_offset,
                            CodeBuffer* code_buffer,
                            int frame_words,
                            OopMapSet* oop_map_set,
                            ExceptionHandlerTable* handler_table,
                            ImplicitExceptionTable* inc_table,
                            AbstractCompiler* compiler,
                            bool has_unsafe_access,
                            bool has_wide_vectors,
                            RTMState  rtm_state) {
  VM_ENTRY_MARK;
  nmethod* nm = NULL;
  {
    // To prevent compile queue updates.
    MutexLocker locker(MethodCompileQueue_lock, THREAD);

    // Prevent SystemDictionary::add_to_hierarchy from running
    // and invalidating our dependencies until we install this method.
    // No safepoints are allowed. Otherwise, class redefinition can occur in between.
    MutexLocker ml(Compile_lock);
    NoSafepointVerifier nsv;

    // Change in Jvmti state may invalidate compilation.
    if (!failing() && jvmti_state_changed()) {
      record_failure("Jvmti state change invalidated dependencies");
    }

    // Change in DTrace flags may invalidate compilation.
    if (!failing() &&
        ( (!dtrace_extended_probes() && ExtendedDTraceProbes) ||
          (!dtrace_method_probes() && DTraceMethodProbes) ||
          (!dtrace_alloc_probes() && DTraceAllocProbes) )) {
      record_failure("DTrace flags change invalidated dependencies");
    }

    if (!failing() && target->needs_clinit_barrier() &&
        target->holder()->is_in_error_state()) {
      record_failure("method holder is in error state");
    }

    if (!failing()) {
      if (log() != NULL) {
        // Log the dependencies which this compilation declares.
        dependencies()->log_all_dependencies();
      }

      // Encode the dependencies now, so we can check them right away.
      dependencies()->encode_content_bytes();

      // Check for {class loads, evolution, breakpoints, ...} during compilation
      validate_compile_task_dependencies(target);
    }

    methodHandle method(THREAD, target->get_Method());

#if INCLUDE_RTM_OPT
    if (!failing() && (rtm_state != NoRTM) &&
        (method()->method_data() != NULL) &&
        (method()->method_data()->rtm_state() != rtm_state)) {
      // Preemptive decompile if rtm state was changed.
      record_failure("RTM state change invalidated rtm code");
    }
#endif

    if (failing()) {
      // While not a true deoptimization, it is a preemptive decompile.
      MethodData* mdo = method()->method_data();
      if (mdo != NULL && _inc_decompile_count_on_failure) {
        mdo->inc_decompile_count();
      }

      // All buffers in the CodeBuffer are allocated in the CodeCache.
      // If the code buffer is created on each compile attempt
      // as in C2, then it must be freed.
      code_buffer->free_blob();
      return;
    }

    assert(offsets->value(CodeOffsets::Deopt) != -1, "must have deopt entry");
    assert(offsets->value(CodeOffsets::Exceptions) != -1, "must have exception entry");

    nm =  nmethod::new_nmethod(method,
                               compile_id(),
                               entry_bci,
                               offsets,
                               orig_pc_offset,
                               debug_info(), dependencies(), code_buffer,
                               frame_words, oop_map_set,
                               handler_table, inc_table,
                               compiler, task()->comp_level());

    // Free codeBlobs
    code_buffer->free_blob();

    if (nm != NULL) {
      nm->set_has_unsafe_access(has_unsafe_access);
      nm->set_has_wide_vectors(has_wide_vectors);
#if INCLUDE_RTM_OPT
      nm->set_rtm_state(rtm_state);
#endif

      // Record successful registration.
      // (Put nm into the task handle *before* publishing to the Java heap.)
      if (task() != NULL) {
        task()->set_code(nm);
      }

      if (entry_bci == InvocationEntryBci) {
        if (TieredCompilation) {
          // If there is an old version we're done with it
          CompiledMethod* old = method->code();
          if (TraceMethodReplacement && old != NULL) {
            ResourceMark rm;
            char *method_name = method->name_and_sig_as_C_string();
            tty->print_cr("Replacing method %s", method_name);
          }
          if (old != NULL) {
            old->make_not_used();
          }
        }

        LogTarget(Info, nmethod, install) lt;
        if (lt.is_enabled()) {
          ResourceMark rm;
          char *method_name = method->name_and_sig_as_C_string();
          lt.print("Installing method (%d) %s ",
                    task()->comp_level(), method_name);
        }
        // Allow the code to be executed
        MutexLocker ml(CompiledMethod_lock, Mutex::_no_safepoint_check_flag);
        if (nm->make_in_use()) {
          method->set_code(method, nm);
        }
      } else {
        LogTarget(Info, nmethod, install) lt;
        if (lt.is_enabled()) {
          ResourceMark rm;
          char *method_name = method->name_and_sig_as_C_string();
          lt.print("Installing osr method (%d) %s @ %d",
                    task()->comp_level(), method_name, entry_bci);
        }
        MutexLocker ml(CompiledMethod_lock, Mutex::_no_safepoint_check_flag);
        if (nm->make_in_use()) {
          method->method_holder()->add_osr_nmethod(nm);
        }
      }
    }
  }  // safepoints are allowed again

  if (nm != NULL) {
    // JVMTI -- compiled method notification (must be done outside lock)
    nm->post_compiled_method_load_event();
  } else {
    // The CodeCache is full.
    record_failure("code cache is full");
  }
}


// ------------------------------------------------------------------
// ciEnv::find_system_klass
ciKlass* ciEnv::find_system_klass(ciSymbol* klass_name) {
  VM_ENTRY_MARK;
  return get_klass_by_name_impl(NULL, constantPoolHandle(), klass_name, false);
}

// ------------------------------------------------------------------
// ciEnv::comp_level
int ciEnv::comp_level() {
  if (task() == NULL)  return CompLevel_highest_tier;
  return task()->comp_level();
}

// ------------------------------------------------------------------
// ciEnv::compile_id
uint ciEnv::compile_id() {
  if (task() == NULL)  return 0;
  return task()->compile_id();
}

// ------------------------------------------------------------------
// ciEnv::notice_inlined_method()
void ciEnv::notice_inlined_method(ciMethod* method) {
  _num_inlined_bytecodes += method->code_size_for_inlining();
}

// ------------------------------------------------------------------
// ciEnv::num_inlined_bytecodes()
int ciEnv::num_inlined_bytecodes() const {
  return _num_inlined_bytecodes;
}

// ------------------------------------------------------------------
// ciEnv::record_failure()
void ciEnv::record_failure(const char* reason) {
  if (_failure_reason == NULL) {
    // Record the first failure reason.
    _failure_reason = reason;
  }
}

void ciEnv::report_failure(const char* reason) {
  EventCompilationFailure event;
  if (event.should_commit()) {
    event.set_compileId(compile_id());
    event.set_failureMessage(reason);
    event.commit();
  }
}

// ------------------------------------------------------------------
// ciEnv::record_method_not_compilable()
void ciEnv::record_method_not_compilable(const char* reason, bool all_tiers) {
  int new_compilable =
    all_tiers ? MethodCompilable_never : MethodCompilable_not_at_tier ;

  // Only note transitions to a worse state
  if (new_compilable > _compilable) {
    if (log() != NULL) {
      if (all_tiers) {
        log()->elem("method_not_compilable");
      } else {
        log()->elem("method_not_compilable_at_tier level='%d'",
                    current()->task()->comp_level());
      }
    }
    _compilable = new_compilable;

    // Reset failure reason; this one is more important.
    _failure_reason = NULL;
    record_failure(reason);
  }
}

// ------------------------------------------------------------------
// ciEnv::record_out_of_memory_failure()
void ciEnv::record_out_of_memory_failure() {
  // If memory is low, we stop compiling methods.
  record_method_not_compilable("out of memory");
}

ciInstance* ciEnv::unloaded_ciinstance() {
  GUARDED_VM_ENTRY(return _factory->get_unloaded_object_constant();)
}

// ------------------------------------------------------------------
// ciEnv::dump_replay_data*

// Don't change thread state and acquire any locks.
// Safe to call from VM error reporter.

void ciEnv::dump_compile_data(outputStream* out) {
  CompileTask* task = this->task();
  if (task) {
    Method* method = task->method();
    int entry_bci = task->osr_bci();
    int comp_level = task->comp_level();
    out->print("compile %s %s %s %d %d",
               method->klass_name()->as_quoted_ascii(),
               method->name()->as_quoted_ascii(),
               method->signature()->as_quoted_ascii(),
               entry_bci, comp_level);
    if (compiler_data() != NULL) {
      if (is_c2_compile(comp_level)) {
#ifdef COMPILER2
        // Dump C2 inlining data.
        ((Compile*)compiler_data())->dump_inline_data(out);
#endif
      } else if (is_c1_compile(comp_level)) {
#ifdef COMPILER1
        // Dump C1 inlining data.
        ((Compilation*)compiler_data())->dump_inline_data(out);
#endif
      }
    }
    out->cr();
  }
}

void ciEnv::dump_replay_data_unsafe(outputStream* out) {
  ResourceMark rm;
#if INCLUDE_JVMTI
  out->print_cr("JvmtiExport can_access_local_variables %d",     _jvmti_can_access_local_variables);
  out->print_cr("JvmtiExport can_hotswap_or_post_breakpoint %d", _jvmti_can_hotswap_or_post_breakpoint);
  out->print_cr("JvmtiExport can_post_on_exceptions %d",         _jvmti_can_post_on_exceptions);
#endif // INCLUDE_JVMTI

  GrowableArray<ciMetadata*>* objects = _factory->get_ci_metadata();
  out->print_cr("# %d ciObject found", objects->length());
  for (int i = 0; i < objects->length(); i++) {
    objects->at(i)->dump_replay_data(out);
  }
  dump_compile_data(out);
  out->flush();
}

void ciEnv::dump_replay_data(outputStream* out) {
  GUARDED_VM_ENTRY(
    MutexLocker ml(Compile_lock);
    dump_replay_data_unsafe(out);
  )
}

void ciEnv::dump_replay_data(int compile_id) {
  static char buffer[O_BUFLEN];
  int ret = jio_snprintf(buffer, O_BUFLEN, "replay_pid%p_compid%d.log", os::current_process_id(), compile_id);
  if (ret > 0) {
    int fd = os::open(buffer, O_RDWR | O_CREAT | O_TRUNC, 0666);
    if (fd != -1) {
      FILE* replay_data_file = os::open(fd, "w");
      if (replay_data_file != NULL) {
        fileStream replay_data_stream(replay_data_file, /*need_close=*/true);
        dump_replay_data(&replay_data_stream);
        tty->print_cr("# Compiler replay data is saved as: %s", buffer);
      } else {
        tty->print_cr("# Can't open file to dump replay data.");
      }
    }
  }
}

void ciEnv::dump_inline_data(int compile_id) {
  static char buffer[O_BUFLEN];
  int ret = jio_snprintf(buffer, O_BUFLEN, "inline_pid%p_compid%d.log", os::current_process_id(), compile_id);
  if (ret > 0) {
    int fd = os::open(buffer, O_RDWR | O_CREAT | O_TRUNC, 0666);
    if (fd != -1) {
      FILE* inline_data_file = os::open(fd, "w");
      if (inline_data_file != NULL) {
        fileStream replay_data_stream(inline_data_file, /*need_close=*/true);
        GUARDED_VM_ENTRY(
          MutexLocker ml(Compile_lock);
          dump_compile_data(&replay_data_stream);
        )
        replay_data_stream.flush();
        tty->print("# Compiler inline data is saved as: ");
        tty->print_cr("%s", buffer);
      } else {
        tty->print_cr("# Can't open file to dump inline data.");
      }
    }
  }
}<|MERGE_RESOLUTION|>--- conflicted
+++ resolved
@@ -414,13 +414,9 @@
 
   // Now we need to check the SystemDictionary
   Symbol* sym = name->get_symbol();
-<<<<<<< HEAD
-  if ((sym->starts_with('L') || sym->starts_with('Q')) &&
-      sym->ends_with(';')) {
-=======
-  if (sym->char_at(0) == JVM_SIGNATURE_CLASS &&
+  if ((sym->char_at(0) == JVM_SIGNATURE_CLASS ||
+       sym->char_at(0) == JVM_SIGNATURE_VALUETYPE) &&
       sym->char_at(sym->utf8_length()-1) == JVM_SIGNATURE_ENDCLASS) {
->>>>>>> d8240afe
     // This is a name from a signature.  Strip off the trimmings.
     // Call recursive to keep scope of strippedsym.
     TempNewSymbol strippedsym = SymbolTable::new_symbol(sym->as_utf8()+1,
@@ -472,13 +468,10 @@
   // we must build an array type around it.  The CI requires array klasses
   // to be loaded if their element klasses are loaded, except when memory
   // is exhausted.
-<<<<<<< HEAD
-  if (sym->char_at(0) == '[' &&
-      (sym->char_at(1) == '[' || sym->char_at(1) == 'L' || sym->char_at(1) == 'Q')) {
-=======
   if (sym->char_at(0) == JVM_SIGNATURE_ARRAY &&
-      (sym->char_at(1) == JVM_SIGNATURE_ARRAY || sym->char_at(1) == JVM_SIGNATURE_CLASS)) {
->>>>>>> d8240afe
+      (sym->char_at(1) == JVM_SIGNATURE_ARRAY ||
+       sym->char_at(1) == JVM_SIGNATURE_CLASS ||
+       sym->char_at(1) == JVM_SIGNATURE_VALUETYPE)) {
     // We have an unloaded array.
     // Build it on the fly if the element class exists.
     TempNewSymbol elem_sym = SymbolTable::new_symbol(sym->as_utf8()+1,
