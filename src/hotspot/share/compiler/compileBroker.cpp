--- conflicted
+++ resolved
@@ -1068,27 +1068,16 @@
         blocking = false;
       }
 
-<<<<<<< HEAD
-      // Don't allow blocking compiles if inside a class initializer or while performing class loading
-      vframeStream vfst((JavaThread*) thread);
-      for (; !vfst.at_end(); vfst.next()) {
-        if (vfst.method()->is_class_initializer() ||
-            (vfst.method()->method_holder()->is_subclass_of(SystemDictionary::ClassLoader_klass()) &&
-                vfst.method()->name() == vmSymbols::loadClass_name())) {
-          blocking = false;
-          break;
-=======
       if (!UseJVMCINativeLibrary) {
         // Don't allow blocking compiles if inside a class initializer or while performing class loading
         vframeStream vfst((JavaThread*) thread);
         for (; !vfst.at_end(); vfst.next()) {
-          if (vfst.method()->is_static_initializer() ||
+        if (vfst.method()->is_class_initializer() ||
               (vfst.method()->method_holder()->is_subclass_of(SystemDictionary::ClassLoader_klass()) &&
                   vfst.method()->name() == vmSymbols::loadClass_name())) {
             blocking = false;
             break;
           }
->>>>>>> 72f082e9
         }
       }
 
