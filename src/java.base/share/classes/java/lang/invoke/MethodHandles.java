/*
 * Copyright (c) 2008, 2019, Oracle and/or its affiliates. All rights reserved.
 * DO NOT ALTER OR REMOVE COPYRIGHT NOTICES OR THIS FILE HEADER.
 *
 * This code is free software; you can redistribute it and/or modify it
 * under the terms of the GNU General Public License version 2 only, as
 * published by the Free Software Foundation.  Oracle designates this
 * particular file as subject to the "Classpath" exception as provided
 * by Oracle in the LICENSE file that accompanied this code.
 *
 * This code is distributed in the hope that it will be useful, but WITHOUT
 * ANY WARRANTY; without even the implied warranty of MERCHANTABILITY or
 * FITNESS FOR A PARTICULAR PURPOSE.  See the GNU General Public License
 * version 2 for more details (a copy is included in the LICENSE file that
 * accompanied this code).
 *
 * You should have received a copy of the GNU General Public License version
 * 2 along with this work; if not, write to the Free Software Foundation,
 * Inc., 51 Franklin St, Fifth Floor, Boston, MA 02110-1301 USA.
 *
 * Please contact Oracle, 500 Oracle Parkway, Redwood Shores, CA 94065 USA
 * or visit www.oracle.com if you need additional information or have any
 * questions.
 */

package java.lang.invoke;

import jdk.internal.access.JavaLangAccess;
import jdk.internal.access.SharedSecrets;
import jdk.internal.module.IllegalAccessLogger;
import jdk.internal.org.objectweb.asm.ClassReader;
import jdk.internal.reflect.CallerSensitive;
import jdk.internal.reflect.Reflection;
import jdk.internal.vm.annotation.ForceInline;
import sun.invoke.util.ValueConversions;
import sun.invoke.util.VerifyAccess;
import sun.invoke.util.Wrapper;
import sun.reflect.misc.ReflectUtil;
import sun.security.util.SecurityConstants;

import java.lang.invoke.LambdaForm.BasicType;
import java.lang.reflect.Constructor;
import java.lang.reflect.Field;
import java.lang.reflect.Member;
import java.lang.reflect.Method;
import java.lang.reflect.Modifier;
import java.lang.reflect.ReflectPermission;
import java.nio.ByteOrder;
import java.security.ProtectionDomain;
import java.util.ArrayList;
import java.util.Arrays;
import java.util.BitSet;
import java.util.Iterator;
import java.util.List;
import java.util.Objects;
import java.util.Set;
import java.util.concurrent.ConcurrentHashMap;
import java.util.stream.Collectors;
import java.util.stream.Stream;

import static java.lang.invoke.MethodHandleImpl.Intrinsic;
import static java.lang.invoke.MethodHandleNatives.Constants.*;
import static java.lang.invoke.MethodHandleStatics.newIllegalArgumentException;
import static java.lang.invoke.MethodType.methodType;

/**
 * This class consists exclusively of static methods that operate on or return
 * method handles. They fall into several categories:
 * <ul>
 * <li>Lookup methods which help create method handles for methods and fields.
 * <li>Combinator methods, which combine or transform pre-existing method handles into new ones.
 * <li>Other factory methods to create method handles that emulate other common JVM operations or control flow patterns.
 * </ul>
 * A lookup, combinator, or factory method will fail and throw an
 * {@code IllegalArgumentException} if the created method handle's type
 * would have <a href="MethodHandle.html#maxarity">too many parameters</a>.
 *
 * @author John Rose, JSR 292 EG
 * @since 1.7
 */
public class MethodHandles {

    private MethodHandles() { }  // do not instantiate

    static final MemberName.Factory IMPL_NAMES = MemberName.getFactory();

    // See IMPL_LOOKUP below.

    //// Method handle creation from ordinary methods.

    /**
     * Returns a {@link Lookup lookup object} with
     * full capabilities to emulate all supported bytecode behaviors of the caller.
     * These capabilities include <a href="MethodHandles.Lookup.html#privacc">private access</a> to the caller.
     * Factory methods on the lookup object can create
     * <a href="MethodHandleInfo.html#directmh">direct method handles</a>
     * for any member that the caller has access to via bytecodes,
     * including protected and private fields and methods.
     * This lookup object is a <em>capability</em> which may be delegated to trusted agents.
     * Do not store it in place where untrusted code can access it.
     * <p>
     * This method is caller sensitive, which means that it may return different
     * values to different callers.
     * @return a lookup object for the caller of this method, with private access
     */
    @CallerSensitive
    @ForceInline // to ensure Reflection.getCallerClass optimization
    public static Lookup lookup() {
        return new Lookup(Reflection.getCallerClass());
    }

    /**
     * This reflected$lookup method is the alternate implementation of
     * the lookup method when being invoked by reflection.
     */
    @CallerSensitive
    private static Lookup reflected$lookup() {
        Class<?> caller = Reflection.getCallerClass();
        if (caller.getClassLoader() == null) {
            throw newIllegalArgumentException("illegal lookupClass: "+caller);
        }
        return new Lookup(caller);
    }

    /**
     * Returns a {@link Lookup lookup object} which is trusted minimally.
     * The lookup has the {@code UNCONDITIONAL} mode.
     * It can only be used to create method handles to public members of
     * public classes in packages that are exported unconditionally.
     * <p>
     * As a matter of pure convention, the {@linkplain Lookup#lookupClass() lookup class}
     * of this lookup object will be {@link java.lang.Object}.
     *
     * @apiNote The use of Object is conventional, and because the lookup modes are
     * limited, there is no special access provided to the internals of Object, its package
     * or its module.  This public lookup object or other lookup object with
     * {@code UNCONDITIONAL} mode assumes readability. Consequently, the lookup class
     * is not used to determine the lookup context.
     *
     * <p style="font-size:smaller;">
     * <em>Discussion:</em>
     * The lookup class can be changed to any other class {@code C} using an expression of the form
     * {@link Lookup#in publicLookup().in(C.class)}.
     * A public lookup object is always subject to
     * <a href="MethodHandles.Lookup.html#secmgr">security manager checks</a>.
     * Also, it cannot access
     * <a href="MethodHandles.Lookup.html#callsens">caller sensitive methods</a>.
     * @return a lookup object which is trusted minimally
     *
     * @revised 9
     * @spec JPMS
     */
    public static Lookup publicLookup() {
        return Lookup.PUBLIC_LOOKUP;
    }

    /**
     * Returns a {@link Lookup lookup} object on a target class to emulate all supported
     * bytecode behaviors, including <a href="MethodHandles.Lookup.html#privacc"> private access</a>.
     * The returned lookup object can provide access to classes in modules and packages,
     * and members of those classes, outside the normal rules of Java access control,
     * instead conforming to the more permissive rules for modular <em>deep reflection</em>.
     * <p>
     * A caller, specified as a {@code Lookup} object, in module {@code M1} is
     * allowed to do deep reflection on module {@code M2} and package of the target class
     * if and only if all of the following conditions are {@code true}:
     * <ul>
     * <li>If there is a security manager, its {@code checkPermission} method is
     * called to check {@code ReflectPermission("suppressAccessChecks")} and
     * that must return normally.
     * <li>The caller lookup object must have the {@link Lookup#MODULE MODULE} lookup mode.
     * (This is because otherwise there would be no way to ensure the original lookup
     * creator was a member of any particular module, and so any subsequent checks
     * for readability and qualified exports would become ineffective.)
     * <li>The caller lookup object must have {@link Lookup#PRIVATE PRIVATE} access.
     * (This is because an application intending to share intra-module access
     * using {@link Lookup#MODULE MODULE} alone will inadvertently also share
     * deep reflection to its own module.)
     * <li>The target class must be a proper class, not a primitive or array class.
     * (Thus, {@code M2} is well-defined.)
     * <li>If the caller module {@code M1} differs from
     * the target module {@code M2} then both of the following must be true:
     *   <ul>
     *     <li>{@code M1} {@link Module#canRead reads} {@code M2}.</li>
     *     <li>{@code M2} {@link Module#isOpen(String,Module) opens} the package
     *         containing the target class to at least {@code M1}.</li>
     *   </ul>
     * </ul>
     * <p>
     * If any of the above checks is violated, this method fails with an
     * exception.
     * <p>
     * Otherwise, if {@code M1} and {@code M2} are the same module, this method
     * returns a {@code Lookup} on {@code targetClass} with full capabilities and
     * {@code null} previous lookup class.
     * <p>
     * Otherwise, {@code M1} and {@code M2} are two different modules.  This method
     * returns a {@code Lookup} on {@code targetClass} that records
     * the lookup class of the caller as the new previous lookup class and
     * drops {@code MODULE} access from the full capabilities mode.
     *
     * @param targetClass the target class
     * @param caller the caller lookup object
     * @return a lookup object for the target class, with private access
     * @throws IllegalArgumentException if {@code targetClass} is a primitive type or array class
     * @throws NullPointerException if {@code targetClass} or {@code caller} is {@code null}
     * @throws SecurityException if denied by the security manager
     * @throws IllegalAccessException if any of the other access checks specified above fails
     * @since 9
     * @spec JPMS
     * @see Lookup#dropLookupMode
     * @see <a href="MethodHandles.Lookup.html#cross-module-lookup">Cross-module lookups</a>
     */
    public static Lookup privateLookupIn(Class<?> targetClass, Lookup caller) throws IllegalAccessException {
        if (caller.allowedModes == Lookup.TRUSTED) {
            return new Lookup(targetClass);
        }

        SecurityManager sm = System.getSecurityManager();
        if (sm != null) sm.checkPermission(ACCESS_PERMISSION);
        if (targetClass.isPrimitive())
            throw new IllegalArgumentException(targetClass + " is a primitive class");
        if (targetClass.isArray())
            throw new IllegalArgumentException(targetClass + " is an array class");
        // Ensure that we can reason accurately about private and module access.
        if ((caller.lookupModes() & Lookup.PRIVATE) == 0)
            throw new IllegalAccessException("caller does not have PRIVATE lookup mode");
        if ((caller.lookupModes() & Lookup.MODULE) == 0)
            throw new IllegalAccessException("caller does not have MODULE lookup mode");

        // previous lookup class is never set if it has MODULE access
        assert caller.previousLookupClass() == null;

        Class<?> callerClass = caller.lookupClass();
        Module callerModule = callerClass.getModule();  // M1
        Module targetModule = targetClass.getModule();  // M2
        Class<?> newPreviousClass = null;
        int newModes = Lookup.FULL_POWER_MODES;

        if (targetModule != callerModule) {
            if (!callerModule.canRead(targetModule))
                throw new IllegalAccessException(callerModule + " does not read " + targetModule);
            if (targetModule.isNamed()) {
                String pn = targetClass.getPackageName();
                assert !pn.isEmpty() : "unnamed package cannot be in named module";
                if (!targetModule.isOpen(pn, callerModule))
                    throw new IllegalAccessException(targetModule + " does not open " + pn + " to " + callerModule);
            }

            // M2 != M1, set previous lookup class to M1 and drop MODULE access
            newPreviousClass = callerClass;
            newModes &= ~Lookup.MODULE;
        }

        if (!callerModule.isNamed() && targetModule.isNamed()) {
            IllegalAccessLogger logger = IllegalAccessLogger.illegalAccessLogger();
            if (logger != null) {
                logger.logIfOpenedForIllegalAccess(caller, targetClass);
            }
        }
        return Lookup.newLookup(targetClass, newPreviousClass, newModes);
    }

    /**
     * Performs an unchecked "crack" of a
     * <a href="MethodHandleInfo.html#directmh">direct method handle</a>.
     * The result is as if the user had obtained a lookup object capable enough
     * to crack the target method handle, called
     * {@link java.lang.invoke.MethodHandles.Lookup#revealDirect Lookup.revealDirect}
     * on the target to obtain its symbolic reference, and then called
     * {@link java.lang.invoke.MethodHandleInfo#reflectAs MethodHandleInfo.reflectAs}
     * to resolve the symbolic reference to a member.
     * <p>
     * If there is a security manager, its {@code checkPermission} method
     * is called with a {@code ReflectPermission("suppressAccessChecks")} permission.
     * @param <T> the desired type of the result, either {@link Member} or a subtype
     * @param target a direct method handle to crack into symbolic reference components
     * @param expected a class object representing the desired result type {@code T}
     * @return a reference to the method, constructor, or field object
     * @throws    SecurityException if the caller is not privileged to call {@code setAccessible}
     * @throws    NullPointerException if either argument is {@code null}
     * @throws    IllegalArgumentException if the target is not a direct method handle
     * @throws    ClassCastException if the member is not of the expected type
     * @since 1.8
     */
    public static <T extends Member> T
    reflectAs(Class<T> expected, MethodHandle target) {
        SecurityManager smgr = System.getSecurityManager();
        if (smgr != null)  smgr.checkPermission(ACCESS_PERMISSION);
        Lookup lookup = Lookup.IMPL_LOOKUP;  // use maximally privileged lookup
        return lookup.revealDirect(target).reflectAs(expected, lookup);
    }
    // Copied from AccessibleObject, as used by Method.setAccessible, etc.:
    private static final java.security.Permission ACCESS_PERMISSION =
        new ReflectPermission("suppressAccessChecks");

    /**
     * A <em>lookup object</em> is a factory for creating method handles,
     * when the creation requires access checking.
     * Method handles do not perform
     * access checks when they are called, but rather when they are created.
     * Therefore, method handle access
     * restrictions must be enforced when a method handle is created.
     * The caller class against which those restrictions are enforced
     * is known as the {@linkplain #lookupClass() lookup class}.
     * <p>
     * A lookup class which needs to create method handles will call
     * {@link MethodHandles#lookup() MethodHandles.lookup} to create a factory for itself.
     * When the {@code Lookup} factory object is created, the identity of the lookup class is
     * determined, and securely stored in the {@code Lookup} object.
     * The lookup class (or its delegates) may then use factory methods
     * on the {@code Lookup} object to create method handles for access-checked members.
     * This includes all methods, constructors, and fields which are allowed to the lookup class,
     * even private ones.
     *
     * <h2><a id="lookups"></a>Lookup Factory Methods</h2>
     * The factory methods on a {@code Lookup} object correspond to all major
     * use cases for methods, constructors, and fields.
     * Each method handle created by a factory method is the functional
     * equivalent of a particular <em>bytecode behavior</em>.
     * (Bytecode behaviors are described in section 5.4.3.5 of the Java Virtual Machine Specification.)
     * Here is a summary of the correspondence between these factory methods and
     * the behavior of the resulting method handles:
     * <table class="striped">
     * <caption style="display:none">lookup method behaviors</caption>
     * <thead>
     * <tr>
     *     <th scope="col"><a id="equiv"></a>lookup expression</th>
     *     <th scope="col">member</th>
     *     <th scope="col">bytecode behavior</th>
     * </tr>
     * </thead>
     * <tbody>
     * <tr>
     *     <th scope="row">{@link java.lang.invoke.MethodHandles.Lookup#findGetter lookup.findGetter(C.class,"f",FT.class)}</th>
     *     <td>{@code FT f;}</td><td>{@code (T) this.f;}</td>
     * </tr>
     * <tr>
     *     <th scope="row">{@link java.lang.invoke.MethodHandles.Lookup#findStaticGetter lookup.findStaticGetter(C.class,"f",FT.class)}</th>
     *     <td>{@code static}<br>{@code FT f;}</td><td>{@code (FT) C.f;}</td>
     * </tr>
     * <tr>
     *     <th scope="row">{@link java.lang.invoke.MethodHandles.Lookup#findSetter lookup.findSetter(C.class,"f",FT.class)}</th>
     *     <td>{@code FT f;}</td><td>{@code this.f = x;}</td>
     * </tr>
     * <tr>
     *     <th scope="row">{@link java.lang.invoke.MethodHandles.Lookup#findStaticSetter lookup.findStaticSetter(C.class,"f",FT.class)}</th>
     *     <td>{@code static}<br>{@code FT f;}</td><td>{@code C.f = arg;}</td>
     * </tr>
     * <tr>
     *     <th scope="row">{@link java.lang.invoke.MethodHandles.Lookup#findVirtual lookup.findVirtual(C.class,"m",MT)}</th>
     *     <td>{@code T m(A*);}</td><td>{@code (T) this.m(arg*);}</td>
     * </tr>
     * <tr>
     *     <th scope="row">{@link java.lang.invoke.MethodHandles.Lookup#findStatic lookup.findStatic(C.class,"m",MT)}</th>
     *     <td>{@code static}<br>{@code T m(A*);}</td><td>{@code (T) C.m(arg*);}</td>
     * </tr>
     * <tr>
     *     <th scope="row">{@link java.lang.invoke.MethodHandles.Lookup#findSpecial lookup.findSpecial(C.class,"m",MT,this.class)}</th>
     *     <td>{@code T m(A*);}</td><td>{@code (T) super.m(arg*);}</td>
     * </tr>
     * <tr>
     *     <th scope="row">{@link java.lang.invoke.MethodHandles.Lookup#findConstructor lookup.findConstructor(C.class,MT)}</th>
     *     <td>{@code C(A*);}</td><td>{@code new C(arg*);}</td>
     * </tr>
     * <tr>
     *     <th scope="row">{@link java.lang.invoke.MethodHandles.Lookup#unreflectGetter lookup.unreflectGetter(aField)}</th>
     *     <td>({@code static})?<br>{@code FT f;}</td><td>{@code (FT) aField.get(thisOrNull);}</td>
     * </tr>
     * <tr>
     *     <th scope="row">{@link java.lang.invoke.MethodHandles.Lookup#unreflectSetter lookup.unreflectSetter(aField)}</th>
     *     <td>({@code static})?<br>{@code FT f;}</td><td>{@code aField.set(thisOrNull, arg);}</td>
     * </tr>
     * <tr>
     *     <th scope="row">{@link java.lang.invoke.MethodHandles.Lookup#unreflect lookup.unreflect(aMethod)}</th>
     *     <td>({@code static})?<br>{@code T m(A*);}</td><td>{@code (T) aMethod.invoke(thisOrNull, arg*);}</td>
     * </tr>
     * <tr>
     *     <th scope="row">{@link java.lang.invoke.MethodHandles.Lookup#unreflectConstructor lookup.unreflectConstructor(aConstructor)}</th>
     *     <td>{@code C(A*);}</td><td>{@code (C) aConstructor.newInstance(arg*);}</td>
     * </tr>
     * <tr>
     *     <th scope="row">{@link java.lang.invoke.MethodHandles.Lookup#unreflectSpecial lookup.unreflectSpecial(aMethod,this.class)}</th>
     *     <td>{@code T m(A*);}</td><td>{@code (T) super.m(arg*);}</td>
     * </tr>
     * <tr>
     *     <th scope="row">{@link java.lang.invoke.MethodHandles.Lookup#findClass lookup.findClass("C")}</th>
     *     <td>{@code class C { ... }}</td><td>{@code C.class;}</td>
     * </tr>
     * </tbody>
     * </table>
     *
     * Here, the type {@code C} is the class or interface being searched for a member,
     * documented as a parameter named {@code refc} in the lookup methods.
     * The method type {@code MT} is composed from the return type {@code T}
     * and the sequence of argument types {@code A*}.
     * The constructor also has a sequence of argument types {@code A*} and
     * is deemed to return the newly-created object of type {@code C}.
     * Both {@code MT} and the field type {@code FT} are documented as a parameter named {@code type}.
     * The formal parameter {@code this} stands for the self-reference of type {@code C};
     * if it is present, it is always the leading argument to the method handle invocation.
     * (In the case of some {@code protected} members, {@code this} may be
     * restricted in type to the lookup class; see below.)
     * The name {@code arg} stands for all the other method handle arguments.
     * In the code examples for the Core Reflection API, the name {@code thisOrNull}
     * stands for a null reference if the accessed method or field is static,
     * and {@code this} otherwise.
     * The names {@code aMethod}, {@code aField}, and {@code aConstructor} stand
     * for reflective objects corresponding to the given members declared in type {@code C}.
     * <p>
     * The bytecode behavior for a {@code findClass} operation is a load of a constant class,
     * as if by {@code ldc CONSTANT_Class}.
     * The behavior is represented, not as a method handle, but directly as a {@code Class} constant.
     * <p>
     * In cases where the given member is of variable arity (i.e., a method or constructor)
     * the returned method handle will also be of {@linkplain MethodHandle#asVarargsCollector variable arity}.
     * In all other cases, the returned method handle will be of fixed arity.
     * <p style="font-size:smaller;">
     * <em>Discussion:</em>
     * The equivalence between looked-up method handles and underlying
     * class members and bytecode behaviors
     * can break down in a few ways:
     * <ul style="font-size:smaller;">
     * <li>If {@code C} is not symbolically accessible from the lookup class's loader,
     * the lookup can still succeed, even when there is no equivalent
     * Java expression or bytecoded constant.
     * <li>Likewise, if {@code T} or {@code MT}
     * is not symbolically accessible from the lookup class's loader,
     * the lookup can still succeed.
     * For example, lookups for {@code MethodHandle.invokeExact} and
     * {@code MethodHandle.invoke} will always succeed, regardless of requested type.
     * <li>If there is a security manager installed, it can forbid the lookup
     * on various grounds (<a href="MethodHandles.Lookup.html#secmgr">see below</a>).
     * By contrast, the {@code ldc} instruction on a {@code CONSTANT_MethodHandle}
     * constant is not subject to security manager checks.
     * <li>If the looked-up method has a
     * <a href="MethodHandle.html#maxarity">very large arity</a>,
     * the method handle creation may fail with an
     * {@code IllegalArgumentException}, due to the method handle type having
     * <a href="MethodHandle.html#maxarity">too many parameters.</a>
     * </ul>
     *
     * <h2><a id="access"></a>Access checking</h2>
     * Access checks are applied in the factory methods of {@code Lookup},
     * when a method handle is created.
     * This is a key difference from the Core Reflection API, since
     * {@link java.lang.reflect.Method#invoke java.lang.reflect.Method.invoke}
     * performs access checking against every caller, on every call.
     * <p>
     * All access checks start from a {@code Lookup} object, which
     * compares its recorded lookup class against all requests to
     * create method handles.
     * A single {@code Lookup} object can be used to create any number
     * of access-checked method handles, all checked against a single
     * lookup class.
     * <p>
     * A {@code Lookup} object can be shared with other trusted code,
     * such as a metaobject protocol.
     * A shared {@code Lookup} object delegates the capability
     * to create method handles on private members of the lookup class.
     * Even if privileged code uses the {@code Lookup} object,
     * the access checking is confined to the privileges of the
     * original lookup class.
     * <p>
     * A lookup can fail, because
     * the containing class is not accessible to the lookup class, or
     * because the desired class member is missing, or because the
     * desired class member is not accessible to the lookup class, or
     * because the lookup object is not trusted enough to access the member.
     * In the case of a field setter function on a {@code final} field,
     * finality enforcement is treated as a kind of access control,
     * and the lookup will fail, except in special cases of
     * {@link Lookup#unreflectSetter Lookup.unreflectSetter}.
     * In any of these cases, a {@code ReflectiveOperationException} will be
     * thrown from the attempted lookup.  The exact class will be one of
     * the following:
     * <ul>
     * <li>NoSuchMethodException &mdash; if a method is requested but does not exist
     * <li>NoSuchFieldException &mdash; if a field is requested but does not exist
     * <li>IllegalAccessException &mdash; if the member exists but an access check fails
     * </ul>
     * <p>
     * In general, the conditions under which a method handle may be
     * looked up for a method {@code M} are no more restrictive than the conditions
     * under which the lookup class could have compiled, verified, and resolved a call to {@code M}.
     * Where the JVM would raise exceptions like {@code NoSuchMethodError},
     * a method handle lookup will generally raise a corresponding
     * checked exception, such as {@code NoSuchMethodException}.
     * And the effect of invoking the method handle resulting from the lookup
     * is <a href="MethodHandles.Lookup.html#equiv">exactly equivalent</a>
     * to executing the compiled, verified, and resolved call to {@code M}.
     * The same point is true of fields and constructors.
     * <p style="font-size:smaller;">
     * <em>Discussion:</em>
     * Access checks only apply to named and reflected methods,
     * constructors, and fields.
     * Other method handle creation methods, such as
     * {@link MethodHandle#asType MethodHandle.asType},
     * do not require any access checks, and are used
     * independently of any {@code Lookup} object.
     * <p>
     * If the desired member is {@code protected}, the usual JVM rules apply,
     * including the requirement that the lookup class must either be in the
     * same package as the desired member, or must inherit that member.
     * (See the Java Virtual Machine Specification, sections 4.9.2, 5.4.3.5, and 6.4.)
     * In addition, if the desired member is a non-static field or method
     * in a different package, the resulting method handle may only be applied
     * to objects of the lookup class or one of its subclasses.
     * This requirement is enforced by narrowing the type of the leading
     * {@code this} parameter from {@code C}
     * (which will necessarily be a superclass of the lookup class)
     * to the lookup class itself.
     * <p>
     * The JVM imposes a similar requirement on {@code invokespecial} instruction,
     * that the receiver argument must match both the resolved method <em>and</em>
     * the current class.  Again, this requirement is enforced by narrowing the
     * type of the leading parameter to the resulting method handle.
     * (See the Java Virtual Machine Specification, section 4.10.1.9.)
     * <p>
     * The JVM represents constructors and static initializer blocks as internal methods
     * with special names ({@code "<init>"} and {@code "<clinit>"}).
     * The internal syntax of invocation instructions allows them to refer to such internal
     * methods as if they were normal methods, but the JVM bytecode verifier rejects them.
     * A lookup of such an internal method will produce a {@code NoSuchMethodException}.
     * <p>
     * If the relationship between nested types is expressed directly through the
     * {@code NestHost} and {@code NestMembers} attributes
     * (see the Java Virtual Machine Specification, sections 4.7.28 and 4.7.29),
     * then the associated {@code Lookup} object provides direct access to
     * the lookup class and all of its nestmates
     * (see {@link java.lang.Class#getNestHost Class.getNestHost}).
     * Otherwise, access between nested classes is obtained by the Java compiler creating
     * a wrapper method to access a private method of another class in the same nest.
     * For example, a nested class {@code C.D}
     * can access private members within other related classes such as
     * {@code C}, {@code C.D.E}, or {@code C.B},
     * but the Java compiler may need to generate wrapper methods in
     * those related classes.  In such cases, a {@code Lookup} object on
     * {@code C.E} would be unable to access those private members.
     * A workaround for this limitation is the {@link Lookup#in Lookup.in} method,
     * which can transform a lookup on {@code C.E} into one on any of those other
     * classes, without special elevation of privilege.
     * <p>
     * The accesses permitted to a given lookup object may be limited,
     * according to its set of {@link #lookupModes lookupModes},
     * to a subset of members normally accessible to the lookup class.
     * For example, the {@link MethodHandles#publicLookup publicLookup}
     * method produces a lookup object which is only allowed to access
     * public members in public classes of exported packages.
     * The caller sensitive method {@link MethodHandles#lookup lookup}
     * produces a lookup object with full capabilities relative to
     * its caller class, to emulate all supported bytecode behaviors.
     * Also, the {@link Lookup#in Lookup.in} method may produce a lookup object
     * with fewer access modes than the original lookup object.
     *
     * <p style="font-size:smaller;">
     * <a id="privacc"></a>
     * <em>Discussion of private access:</em>
     * We say that a lookup has <em>private access</em>
     * if its {@linkplain #lookupModes lookup modes}
     * include the possibility of accessing {@code private} members
     * (which includes the private members of nestmates).
     * As documented in the relevant methods elsewhere,
     * only lookups with private access possess the following capabilities:
     * <ul style="font-size:smaller;">
     * <li>access private fields, methods, and constructors of the lookup class and its nestmates
     * <li>create method handles which invoke <a href="MethodHandles.Lookup.html#callsens">caller sensitive</a> methods,
     *     such as {@code Class.forName}
     * <li>create method handles which {@link Lookup#findSpecial emulate invokespecial} instructions
     * <li>avoid <a href="MethodHandles.Lookup.html#secmgr">package access checks</a>
     *     for classes accessible to the lookup class
     * <li>create {@link Lookup#in delegated lookup objects} which have private access to other classes
     *     within the same package member
     * </ul>
     * <p style="font-size:smaller;">
     * Each of these permissions is a consequence of the fact that a lookup object
     * with private access can be securely traced back to an originating class,
     * whose <a href="MethodHandles.Lookup.html#equiv">bytecode behaviors</a> and Java language access permissions
     * can be reliably determined and emulated by method handles.
     *
     * <h2><a id="cross-module-lookup"></a>Cross-module lookups</h2>
     * When a lookup class in one module {@code M1} accesses a class in another module
     * {@code M2}, extra access checking is performed beyond the access mode bits.
     * A {@code Lookup} with {@link #PUBLIC} mode and a lookup class in {@code M1}
     * can access public types in {@code M2} when {@code M2} is readable to {@code M1}
     * and when the type is in a package of {@code M2} that is exported to
     * at least {@code M1}.
     * <p>
     * A {@code Lookup} on {@code C} can also <em>teleport</em> to a target class
     * via {@link #in(Class) Lookup.in} and {@link MethodHandles#privateLookupIn(Class, Lookup)
     * MethodHandles.privateLookupIn} methods.
     * Teleporting across modules will always record the original lookup class as
     * the <em>{@linkplain #previousLookupClass() previous lookup class}</em>
     * and drops {@link Lookup#MODULE MODULE} access.
     * If the target class is in the same module as the lookup class {@code C},
     * then the target class becomes the new lookup class
     * and there is no change to the previous lookup class.
     * If the target class is in a different module from {@code M1} ({@code C}'s module),
     * {@code C} becomes the new previous lookup class
     * and the target class becomes the new lookup class.
     * In that case, if there was already a previous lookup class in {@code M0},
     * and it differs from {@code M1} and {@code M2}, then the resulting lookup
     * drops all privileges.
     * For example,
     * <blockquote><pre>
     * {@code
     * Lookup lookup = MethodHandles.lookup();   // in class C
     * Lookup lookup2 = lookup.in(D.class);
     * MethodHandle mh = lookup2.findStatic(E.class, "m", MT);
     * }</pre></blockquote>
     * <p>
     * The {@link #lookup()} factory method produces a {@code Lookup} object
     * with {@code null} previous lookup class.
     * {@link Lookup#in lookup.in(D.class)} transforms the {@code lookup} on class {@code C}
     * to class {@code D} without elevation of privileges.
     * If {@code C} and {@code D} are in the same module,
     * {@code lookup2} records {@code D} as the new lookup class and keeps the
     * same previous lookup class as the original {@code lookup}, or
     * {@code null} if not present.
     * <p>
     * When a {@code Lookup} teleports from a class
     * in one nest to another nest, {@code PRIVATE} access is dropped.
     * When a {@code Lookup} teleports from a class in one package to
     * another package, {@code PACKAGE} access is dropped.
     * When a {@code Lookup} teleports from a class in one module to another module,
     * {@code MODULE} access is dropped.
     * Teleporting across modules drops the ability to access non-exported classes
     * in both the module of the new lookup class and the module of the old lookup class
     * and the resulting {@code Lookup} remains only {@code PUBLIC} access.
     * A {@code Lookup} can teleport back and forth to a class in the module of
     * the lookup class and the module of the previous class lookup.
     * Teleporting across modules can only decrease access but cannot increase it.
     * Teleporting to some third module drops all accesses.
     * <p>
     * In the above example, if {@code C} and {@code D} are in different modules,
     * {@code lookup2} records {@code D} as its lookup class and
     * {@code C} as its previous lookup class and {@code lookup2} has only
     * {@code PUBLIC} access. {@code lookup2} can teleport to other class in
     * {@code C}'s module and {@code D}'s module.
     * If class {@code E} is in a third module, {@code lookup2.in(E.class)} creates
     * a {@code Lookup} on {@code E} with no access and {@code lookup2}'s lookup
     * class {@code D} is recorded as its previous lookup class.
     * <p>
     * Teleporting across modules restricts access to the public types that
     * both the lookup class and the previous lookup class can equally access
     * (see below).
     * <p>
     * {@link MethodHandles#privateLookupIn(Class, Lookup) MethodHandles.privateLookupIn(T.class, lookup)}
     * can be used to teleport a {@code lookup} from class {@code C} to class {@code T}
     * and create a new {@code Lookup} with <a href="#privcc">private access</a>
     * if the lookup class is allowed to do <em>deep reflection</em> on {@code T}.
     * The {@code lookup} must have {@link #MODULE} and {@link #PRIVATE} access
     * to call {@code privateLookupIn}.
     * A {@code lookup} on {@code C} in module {@code M1} is allowed to do deep reflection
     * on all classes in {@code M1}.  If {@code T} is in {@code M1}, {@code privateLookupIn}
     * produces a new {@code Lookup} on {@code T} with full capabilities.
     * A {@code lookup} on {@code C} is also allowed
     * to do deep reflection on {@code T} in another module {@code M2} if
     * {@code M1} reads {@code M2} and {@code M2} {@link Module#isOpen(String,Module) opens}
     * the package containing {@code T} to at least {@code M1}.
     * {@code T} becomes the new lookup class and {@code C} becomes the new previous
     * lookup class and {@code MODULE} access is dropped from the resulting {@code Lookup}.
     * The resulting {@code Lookup} can be used to do member lookup or teleport
     * to another lookup class by calling {@link #in Lookup::in}.  But
     * it cannot be used to obtain another private {@code Lookup} by calling
     * {@link MethodHandles#privateLookupIn(Class, Lookup) privateLookupIn}
     * because it has no {@code MODULE} access.
     *
     * <h2><a id="module-access-check"></a>Cross-module access checks</h2>
     *
     * A {@code Lookup} with {@link #PUBLIC} or with {@link #UNCONDITIONAL} mode
     * allows cross-module access. The access checking is performed with respect
     * to both the lookup class and the previous lookup class if present.
     * <p>
     * A {@code Lookup} with {@link #UNCONDITIONAL} mode can access public type
     * in all modules when the type is in a package that is {@linkplain Module#isExported(String)
     * exported unconditionally}.
     * <p>
     * If a {@code Lookup} on {@code LC} in {@code M1} has no previous lookup class,
     * the lookup with {@link #PUBLIC} mode can access all public types in modules
     * that are readable to {@code M1} and the type is in a package that is exported
     * at least to {@code M1}.
     * <p>
     * If a {@code Lookup} on {@code LC} in {@code M1} has a previous lookup class
     * {@code PLC} on {@code M0}, the lookup with {@link #PUBLIC} mode can access
     * the intersection of all public types that are accessible to {@code M1}
     * with all public types that are accessible to {@code M0}. {@code M0}
     * reads {@code M1} and hence the set of accessible types includes:
     *
     * <table class="striped">
     * <caption style="display:none">
     * Public types in the following packages are accessible to the
     * lookup class and the previous lookup class.
     * </caption>
     * <thead>
     * <tr>
     * <th scope="col">Equally accessible types to {@code M0} and {@code M1}</th>
     * </tr>
     * </thead>
     * <tbody>
     * <tr>
     * <th scope="row" style="text-align:left">unconditional-exported packages from {@code M1}</th>
     * </tr>
     * <tr>
     * <th scope="row" style="text-align:left">unconditional-exported packages from {@code M0} if {@code M1} reads {@code M0}</th>
     * </tr>
     * <tr>
     * <th scope="row" style="text-align:left">unconditional-exported packages from a third module {@code M2}
     * if both {@code M0} and {@code M1} read {@code M2}</th>
     * </tr>
     * <tr>
     * <th scope="row" style="text-align:left">qualified-exported packages from {@code M1} to {@code M0}</th>
     * </tr>
     * <tr>
     * <th scope="row" style="text-align:left">qualified-exported packages from {@code M0} to {@code M1}
     * if {@code M1} reads {@code M0}</th>
     * </tr>
     * <tr>
     * <th scope="row" style="text-align:left">qualified-exported packages from a third module {@code M2} to
     * both {@code M0} and {@code M1} if both {@code M0} and {@code M1} read {@code M2}</th>
     * </tr>
     * </tbody>
     * </table>
     *
     * <h2><a id="access-modes"></a>Access modes</h2>
     *
     * The table below shows the access modes of a {@code Lookup} produced by
     * any of the following factory or transformation methods:
     * <ul>
     * <li>{@link #lookup() MethodHandles.lookup()}</li>
     * <li>{@link #publicLookup() MethodHandles.publicLookup()}</li>
     * <li>{@link #privateLookupIn(Class, Lookup) MethodHandles.privateLookupIn}</li>
     * <li>{@link Lookup#in}</li>
     * <li>{@link Lookup#dropLookupMode(int)}</li>
     * </ul>
     *
     * <table class="striped">
     * <caption style="display:none">
     * Access mode summary
     * </caption>
     * <thead>
     * <tr>
     * <th scope="col">Lookup object</th>
     * <th style="text-align:center">protected</th>
     * <th style="text-align:center">private</th>
     * <th style="text-align:center">package</th>
     * <th style="text-align:center">module</th>
     * <th style="text-align:center">public</th>
     * </tr>
     * </thead>
     * <tbody>
     * <tr>
     * <th scope="row" style="text-align:left">{@code CL = MethodHandles.lookup()} in {@code C}</th>
     * <td style="text-align:center">PRO</td>
     * <td style="text-align:center">PRI</td>
     * <td style="text-align:center">PAC</td>
     * <td style="text-align:center">MOD</td>
     * <td style="text-align:center">1R</td>
     * </tr>
     * <tr>
     * <th scope="row" style="text-align:left">{@code CL.in(C1)} same package</th>
     * <td></td>
     * <td></td>
     * <td style="text-align:center">PAC</td>
     * <td style="text-align:center">MOD</td>
     * <td style="text-align:center">1R</td>
     * </tr>
     * <tr>
     * <th scope="row" style="text-align:left">{@code CL.in(C1)} same module</th>
     * <td></td>
     * <td></td>
     * <td></td>
     * <td style="text-align:center">MOD</td>
     * <td style="text-align:center">1R</td>
     * </tr>
     * <tr>
     * <th scope="row" style="text-align:left">{@code CL.in(D)} different module</th>
     * <td></td>
     * <td></td>
     * <td></td>
     * <td></td>
     * <td style="text-align:center">2R</td>
     * </tr>
     * <tr>
     * <td>{@code CL.in(D).in(C)} hop back to module</td>
     * <td></td>
     * <td></td>
     * <td></td>
     * <td></td>
     * <td style="text-align:center">2R</td>
     * </tr>
     * <tr>
     * <td>{@code PRI1 = privateLookupIn(C1,CL)}</td>
     * <td style="text-align:center">PRO</td>
     * <td style="text-align:center">PRI</td>
     * <td style="text-align:center">PAC</td>
     * <td style="text-align:center">MOD</td>
     * <td style="text-align:center">1R</td>
     * </tr>
     * <tr>
     * <td>{@code PRI1a = privateLookupIn(C,PRI1)}</td>
     * <td style="text-align:center">PRO</td>
     * <td style="text-align:center">PRI</td>
     * <td style="text-align:center">PAC</td>
     * <td style="text-align:center">MOD</td>
     * <td style="text-align:center">1R</td>
     * </tr>
     * <tr>
     * <td>{@code PRI1.in(C1)} same package</td>
     * <td></td>
     * <td></td>
     * <td style="text-align:center">PAC</td>
     * <td style="text-align:center">MOD</td>
     * <td style="text-align:center">1R</td>
     * </tr>
     * <tr>
     * <td>{@code PRI1.in(C1)} different package</td>
     * <td></td>
     * <td></td>
     * <td></td>
     * <td style="text-align:center">MOD</td>
     * <td style="text-align:center">1R</td>
     * </tr>
     * <tr>
     * <td>{@code PRI1.in(D)} different module</td>
     * <td></td>
     * <td></td>
     * <td></td>
     * <td></td>
     * <td style="text-align:center">2R</td>
     * </tr>
     * <tr>
     * <td>{@code PRI1.dropLookupMode(PROTECTED)}</td>
     * <td></td>
     * <td style="text-align:center">PRI</td>
     * <td style="text-align:center">PAC</td>
     * <td style="text-align:center">MOD</td>
     * <td style="text-align:center">1R</td>
     * </tr>
     * <tr>
     * <td>{@code PRI1.dropLookupMode(PRIVATE)}</td>
     * <td></td>
     * <td></td>
     * <td style="text-align:center">PAC</td>
     * <td style="text-align:center">MOD</td>
     * <td style="text-align:center">1R</td>
     * </tr>
     * <tr>
     * <td>{@code PRI1.dropLookupMode(PACKAGE)}</td>
     * <td></td>
     * <td></td>
     * <td></td>
     * <td style="text-align:center">MOD</td>
     * <td style="text-align:center">1R</td>
     * </tr>
     * <tr>
     * <td>{@code PRI1.dropLookupMode(MODULE)}</td>
     * <td></td>
     * <td></td>
     * <td></td>
     * <td></td>
     * <td style="text-align:center">1R</td>
     * </tr>
     * <tr>
     * <td>{@code PRI1.dropLookupMode(PUBLIC)}</td>
     * <td></td>
     * <td></td>
     * <td></td>
     * <td></td>
     * <td style="text-align:center">none</td>
     * <tr>
     * <td>{@code PRI2 = privateLookupIn(D,CL)}</td>
     * <td style="text-align:center">PRO</td>
     * <td style="text-align:center">PRI</td>
     * <td style="text-align:center">PAC</td>
     * <td></td>
     * <td style="text-align:center">2R</td>
     * </tr>
     * <tr>
     * <td>{@code privateLookupIn(D,PRI1)}</td>
     * <td style="text-align:center">PRO</td>
     * <td style="text-align:center">PRI</td>
     * <td style="text-align:center">PAC</td>
     * <td></td>
     * <td style="text-align:center">2R</td>
     * </tr>
     * <tr>
     * <td>{@code privateLookupIn(C,PRI2)} fails</td>
     * <td></td>
     * <td></td>
     * <td></td>
     * <td></td>
     * <td style="text-align:center">IAE</td>
     * </tr>
     * <tr>
     * <td>{@code PRI2.in(D2)} same package</td>
     * <td></td>
     * <td></td>
     * <td style="text-align:center">PAC</td>
     * <td></td>
     * <td style="text-align:center">2R</td>
     * </tr>
     * <tr>
     * <td>{@code PRI2.in(D2)} different package</td>
     * <td></td>
     * <td></td>
     * <td></td>
     * <td></td>
     * <td style="text-align:center">2R</td>
     * </tr>
     * <tr>
     * <td>{@code PRI2.in(C1)} hop back to module</td>
     * <td></td>
     * <td></td>
     * <td></td>
     * <td></td>
     * <td style="text-align:center">2R</td>
     * </tr>
     * <tr>
     * <td>{@code PRI2.in(E)} hop to third module</td>
     * <td></td>
     * <td></td>
     * <td></td>
     * <td></td>
     * <td style="text-align:center">none</td>
     * </tr>
     * <tr>
     * <td>{@code PRI2.dropLookupMode(PROTECTED)}</td>
     * <td></td>
     * <td style="text-align:center">PRI</td>
     * <td style="text-align:center">PAC</td>
     * <td></td>
     * <td style="text-align:center">2R</td>
     * </tr>
     * <tr>
     * <td>{@code PRI2.dropLookupMode(PRIVATE)}</td>
     * <td></td>
     * <td></td>
     * <td style="text-align:center">PAC</td>
     * <td></td>
     * <td style="text-align:center">2R</td>
     * </tr>
     * <tr>
     * <td>{@code PRI2.dropLookupMode(PACKAGE)}</td>
     * <td></td>
     * <td></td>
     * <td></td>
     * <td></td>
     * <td style="text-align:center">2R</td>
     * </tr>
     * <tr>
     * <td>{@code PRI2.dropLookupMode(MODULE)}</td>
     * <td></td>
     * <td></td>
     * <td></td>
     * <td></td>
     * <td style="text-align:center">2R</td>
     * </tr>
     * <tr>
     * <td>{@code PRI2.dropLookupMode(PUBLIC)}</td>
     * <td></td>
     * <td></td>
     * <td></td>
     * <td></td>
     * <td style="text-align:center">none</td>
     * </tr>
     * <tr>
     * <td>{@code CL.dropLookupMode(PROTECTED)}</td>
     * <td></td>
     * <td style="text-align:center">PRI</td>
     * <td style="text-align:center">PAC</td>
     * <td style="text-align:center">MOD</td>
     * <td style="text-align:center">1R</td>
     * </tr>
     * <tr>
     * <td>{@code CL.dropLookupMode(PRIVATE)}</td>
     * <td></td>
     * <td></td>
     * <td style="text-align:center">PAC</td>
     * <td style="text-align:center">MOD</td>
     * <td style="text-align:center">1R</td>
     * </tr>
     * <tr>
     * <td>{@code CL.dropLookupMode(PACKAGE)}</td>
     * <td></td>
     * <td></td>
     * <td></td>
     * <td style="text-align:center">MOD</td>
     * <td style="text-align:center">1R</td>
     * </tr>
     * <tr>
     * <td>{@code CL.dropLookupMode(MODULE)}</td>
     * <td></td>
     * <td></td>
     * <td></td>
     * <td></td>
     * <td style="text-align:center">1R</td>
     * </tr>
     * <tr>
     * <td>{@code CL.dropLookupMode(PUBLIC)}</td>
     * <td></td>
     * <td></td>
     * <td></td>
     * <td></td>
     * <td style="text-align:center">none</td>
     * </tr>
     * <tr>
     * <td>{@code PUB = publicLookup()}</td>
     * <td></td>
     * <td></td>
     * <td></td>
     * <td></td>
     * <td style="text-align:center">U</td>
     * </tr>
     * <tr>
     * <td>{@code PUB.in(D)} different module</td>
     * <td></td>
     * <td></td>
     * <td></td>
     * <td></td>
     * <td style="text-align:center">U</td>
     * </tr>
     * <tr>
     * <td>{@code PUB.in(D).in(E)} third module</td>
     * <td></td>
     * <td></td>
     * <td></td>
     * <td></td>
     * <td style="text-align:center">U</td>
     * </tr>
     * <tr>
     * <td>{@code PUB.dropLookupMode(UNCONDITIONAL)}</td>
     * <td></td>
     * <td></td>
     * <td></td>
     * <td></td>
     * <td style="text-align:center">none</td>
     * </tr>
     * <tr>
     * <td>{@code privateLookupIn(C1,PUB)} fails</td>
     * <td></td>
     * <td></td>
     * <td></td>
     * <td></td>
     * <td style="text-align:center">IAE</td>
     * </tr>
     * <tr>
     * <td>{@code ANY.in(X)}, for inaccessible {@code X}</td>
     * <td></td>
     * <td></td>
     * <td></td>
     * <td></td>
     * <td style="text-align:center">none</td>
     * </tr>
     * </tbody>
     * </table>
     *
     * <p>
     * Notes:
     * <ul>
     * <li>Class {@code C} and class {@code C1} are in module {@code M1},
     *     but {@code D} and {@code D2} are in module {@code M2}, and {@code E}
     *     is in module {@code M3}. {@code X} stands for class which is inaccessible
     *     to the lookup. {@code ANY} stands for any of the example lookups.</li>
     * <li>{@code PRO} indicates {@link #PROTECTED} bit set,
     *     {@code PRI} indicates {@link #PRIVATE} bit set,
     *     {@code PAC} indicates {@link #PACKAGE} bit set,
     *     {@code MOD} indicates {@link #MODULE} bit set,
     *     {@code 1R} and {@code 2R} indicate {@link #PUBLIC} bit set,
     *     {@code U} indicates {@link #UNCONDITIONAL} bit set,
     *     {@code IAE} indicates {@code IllegalAccessException} thrown.</li>
     * <li>Public access comes in three kinds:
     * <ul>
     * <li>unconditional ({@code U}): the lookup assumes readability.
     *     The lookup has {@code null} previous lookup class.
     * <li>one-module-reads ({@code 1R}): the module access checking is
     *     performed with respect to the lookup class.  The lookup has {@code null}
     *     previous lookup class.
     * <li>two-module-reads ({@code 2R}): the module access checking is
     *     performed with respect to the lookup class and the previous lookup class.
     *     The lookup has a non-null previous lookup class which is in a
     *     different module from the current lookup class.
     * </ul>
     * <li>Any attempt to reach a third module loses all access.</li>
     * <li>If a target class {@code X} is not accessible to {@code Lookup::in}
     * all access modes are dropped.</li>
     * </ul>
     *
     * <h2><a id="secmgr"></a>Security manager interactions</h2>
     * Although bytecode instructions can only refer to classes in
     * a related class loader, this API can search for methods in any
     * class, as long as a reference to its {@code Class} object is
     * available.  Such cross-loader references are also possible with the
     * Core Reflection API, and are impossible to bytecode instructions
     * such as {@code invokestatic} or {@code getfield}.
     * There is a {@linkplain java.lang.SecurityManager security manager API}
     * to allow applications to check such cross-loader references.
     * These checks apply to both the {@code MethodHandles.Lookup} API
     * and the Core Reflection API
     * (as found on {@link java.lang.Class Class}).
     * <p>
     * If a security manager is present, member and class lookups are
     * subject to additional checks.
     * From one to three calls are made to the security manager.
     * Any of these calls can refuse access by throwing a
     * {@link java.lang.SecurityException SecurityException}.
     * Define {@code smgr} as the security manager,
     * {@code lookc} as the lookup class of the current lookup object,
     * {@code refc} as the containing class in which the member
     * is being sought, and {@code defc} as the class in which the
     * member is actually defined.
     * (If a class or other type is being accessed,
     * the {@code refc} and {@code defc} values are the class itself.)
     * The value {@code lookc} is defined as <em>not present</em>
     * if the current lookup object does not have
     * <a href="MethodHandles.Lookup.html#privacc">private access</a>.
     * The calls are made according to the following rules:
     * <ul>
     * <li><b>Step 1:</b>
     *     If {@code lookc} is not present, or if its class loader is not
     *     the same as or an ancestor of the class loader of {@code refc},
     *     then {@link SecurityManager#checkPackageAccess
     *     smgr.checkPackageAccess(refcPkg)} is called,
     *     where {@code refcPkg} is the package of {@code refc}.
     * <li><b>Step 2a:</b>
     *     If the retrieved member is not public and
     *     {@code lookc} is not present, then
     *     {@link SecurityManager#checkPermission smgr.checkPermission}
     *     with {@code RuntimePermission("accessDeclaredMembers")} is called.
     * <li><b>Step 2b:</b>
     *     If the retrieved class has a {@code null} class loader,
     *     and {@code lookc} is not present, then
     *     {@link SecurityManager#checkPermission smgr.checkPermission}
     *     with {@code RuntimePermission("getClassLoader")} is called.
     * <li><b>Step 3:</b>
     *     If the retrieved member is not public,
     *     and if {@code lookc} is not present,
     *     and if {@code defc} and {@code refc} are different,
     *     then {@link SecurityManager#checkPackageAccess
     *     smgr.checkPackageAccess(defcPkg)} is called,
     *     where {@code defcPkg} is the package of {@code defc}.
     * </ul>
     * Security checks are performed after other access checks have passed.
     * Therefore, the above rules presuppose a member or class that is public,
     * or else that is being accessed from a lookup class that has
     * rights to access the member or class.
     * <p>
     * If a security manager is present and the current lookup object does not have
     * <a href="MethodHandles.Lookup.html#privacc">private access</a>, then
     * {@link #defineClass(byte[]) defineClass} and
     * {@link #defineHiddenClass(byte[], boolean, ClassOption...) defineHiddenClass}
     * call {@link SecurityManager#checkPermission smgr.checkPermission}
     * with {@code RuntimePermission("defineClass")} is called.
     *
     * <h2><a id="callsens"></a>Caller sensitive methods</h2>
     * A small number of Java methods have a special property called caller sensitivity.
     * A <em>caller-sensitive</em> method can behave differently depending on the
     * identity of its immediate caller.
     * <p>
     * If a method handle for a caller-sensitive method is requested,
     * the general rules for <a href="MethodHandles.Lookup.html#equiv">bytecode behaviors</a> apply,
     * but they take account of the lookup class in a special way.
     * The resulting method handle behaves as if it were called
     * from an instruction contained in the lookup class,
     * so that the caller-sensitive method detects the lookup class.
     * (By contrast, the invoker of the method handle is disregarded.)
     * Thus, in the case of caller-sensitive methods,
     * different lookup classes may give rise to
     * differently behaving method handles.
     * <p>
     * In cases where the lookup object is
     * {@link MethodHandles#publicLookup() publicLookup()},
     * or some other lookup object without
     * <a href="MethodHandles.Lookup.html#privacc">private access</a>,
     * the lookup class is disregarded.
     * In such cases, no caller-sensitive method handle can be created,
     * access is forbidden, and the lookup fails with an
     * {@code IllegalAccessException}.
     * <p style="font-size:smaller;">
     * <em>Discussion:</em>
     * For example, the caller-sensitive method
     * {@link java.lang.Class#forName(String) Class.forName(x)}
     * can return varying classes or throw varying exceptions,
     * depending on the class loader of the class that calls it.
     * A public lookup of {@code Class.forName} will fail, because
     * there is no reasonable way to determine its bytecode behavior.
     * <p style="font-size:smaller;">
     * If an application caches method handles for broad sharing,
     * it should use {@code publicLookup()} to create them.
     * If there is a lookup of {@code Class.forName}, it will fail,
     * and the application must take appropriate action in that case.
     * It may be that a later lookup, perhaps during the invocation of a
     * bootstrap method, can incorporate the specific identity
     * of the caller, making the method accessible.
     * <p style="font-size:smaller;">
     * The function {@code MethodHandles.lookup} is caller sensitive
     * so that there can be a secure foundation for lookups.
     * Nearly all other methods in the JSR 292 API rely on lookup
     * objects to check access requests.
     *
     * @revised 9
     */
    public static final
    class Lookup {
        /** The class on behalf of whom the lookup is being performed. */
        private final Class<?> lookupClass;

        /** previous lookup class */
        private final Class<?> prevLookupClass;

        /** The allowed sorts of members which may be looked up (PUBLIC, etc.). */
        private final int allowedModes;

        static {
            Reflection.registerFieldsToFilter(Lookup.class, Set.of("lookupClass", "allowedModes"));
        }

        /** A single-bit mask representing {@code public} access,
         *  which may contribute to the result of {@link #lookupModes lookupModes}.
         *  The value, {@code 0x01}, happens to be the same as the value of the
         *  {@code public} {@linkplain java.lang.reflect.Modifier#PUBLIC modifier bit}.
         *  <p>
         *  A {@code Lookup} with this lookup mode performs cross-module access check
         *  with respect to the {@linkplain #lookupClass() lookup class} and
         *  {@linkplain #previousLookupClass() previous lookup class} if present.
         */
        public static final int PUBLIC = Modifier.PUBLIC;

        /** A single-bit mask representing {@code private} access,
         *  which may contribute to the result of {@link #lookupModes lookupModes}.
         *  The value, {@code 0x02}, happens to be the same as the value of the
         *  {@code private} {@linkplain java.lang.reflect.Modifier#PRIVATE modifier bit}.
         */
        public static final int PRIVATE = Modifier.PRIVATE;

        /** A single-bit mask representing {@code protected} access,
         *  which may contribute to the result of {@link #lookupModes lookupModes}.
         *  The value, {@code 0x04}, happens to be the same as the value of the
         *  {@code protected} {@linkplain java.lang.reflect.Modifier#PROTECTED modifier bit}.
         */
        public static final int PROTECTED = Modifier.PROTECTED;

        /** A single-bit mask representing {@code package} access (default access),
         *  which may contribute to the result of {@link #lookupModes lookupModes}.
         *  The value is {@code 0x08}, which does not correspond meaningfully to
         *  any particular {@linkplain java.lang.reflect.Modifier modifier bit}.
         */
        public static final int PACKAGE = Modifier.STATIC;

        /** A single-bit mask representing {@code module} access,
         *  which may contribute to the result of {@link #lookupModes lookupModes}.
         *  The value is {@code 0x10}, which does not correspond meaningfully to
         *  any particular {@linkplain java.lang.reflect.Modifier modifier bit}.
         *  In conjunction with the {@code PUBLIC} modifier bit, a {@code Lookup}
         *  with this lookup mode can access all public types in the module of the
         *  lookup class and public types in packages exported by other modules
         *  to the module of the lookup class.
         *  <p>
         *  If this lookup mode is set, the {@linkplain #previousLookupClass()
         *  previous lookup class} is always {@code null}.
         *
         *  @since 9
         *  @spec JPMS
         */
        public static final int MODULE = PACKAGE << 1;

        /** A single-bit mask representing {@code unconditional} access
         *  which may contribute to the result of {@link #lookupModes lookupModes}.
         *  The value is {@code 0x20}, which does not correspond meaningfully to
         *  any particular {@linkplain java.lang.reflect.Modifier modifier bit}.
         *  A {@code Lookup} with this lookup mode assumes {@linkplain
         *  java.lang.Module#canRead(java.lang.Module) readability}.
         *  This lookup mode can access all public members of public types
         *  of all modules when the type is in a package that is {@link
         *  java.lang.Module#isExported(String) exported unconditionally}.
         *
         *  <p>
         *  If this lookup mode is set, the {@linkplain #previousLookupClass()
         *  previous lookup class} is always {@code null}.
         *
         *  @since 9
         *  @spec JPMS
         *  @see #publicLookup()
         */
        public static final int UNCONDITIONAL = PACKAGE << 2;

        private static final int ALL_MODES = (PUBLIC | PRIVATE | PROTECTED | PACKAGE | MODULE | UNCONDITIONAL);
        private static final int FULL_POWER_MODES = (ALL_MODES & ~UNCONDITIONAL);
        private static final int TRUSTED   = -1;

        /*
         * Adjust PUBLIC => PUBLIC|MODULE|UNCONDITIONAL
         * Adjust 0 => PACKAGE
         */
        private static int fixmods(int mods) {
            mods &= (ALL_MODES - PACKAGE - MODULE - UNCONDITIONAL);
            if (Modifier.isPublic(mods))
                mods |= UNCONDITIONAL;
            return (mods != 0) ? mods : PACKAGE;
        }

        /** Tells which class is performing the lookup.  It is this class against
         *  which checks are performed for visibility and access permissions.
         *  <p>
         *  If this lookup object has a {@linkplain #previousLookupClass() previous lookup class},
         *  access checks are performed against both the lookup class and the previous lookup class.
         *  <p>
         *  The class implies a maximum level of access permission,
         *  but the permissions may be additionally limited by the bitmask
         *  {@link #lookupModes lookupModes}, which controls whether non-public members
         *  can be accessed.
         *  @return the lookup class, on behalf of which this lookup object finds members
         *  @see <a href="#cross-module-lookup">Cross-module lookups</a>
         */
        public Class<?> lookupClass() {
            return lookupClass;
        }

        /** Reports a lookup class in another module that this lookup object
         * was previously teleported from, or {@code null}.
         * <p>
         * A {@code Lookup} object produced by the factory methods, such as the
         * {@link #lookup() lookup()} and {@link #publicLookup() publicLookup()} method,
         * has {@code null} previous lookup class.
         * A {@code Lookup} object has a non-null previous lookup class
         * when this lookup was teleported from an old lookup class
         * in one module to a new lookup class in another module.
         *
         * @return the lookup class in another module that this lookup object was
         *         previously teleported from, or {@code null}
         * @since 14
         * @see #in(Class)
         * @see MethodHandles#privateLookupIn(Class, Lookup)
         * @see <a href="#cross-module-lookup">Cross-module lookups</a>
         */
        public Class<?> previousLookupClass() {
            return prevLookupClass;
        }

        // This is just for calling out to MethodHandleImpl.
        private Class<?> lookupClassOrNull() {
            if (allowedModes == TRUSTED) {
                return null;
            }
            if (allowedModes == UNCONDITIONAL) {
                // use Object as the caller to pass to VM doing resolution
                return Object.class;
            }
            return lookupClass;
        }

        /** Tells which access-protection classes of members this lookup object can produce.
         *  The result is a bit-mask of the bits
         *  {@linkplain #PUBLIC PUBLIC (0x01)},
         *  {@linkplain #PRIVATE PRIVATE (0x02)},
         *  {@linkplain #PROTECTED PROTECTED (0x04)},
         *  {@linkplain #PACKAGE PACKAGE (0x08)},
         *  {@linkplain #MODULE MODULE (0x10)},
         *  and {@linkplain #UNCONDITIONAL UNCONDITIONAL (0x20)}.
         *  <p>
         *  A freshly-created lookup object
         *  on the {@linkplain java.lang.invoke.MethodHandles#lookup() caller's class} has
         *  all possible bits set, except {@code UNCONDITIONAL}.
         *  A lookup object on a new lookup class
         *  {@linkplain java.lang.invoke.MethodHandles.Lookup#in created from a previous lookup object}
         *  may have some mode bits set to zero.
         *  Mode bits can also be
         *  {@linkplain java.lang.invoke.MethodHandles.Lookup#dropLookupMode directly cleared}.
         *  Once cleared, mode bits cannot be restored from the downgraded lookup object.
         *  The purpose of this is to restrict access via the new lookup object,
         *  so that it can access only names which can be reached by the original
         *  lookup object, and also by the new lookup class.
         *  @return the lookup modes, which limit the kinds of access performed by this lookup object
         *  @see #in
         *  @see #dropLookupMode
         *
         *  @revised 9
         *  @spec JPMS
         */
        public int lookupModes() {
            return allowedModes & ALL_MODES;
        }

        /** Embody the current class (the lookupClass) as a lookup class
         * for method handle creation.
         * Must be called by from a method in this package,
         * which in turn is called by a method not in this package.
         */
        Lookup(Class<?> lookupClass) {
            this(lookupClass, null, FULL_POWER_MODES);
        }

        private Lookup(Class<?> lookupClass, Class<?> prevLookupClass, int allowedModes) {
            assert prevLookupClass == null || ((allowedModes & MODULE) == 0
                    && prevLookupClass.getModule() != lookupClass.getModule());

            this.lookupClass = lookupClass;
            this.prevLookupClass = prevLookupClass;
            this.allowedModes = allowedModes;
            assert !lookupClass.isPrimitive() && !lookupClass.isArray();
        }

        private static Lookup newLookup(Class<?> lookupClass, Class<?> prevLookupClass, int allowedModes) {
            // make sure we haven't accidentally picked up a privileged class:
            checkUnprivilegedlookupClass(lookupClass);
            return new Lookup(lookupClass, prevLookupClass, allowedModes);
        }

        /**
         * Creates a lookup on the specified new lookup class.
         * The resulting object will report the specified
         * class as its own {@link #lookupClass() lookupClass}.
         *
         * <p>
         * However, the resulting {@code Lookup} object is guaranteed
         * to have no more access capabilities than the original.
         * In particular, access capabilities can be lost as follows:<ul>
         * <li>If the new lookup class is in a different module from the old one,
         * i.e. {@link #MODULE MODULE} access is lost.
         * <li>If the new lookup class is in a different package
         * than the old one, protected and default (package) members will not be accessible,
         * i.e. {@link #PROTECTED PROTECTED} and {@link #PACKAGE PACKAGE} access are lost.
         * <li>If the new lookup class is not within the same package member
         * as the old one, private members will not be accessible, and protected members
         * will not be accessible by virtue of inheritance,
         * i.e. {@link #PRIVATE PRIVATE} access is lost.
         * (Protected members may continue to be accessible because of package sharing.)
         * <li>If the new lookup class is not
         * {@linkplain #accessClass(Class) accessible} to this lookup,
         * then no members, not even public members, will be accessible
         * i.e. all access modes are lost.
         * <li>If the new lookup class, the old lookup class and the previous lookup class
         * are all in different modules i.e. teleporting to a third module,
         * all access modes are lost.
         * </ul>
         * <p>
         * The new previous lookup class is chosen as follows:
         * <ul>
         * <li>If the new lookup object has {@link #UNCONDITIONAL UNCONDITIONAL} bit,
         * the new previous lookup class is {@code null}.
         * <li>If the new lookup class is in the same module as the old lookup class,
         * the new previous lookup class is the old previous lookup class.
         * <li>If the new lookup class is in a different module from the old lookup class,
         * the new previous lookup class is the the old lookup class.
         *</ul>
         * <p>
         * The resulting lookup's capabilities for loading classes
         * (used during {@link #findClass} invocations)
         * are determined by the lookup class' loader,
         * which may change due to this operation.
         * <p>
         * @param requestedLookupClass the desired lookup class for the new lookup object
         * @return a lookup object which reports the desired lookup class, or the same object
         * if there is no change
         * @throws NullPointerException if the argument is null
         *
         * @revised 9
         * @spec JPMS
         * @see #accessClass(Class)
         * @see <a href="#cross-module-lookup">Cross-module lookups</a>
         */
        public Lookup in(Class<?> requestedLookupClass) {
            Objects.requireNonNull(requestedLookupClass);

            if (allowedModes == TRUSTED)  // IMPL_LOOKUP can make any lookup at all
                return new Lookup(requestedLookupClass, null, FULL_POWER_MODES);
            if (requestedLookupClass == this.lookupClass)
                return this;  // keep same capabilities
            int newModes = (allowedModes & FULL_POWER_MODES);
            Module fromModule = this.lookupClass.getModule();
            Module targetModule = requestedLookupClass.getModule();
            Class<?> plc = this.previousLookupClass();
            if ((this.allowedModes & UNCONDITIONAL) != 0) {
                assert plc == null;
                newModes = UNCONDITIONAL;
            } else if (fromModule != targetModule) {
                if (plc != null && !VerifyAccess.isSameModule(plc, requestedLookupClass)) {
                    // allow hopping back and forth between fromModule and plc's module
                    // but not the third module
                    newModes = 0;
                }
                // drop MODULE access
                newModes &= ~(MODULE|PACKAGE|PRIVATE|PROTECTED);
                // teleport from this lookup class
                plc = this.lookupClass;
            }
            if ((newModes & PACKAGE) != 0
                && !VerifyAccess.isSamePackage(this.lookupClass, requestedLookupClass)) {
                newModes &= ~(PACKAGE|PRIVATE|PROTECTED);
            }
            // Allow nestmate lookups to be created without special privilege:
            if ((newModes & PRIVATE) != 0
                    && !this.lookupClass.isNestmateOf(requestedLookupClass)
                    && !VerifyAccess.isSamePackageMember(this.lookupClass, requestedLookupClass)) {
                newModes &= ~(PRIVATE|PROTECTED);
            }
            if ((newModes & (PUBLIC|UNCONDITIONAL)) != 0
                && !VerifyAccess.isClassAccessible(requestedLookupClass, this.lookupClass, this.prevLookupClass, allowedModes)) {
                // The requested class it not accessible from the lookup class.
                // No permissions.
                newModes = 0;
            }
            return newLookup(requestedLookupClass, plc, newModes);
        }

        /**
         * Creates a lookup on the same lookup class which this lookup object
         * finds members, but with a lookup mode that has lost the given lookup mode.
         * The lookup mode to drop is one of {@link #PUBLIC PUBLIC}, {@link #MODULE
         * MODULE}, {@link #PACKAGE PACKAGE}, {@link #PROTECTED PROTECTED} or {@link #PRIVATE PRIVATE}.
         * {@link #PROTECTED PROTECTED} is always
         * dropped and so the resulting lookup mode will never have this access capability.
         * When dropping {@code PACKAGE} then the resulting lookup will not have {@code PACKAGE}
         * or {@code PRIVATE} access. When dropping {@code MODULE} then the resulting lookup will
         * not have {@code MODULE}, {@code PACKAGE}, or {@code PRIVATE} access. If {@code PUBLIC}
         * is dropped then the resulting lookup has no access. If {@code UNCONDITIONAL}
         * is dropped then the resulting lookup has no access.
         *
         * @apiNote
         * A lookup with {@code PACKAGE} but not {@code PRIVATE} mode can safely
         * delegate non-public access within the package of the lookup class without
         * conferring private access.  A lookup with {@code MODULE} but not
         * {@code PACKAGE} mode can safely delegate {@code PUBLIC} access within
         * the module of the lookup class without conferring package access.
         * A lookup with a {@linkplain #previousLookupClass() previous lookup class}
         * (and {@code PUBLIC} but not {@code MODULE} mode) can safely delegate access
         * to public classes accessible to both the module of the lookup class
         * and the module of the previous lookup class.
         *
         * @param modeToDrop the lookup mode to drop
         * @return a lookup object which lacks the indicated mode, or the same object if there is no change
         * @throws IllegalArgumentException if {@code modeToDrop} is not one of {@code PUBLIC},
         * {@code MODULE}, {@code PACKAGE}, {@code PROTECTED}, {@code PRIVATE} or {@code UNCONDITIONAL}
         * @see MethodHandles#privateLookupIn
         * @since 9
         */
        public Lookup dropLookupMode(int modeToDrop) {
            int oldModes = lookupModes();
            int newModes = oldModes & ~(modeToDrop | PROTECTED);
            switch (modeToDrop) {
                case PUBLIC: newModes &= ~(FULL_POWER_MODES); break;
                case MODULE: newModes &= ~(PACKAGE | PRIVATE); break;
                case PACKAGE: newModes &= ~(PRIVATE); break;
                case PROTECTED:
                case PRIVATE:
                case UNCONDITIONAL: break;
                default: throw new IllegalArgumentException(modeToDrop + " is not a valid mode to drop");
            }
            if (newModes == oldModes) return this;  // return self if no change
            return newLookup(lookupClass(), previousLookupClass(), newModes);
        }

        /**
         * Defines a class to the same class loader and in the same runtime package and
         * {@linkplain java.security.ProtectionDomain protection domain} as this lookup's
         * {@linkplain #lookupClass() lookup class}.
         *
         * <p> The {@linkplain #lookupModes() lookup modes} for this lookup must include
         * {@link #PACKAGE PACKAGE} access as default (package) members will be
         * accessible to the class. The {@code PACKAGE} lookup mode serves to authenticate
         * that the lookup object was created by a caller in the runtime package (or derived
         * from a lookup originally created by suitably privileged code to a target class in
         * the runtime package). </p>
         *
         * <p> The {@code bytes} parameter is the class bytes of a valid class file (as defined
         * by the <em>The Java Virtual Machine Specification</em>) with a class name in the
         * same package as the lookup class. </p>
         *
         * <p> This method does not run the class initializer. The class initializer may
         * run at a later time, as detailed in section 12.4 of the <em>The Java Language
         * Specification</em>. </p>
         *
         * <p> If there is a security manager, its {@code checkPermission} method is first called
         * to check {@code RuntimePermission("defineClass")}. </p>
         *
         * @param bytes the class bytes
         * @return the {@code Class} object for the class
         * @throws IllegalArgumentException the bytes are for a class in a different package
         * to the lookup class
         * @throws IllegalAccessException if this lookup does not have {@code PACKAGE} access
         * @throws LinkageError if the class is malformed ({@code ClassFormatError}), cannot be
         * verified ({@code VerifyError}), is already defined, or another linkage error occurs
         * @throws SecurityException if denied by the security manager
         * @throws NullPointerException if {@code bytes} is {@code null}
         * @since 9
         * @spec JPMS
         * @see Lookup#privateLookupIn
         * @see Lookup#dropLookupMode
         * @see ClassLoader#defineClass(String,byte[],int,int,ProtectionDomain)
         */
        public Class<?> defineClass(byte[] bytes) throws IllegalAccessException {
            SecurityManager sm = System.getSecurityManager();
            if (sm != null)
                sm.checkPermission(new RuntimePermission("defineClass"));
            if ((lookupModes() & PACKAGE) == 0)
                throw new IllegalAccessException("Lookup does not have PACKAGE access");
            assert (lookupModes() & (MODULE|PUBLIC)) != 0;
            return makeClassDefiner(bytes.clone()).defineClass(false);
        }

        private void checkDefineClassPermission() {
            SecurityManager sm = System.getSecurityManager();
            if (sm == null)  return;
            if (allowedModes == TRUSTED)  return;

            if (!hasPrivateAccess()) {
                sm.checkPermission(new RuntimePermission("defineClass"));
            }
        }

        /**
         * Creates a {@code Lookup} on a <em>hidden class</em> defined to
         * the same class loader and in the same runtime package and
         * {@linkplain java.security.ProtectionDomain protection domain} as this
         * lookup's {@linkplain #lookupClass() lookup class}.
         * The {@code options} parameter specifies the class options if the
         * hidden class is created as a {@linkplain ClassOption#NESTMATE nestmate}
         * of this lookup's lookup class and/or is {@linkplain ClassOption#WEAK
         * weakly referenced} by its defining class loader.
         *
         * <p> The hidden class is initialized if the {@code initialize} parameter is
         * {@code true}.
         *
         * <p> A {@link Class#isHiddenClass() <em>hidden</em>} class, i.e. a class
         * cannot be referenced in other classes with the following additional properties:
         * <ul>
         * <li>Naming:
         *     The name of this class is determined by the JVM and the class name
         *     does not collide with other classes defined to the same class loader.
         *     The name returned by {@link Class#getName()} must be unique
         *     in the same package as this lookup class.
         *     It may not be a valid binary name.
         *     There is no two classes (whether ordinary or hidden) with the same
         *     defining loader have the same name.
         * <li>Class resolution:
         *     A hidden class is not registered with a globally defined name and
         *     hence cannot be found by its class loader.
         *     A hidden class cannot be named as a field type, a method parameter
         *     type and a method return type.
         * <li>Class retransformation:
         *     A hidden class is not {@linkplain java.lang.instrument.Instrumentation#isModifiableClass(Class)
         *     modifiable} by Java agents or tool agents using
         *     the <a href="{@docRoot}/../specs/jvmti.html">JVM Tool Interface</a>.
         * <li>Serialization:
         *     The default serialization mechanism records the name of a class in
         *     its serialized form and finds the class by name during deserialization.
         *     A <em>serializable</em> hidden class requires a custom serialization
         *     mechanism in order to ensure that instances are properly serialized
         *     and deserialized.
         * </ul>
         *
         * <p> The {@linkplain #lookupModes() lookup modes} for this lookup must
         * have {@code PRIVATE} and {@code MODULE} access to create a hidden class
         * in the module of this lookup class.
         *
         * <p> If {@code options} has {@link ClassOption#NESTMATE NESTMATE}, then
         * this method creates the hidden class as a member of the nest of
         * this lookup's lookup class.
         *
         * <p> If {@code options} has {@link ClassOption#WEAK WEAK}, then
         * the hidden class is weakly referenced from its defining class loader
         * and may be unloaded while its defining class loader is strongly reachable.
         *
         * <p> The {@code bytes} parameter is the class bytes of a valid class file
         * (as defined by the <em>The Java Virtual Machine Specification</em>)
         * with a class name in the same package as the lookup class.
         *
         * @param bytes the class bytes
         * @param initialize if {@code true} the class will be initialized.
         * @param options {@linkplain ClassOption class options}
         * @return the {@code Lookup} object on the hidden class
         *
         * @throws IllegalArgumentException the bytes are for a class in a different package
         *                                  to the lookup class
         * @throws IllegalAccessException   if this lookup does not have {@code PRIVATE} and {@code MODULE} access
         * @throws LinkageError             if the class is malformed ({@code ClassFormatError}), cannot be
         *                                  verified ({@code VerifyError}), is already defined,
         *                                  or another linkage error occurs
         * @throws SecurityException        if a security manager is present and it
         *                                  <a href="MethodHandles.Lookup.html#secmgr">refuses access</a>
         * @throws NullPointerException     if {@code bytes} is {@code null}
         *
         * @since 14
         * @see Class#isHiddenClass()
         * @jls 12.3 Linking of Classes and Interfaces
         * @jls 12.4 Initialization of Classes and Interfaces
         */
        public Lookup defineHiddenClass(byte[] bytes, boolean initialize, ClassOption... options)
                throws IllegalAccessException
        {
            Objects.requireNonNull(bytes);

            checkDefineClassPermission();
            if ((lookupModes() & (PRIVATE|MODULE)) != (PRIVATE|MODULE)){
                throw new IllegalAccessException(this + " does not have PRIVATE or MODULE access");
            }

            Set<ClassOption> opts = (options != null && options.length > 0) ? Set.of(options) : Set.of();
            Class<?> c =  makeHiddenClassDefiner(bytes.clone(), opts).defineClass(initialize, null);
            return new Lookup(c, null, FULL_POWER_MODES);
        }

        /**
         * Creates a {@code Lookup} on a <em>hidden class</em> defined to
         * defined to the same class loader and in the same runtime package
         * and {@linkplain java.security.ProtectionDomain protection domain} as
         * this lookup's {@linkplain #lookupClass() lookup class} with
         * the given class options and {@code classData}.
         *
         * <p> This method defines a hidden class as if calling
         * {@link #defineHiddenClass(byte[], boolean, ClassOption...)  defineHiddenClass(bytes, true, options)}
         * and assigning the given {@code classData} to
         * a private static unnamed field followed with the invocation
         * of the class static initializer.
         *
         * <p> The {@link Lookup#classData(Class)} method can be used to retrieve
         * the {@code classData}.
         *
         * <p> The {@linkplain #lookupModes() lookup modes} for this lookup must
         * have {@code PRIVATE} and {@code MODULE} access in order to create a
         * hidden class in the module of this lookup class.
         *
         * @param bytes     the class bytes
         * @param classData pre-initialized class data
         * @param options   {@linkplain ClassOption class options}
         * @return the {@code Lookup} object on the hidden class
         *
         * @throws IllegalArgumentException the bytes are for a class in a different package
         *                                  to the lookup class
         * @throws IllegalAccessException   if this lookup does not have {@code PRIVATE} and {@code MODULE} access
         * @throws LinkageError             if the class is malformed ({@code ClassFormatError}), cannot be
         *                                  verified ({@code VerifyError}), is already defined,
         *                                  or another linkage error occurs
         * @throws SecurityException        if a security manager is present and it
         *                                  <a href="MethodHandles.Lookup.html#secmgr">refuses access</a>
         * @throws NullPointerException     if {@code bytes} is {@code null}
         *
         * @since 14
         * @see Class#isHiddenClass()
         * @see #classData(Class)
         * @jls 12.3 Linking of Classes and Interfaces
         * @jls 12.4 Initialization of Classes and Interfaces
         */
        public Lookup defineHiddenClassWithClassData(byte[] bytes, Object classData, ClassOption... options)
                throws IllegalAccessException
        {
            Objects.requireNonNull(bytes);
            Objects.requireNonNull(classData);

            checkDefineClassPermission();
            if ((lookupModes() & (PRIVATE|MODULE)) != (PRIVATE|MODULE)){
                throw new IllegalAccessException(this + " does not have PRIVATE or MODULE access");
            }

            Set<ClassOption> opts = (options != null && options.length > 0) ? Set.of(options) : Set.of();
            Class<?> c = makeHiddenClassDefiner(bytes.clone(), opts).defineClass(true, classData);
            return new Lookup(c, null, FULL_POWER_MODES);
        }

        /**
         * Returns the class data associated with this lookup class.
         * If this lookup class was defined via
         * {@link #defineHiddenClassWithClassData(byte[], Object, ClassOption...)
         * defineHiddenClassWithClassData(bytes, classData, options)}
         * then the supplied {@code classData} object is returned; otherwise,
         * {@code null}.
         *
         * <p> The {@linkplain #lookupModes() lookup modes} for this lookup must
         * have {@code PRIVATE} and {@code MODULE} access in order to retrieve
         * the class data.
         *
         * @apiNote
         * The class data can be viewed as a private static unnamed field
         * that has been pre-initialized and supplied at define class time.
         *
         * <p> A newly loaded class can install the live objects carried by the
         * class data as effective constants in private static final variables
         * in its class initializer.  These can be method handles, lookup objects
         * and arbitrary user objects.  For example, a class data is
         * {@code List.of(o1, o2, o3....)} passed to {@link #defineHiddenClassWithClassData(byte[], Object, ClassOption...)}
         * where {@code <clinit>} can unpack it as follows:
         *
         * <pre>{@code
         *     private static final T t;
         *     private static final R r;
         *     static {
         *        List<Object> data = MethodHandles.lookup().classData(List.class);
         *        t = (T)data.get(0);
         *        r = (R)data.get(1);
         *     }
         *}</pre>
         *
         * @param <T> the type to cast the class data object to
         * @param clazz the class of the type to cast the class data object to
         * @return the class data if present; otherwise {@code null}.
         * @throws IllegalAccessException if this lookup does not have {@code PRIVATE} and {@code MODULE} access
         * @since 14
         * @see #defineHiddenClassWithClassData(byte[], Object, ClassOption...)
         */
        @SuppressWarnings("unchecked")
        public <T> T classData(Class<T> clazz) throws IllegalAccessException {
            if ((lookupModes() & (PRIVATE|MODULE)) != (PRIVATE|MODULE)){
                throw new IllegalAccessException(this + " does not have PRIVATE or MODULE access");
            }
            return (T) MethodHandleNatives.classData(lookupClass);
        }

        private ClassDefiner makeClassDefiner(byte[] bytes) {
            return new ClassDefiner(this, bytes, Set.of(), 0);
        }

        ClassDefiner makeHiddenClassDefiner(byte[] bytes, Set<ClassOption> options) {
            return new ClassDefiner(this, bytes, options, HIDDEN_CLASS);
        }

        /**
         * This method is only called by MethodHandleImpl.BindCaller.makeInjectedInvoker.
         *
         * @param name the name of the class and the name in the class bytes is ignored.
         * @param bytes class bytes
         * @param flags class flags
         * @return ClassDefiner
         */
        ClassDefiner makeHiddenClassDefiner(String name, byte[] bytes, int flags) {
            return new ClassDefiner(this, name, bytes, flags | HIDDEN_CLASS);
        }

        static class ClassDefiner {
            private final Lookup lookup;
            private final String name;
            private final byte[] bytes;
            private final int classFlags;

            // caller should make a defensive copy of the arguments if needed
            // before calling this constructor
            private ClassDefiner(Lookup lookup, byte[] bytes, Set<ClassOption> options, int flags) {
                this.lookup = lookup;
                this.bytes = bytes;
                this.classFlags = flags | ClassOption.optionsToFlag(options);
                this.name = className(bytes);

                int index = name.lastIndexOf('.');
                String pn = (index == -1) ? "" : name.substring(0, index);
                if (!pn.equals(lookup.lookupClass().getPackageName())) {
                    throw newIllegalArgumentException(name + " not in same package as lookup class: " +
                            lookup.lookupClass().getName());
                }
            }

            // skip package name check
            private ClassDefiner(Lookup lookup, String name, byte[] bytes, int flags) {
                this.lookup = lookup;
                this.bytes = bytes;
                this.classFlags = flags;
                this.name = name;
            }

            String className() {
                return name;
            }

            Class<?> defineClass(boolean initialize) {
                return defineClass(initialize, null);
            }

            /**
             * Defines the class of the given bytes and the given classData.
             * If {@code initialize} parameter is true, then the class will be initialized.
             *
             * @param initialize true if the class to be initialized
             * @param classData classData or null
             * @return the class
             *
             * @throws LinkageError linkage error
             */
            Class<?> defineClass(boolean initialize, Object classData) {
                assert (initialize || classData == null);  // initialize must be true if classData is non-null
                Class<?> lookupClass = lookup.lookupClass();
                ClassLoader loader = lookupClass.getClassLoader();
                ProtectionDomain pd = (loader != null) ? lookup.lookupClassProtectionDomain() : null;
                Class<?> c = JLA.defineClass(loader, lookupClass, name, bytes, pd, initialize, classFlags, classData);
                assert !isNestmate() || c.getNestHost() == lookupClass.getNestHost();
                return c;
            }

            private boolean isNestmate() {
                return (classFlags & NESTMATE_CLASS) != 0;
            }

            private static String className(byte[] bytes) {
                try {
                    ClassReader reader = new ClassReader(bytes);
                    String name = reader.getClassName();
                    return name.replace('/', '.');
                } catch (IllegalArgumentException e) {
                    throw e;
                } catch (RuntimeException e) {
                    // ASM exceptions are poorly specified
                    ClassFormatError cfe = new ClassFormatError();
                    cfe.initCause(e);
                    throw cfe;
                }
            }
        }

        private ProtectionDomain lookupClassProtectionDomain() {
            ProtectionDomain pd = cachedProtectionDomain;
            if (pd == null) {
                cachedProtectionDomain = pd = JLA.protectionDomain(lookupClass);
            }
            return pd;
        }

        // cached protection domain
        private volatile ProtectionDomain cachedProtectionDomain;

        // Make sure outer class is initialized first.
        static { IMPL_NAMES.getClass(); }

        /** Package-private version of lookup which is trusted. */
        static final Lookup IMPL_LOOKUP = new Lookup(Object.class, null, TRUSTED);

        /** Version of lookup which is trusted minimally.
         *  It can only be used to create method handles to publicly accessible
         *  members in packages that are exported unconditionally.
         */
        static final Lookup PUBLIC_LOOKUP = new Lookup(Object.class, null, UNCONDITIONAL);

        static final JavaLangAccess JLA = SharedSecrets.getJavaLangAccess();

        private static void checkUnprivilegedlookupClass(Class<?> lookupClass) {
            String name = lookupClass.getName();
            if (name.startsWith("java.lang.invoke."))
                throw newIllegalArgumentException("illegal lookupClass: "+lookupClass);
        }

        /**
         * Displays the name of the class from which lookups are to be made.
         * followed with "/" and the name of the {@linkplain #previousLookupClass()
         * previous lookup class} if present.
         * (The name is the one reported by {@link java.lang.Class#getName() Class.getName}.)
         * If there are restrictions on the access permitted to this lookup,
         * this is indicated by adding a suffix to the class name, consisting
         * of a slash and a keyword.  The keyword represents the strongest
         * allowed access, and is chosen as follows:
         * <ul>
         * <li>If no access is allowed, the suffix is "/noaccess".
         * <li>If only unconditional access is allowed, the suffix is "/publicLookup".
         * <li>If only public access to types in exported packages is allowed, the suffix is "/public".
         * <li>If only public and module access are allowed, the suffix is "/module".
         * <li>If public and package access are allowed, the suffix is "/package".
         * <li>If public, package, and private access are allowed, the suffix is "/private".
         * </ul>
         * If none of the above cases apply, it is the case that full access
         * (public, module, package, private, and protected) is allowed.
         * In this case, no suffix is added.
         * This is true only of an object obtained originally from
         * {@link java.lang.invoke.MethodHandles#lookup MethodHandles.lookup}.
         * Objects created by {@link java.lang.invoke.MethodHandles.Lookup#in Lookup.in}
         * always have restricted access, and will display a suffix.
         * <p>
         * (It may seem strange that protected access should be
         * stronger than private access.  Viewed independently from
         * package access, protected access is the first to be lost,
         * because it requires a direct subclass relationship between
         * caller and callee.)
         * @see #in
         *
         * @revised 9
         * @spec JPMS
         */
        @Override
        public String toString() {
            String cname = lookupClass.getName();
            if (prevLookupClass != null)
                cname += "/" + prevLookupClass.getName();
            switch (allowedModes) {
            case 0:  // no privileges
                return cname + "/noaccess";
            case UNCONDITIONAL:
                return cname + "/publicLookup";
            case PUBLIC:
                return cname + "/public";
            case PUBLIC|MODULE:
                return cname + "/module";
            case PUBLIC|PACKAGE:
            case PUBLIC|MODULE|PACKAGE:
                return cname + "/package";
            case FULL_POWER_MODES & (~PROTECTED):
            case FULL_POWER_MODES & ~(PROTECTED|MODULE):
                    return cname + "/private";
            case FULL_POWER_MODES:
            case FULL_POWER_MODES & (~MODULE):
                return cname;
            case TRUSTED:
                return "/trusted";  // internal only; not exported
            default:  // Should not happen, but it's a bitfield...
                cname = cname + "/" + Integer.toHexString(allowedModes);
                assert(false) : cname;
                return cname;
            }
        }

        /**
         * Produces a method handle for a static method.
         * The type of the method handle will be that of the method.
         * (Since static methods do not take receivers, there is no
         * additional receiver argument inserted into the method handle type,
         * as there would be with {@link #findVirtual findVirtual} or {@link #findSpecial findSpecial}.)
         * The method and all its argument types must be accessible to the lookup object.
         * <p>
         * The returned method handle will have
         * {@linkplain MethodHandle#asVarargsCollector variable arity} if and only if
         * the method's variable arity modifier bit ({@code 0x0080}) is set.
         * <p>
         * If the returned method handle is invoked, the method's class will
         * be initialized, if it has not already been initialized.
         * <p><b>Example:</b>
         * <blockquote><pre>{@code
import static java.lang.invoke.MethodHandles.*;
import static java.lang.invoke.MethodType.*;
...
MethodHandle MH_asList = publicLookup().findStatic(Arrays.class,
  "asList", methodType(List.class, Object[].class));
assertEquals("[x, y]", MH_asList.invoke("x", "y").toString());
         * }</pre></blockquote>
         * @param refc the class from which the method is accessed
         * @param name the name of the method
         * @param type the type of the method
         * @return the desired method handle
         * @throws NoSuchMethodException if the method does not exist
         * @throws IllegalAccessException if access checking fails,
         *                                or if the method is not {@code static},
         *                                or if the method's variable arity modifier bit
         *                                is set and {@code asVarargsCollector} fails
         * @throws    SecurityException if a security manager is present and it
         *                              <a href="MethodHandles.Lookup.html#secmgr">refuses access</a>
         * @throws NullPointerException if any argument is null
         */
        public
        MethodHandle findStatic(Class<?> refc, String name, MethodType type) throws NoSuchMethodException, IllegalAccessException {
            MemberName method = resolveOrFail(REF_invokeStatic, refc, name, type);
            return getDirectMethod(REF_invokeStatic, refc, method, findBoundCallerClass(method));
        }

        /**
         * Produces a method handle for a virtual method.
         * The type of the method handle will be that of the method,
         * with the receiver type (usually {@code refc}) prepended.
         * The method and all its argument types must be accessible to the lookup object.
         * <p>
         * When called, the handle will treat the first argument as a receiver
         * and, for non-private methods, dispatch on the receiver's type to determine which method
         * implementation to enter.
         * For private methods the named method in {@code refc} will be invoked on the receiver.
         * (The dispatching action is identical with that performed by an
         * {@code invokevirtual} or {@code invokeinterface} instruction.)
         * <p>
         * The first argument will be of type {@code refc} if the lookup
         * class has full privileges to access the member.  Otherwise
         * the member must be {@code protected} and the first argument
         * will be restricted in type to the lookup class.
         * <p>
         * The returned method handle will have
         * {@linkplain MethodHandle#asVarargsCollector variable arity} if and only if
         * the method's variable arity modifier bit ({@code 0x0080}) is set.
         * <p>
         * Because of the general <a href="MethodHandles.Lookup.html#equiv">equivalence</a> between {@code invokevirtual}
         * instructions and method handles produced by {@code findVirtual},
         * if the class is {@code MethodHandle} and the name string is
         * {@code invokeExact} or {@code invoke}, the resulting
         * method handle is equivalent to one produced by
         * {@link java.lang.invoke.MethodHandles#exactInvoker MethodHandles.exactInvoker} or
         * {@link java.lang.invoke.MethodHandles#invoker MethodHandles.invoker}
         * with the same {@code type} argument.
         * <p>
         * If the class is {@code VarHandle} and the name string corresponds to
         * the name of a signature-polymorphic access mode method, the resulting
         * method handle is equivalent to one produced by
         * {@link java.lang.invoke.MethodHandles#varHandleInvoker} with
         * the access mode corresponding to the name string and with the same
         * {@code type} arguments.
         * <p>
         * <b>Example:</b>
         * <blockquote><pre>{@code
import static java.lang.invoke.MethodHandles.*;
import static java.lang.invoke.MethodType.*;
...
MethodHandle MH_concat = publicLookup().findVirtual(String.class,
  "concat", methodType(String.class, String.class));
MethodHandle MH_hashCode = publicLookup().findVirtual(Object.class,
  "hashCode", methodType(int.class));
MethodHandle MH_hashCode_String = publicLookup().findVirtual(String.class,
  "hashCode", methodType(int.class));
assertEquals("xy", (String) MH_concat.invokeExact("x", "y"));
assertEquals("xy".hashCode(), (int) MH_hashCode.invokeExact((Object)"xy"));
assertEquals("xy".hashCode(), (int) MH_hashCode_String.invokeExact("xy"));
// interface method:
MethodHandle MH_subSequence = publicLookup().findVirtual(CharSequence.class,
  "subSequence", methodType(CharSequence.class, int.class, int.class));
assertEquals("def", MH_subSequence.invoke("abcdefghi", 3, 6).toString());
// constructor "internal method" must be accessed differently:
MethodType MT_newString = methodType(void.class); //()V for new String()
try { assertEquals("impossible", lookup()
        .findVirtual(String.class, "<init>", MT_newString));
 } catch (NoSuchMethodException ex) { } // OK
MethodHandle MH_newString = publicLookup()
  .findConstructor(String.class, MT_newString);
assertEquals("", (String) MH_newString.invokeExact());
         * }</pre></blockquote>
         *
         * @param refc the class or interface from which the method is accessed
         * @param name the name of the method
         * @param type the type of the method, with the receiver argument omitted
         * @return the desired method handle
         * @throws NoSuchMethodException if the method does not exist
         * @throws IllegalAccessException if access checking fails,
         *                                or if the method is {@code static},
         *                                or if the method's variable arity modifier bit
         *                                is set and {@code asVarargsCollector} fails
         * @throws    SecurityException if a security manager is present and it
         *                              <a href="MethodHandles.Lookup.html#secmgr">refuses access</a>
         * @throws NullPointerException if any argument is null
         */
        public MethodHandle findVirtual(Class<?> refc, String name, MethodType type) throws NoSuchMethodException, IllegalAccessException {
            if (refc == MethodHandle.class) {
                MethodHandle mh = findVirtualForMH(name, type);
                if (mh != null)  return mh;
            } else if (refc == VarHandle.class) {
                MethodHandle mh = findVirtualForVH(name, type);
                if (mh != null)  return mh;
            }
            byte refKind = (refc.isInterface() ? REF_invokeInterface : REF_invokeVirtual);
            MemberName method = resolveOrFail(refKind, refc, name, type);
            return getDirectMethod(refKind, refc, method, findBoundCallerClass(method));
        }
        private MethodHandle findVirtualForMH(String name, MethodType type) {
            // these names require special lookups because of the implicit MethodType argument
            if ("invoke".equals(name))
                return invoker(type);
            if ("invokeExact".equals(name))
                return exactInvoker(type);
            assert(!MemberName.isMethodHandleInvokeName(name));
            return null;
        }
        private MethodHandle findVirtualForVH(String name, MethodType type) {
            try {
                return varHandleInvoker(VarHandle.AccessMode.valueFromMethodName(name), type);
            } catch (IllegalArgumentException e) {
                return null;
            }
        }

        /**
         * Produces a method handle which creates an object and initializes it, using
         * the constructor of the specified type.
         * The parameter types of the method handle will be those of the constructor,
         * while the return type will be a reference to the constructor's class.
         * The constructor and all its argument types must be accessible to the lookup object.
         * <p>
         * The requested type must have a return type of {@code void}.
         * (This is consistent with the JVM's treatment of constructor type descriptors.)
         * <p>
         * The returned method handle will have
         * {@linkplain MethodHandle#asVarargsCollector variable arity} if and only if
         * the constructor's variable arity modifier bit ({@code 0x0080}) is set.
         * <p>
         * If the returned method handle is invoked, the constructor's class will
         * be initialized, if it has not already been initialized.
         * <p><b>Example:</b>
         * <blockquote><pre>{@code
import static java.lang.invoke.MethodHandles.*;
import static java.lang.invoke.MethodType.*;
...
MethodHandle MH_newArrayList = publicLookup().findConstructor(
  ArrayList.class, methodType(void.class, Collection.class));
Collection orig = Arrays.asList("x", "y");
Collection copy = (ArrayList) MH_newArrayList.invokeExact(orig);
assert(orig != copy);
assertEquals(orig, copy);
// a variable-arity constructor:
MethodHandle MH_newProcessBuilder = publicLookup().findConstructor(
  ProcessBuilder.class, methodType(void.class, String[].class));
ProcessBuilder pb = (ProcessBuilder)
  MH_newProcessBuilder.invoke("x", "y", "z");
assertEquals("[x, y, z]", pb.command().toString());
         * }</pre></blockquote>
         * @param refc the class or interface from which the method is accessed
         * @param type the type of the method, with the receiver argument omitted, and a void return type
         * @return the desired method handle
         * @throws NoSuchMethodException if the constructor does not exist
         * @throws IllegalAccessException if access checking fails
         *                                or if the method's variable arity modifier bit
         *                                is set and {@code asVarargsCollector} fails
         * @throws    SecurityException if a security manager is present and it
         *                              <a href="MethodHandles.Lookup.html#secmgr">refuses access</a>
         * @throws NullPointerException if any argument is null
         */
        public MethodHandle findConstructor(Class<?> refc, MethodType type) throws NoSuchMethodException, IllegalAccessException {
            if (refc.isArray()) {
                throw new NoSuchMethodException("no constructor for array class: " + refc.getName());
            }
            String name = "<init>";
            MemberName ctor = resolveOrFail(REF_newInvokeSpecial, refc, name, type);
            return getDirectConstructor(refc, ctor);
        }

        /**
         * Looks up a class by name from the lookup context defined by this {@code Lookup} object.
         * This method attempts to locate, load, and link the class, and then determines whether
         * the class is accessible to this {@code Lookup} object.  The static
         * initializer of the class is not run.
         * <p>
         * The lookup context here is determined by the {@linkplain #lookupClass() lookup class}, its class
         * loader, and the {@linkplain #lookupModes() lookup modes}.
         * <p>
         * Note that this method throws errors related to loading and linking as
         * specified in Sections 12.2 and 12.3 of <em>The Java Language
         * Specification</em>.
         *
         * @param targetName the fully qualified name of the class to be looked up.
         * @return the requested class.
<<<<<<< HEAD
         * @exception SecurityException if a security manager is present and it
         * <a href="MethodHandles.Lookup.html#secmgr">refuses access</a>
         * @throws LinkageError if the linkage fails
         * @throws ClassNotFoundException if the class cannot be loaded by the lookup class' loader
         * @throws IllegalAccessException if the class is not accessible, using the allowed access modes.
=======
         * @throws    SecurityException if a security manager is present and it
         *            <a href="MethodHandles.Lookup.html#secmgr">refuses access</a>
         * @throws LinkageError if the linkage fails
         * @throws ClassNotFoundException if the class cannot be loaded by the lookup class' loader.
         * @throws IllegalAccessException if the class is not accessible, using the allowed access
         * modes.
         * @throws    SecurityException if a security manager is present and it
         *                              <a href="MethodHandles.Lookup.html#secmgr">refuses access</a>
>>>>>>> 3d4da791
         *
         * @jls 12.2 Loading of Classes and Interfaces
         * @jls 12.3 Linking of Classes and Interfaces
         * @since 9
         */
        public Class<?> findClass(String targetName) throws ClassNotFoundException, IllegalAccessException {
            Class<?> targetClass = Class.forName(targetName, false, lookupClass.getClassLoader());
            return accessClass(targetClass);
        }

        /**
         * Determines if a class can be accessed from the lookup context defined by
         * this {@code Lookup} object. The static initializer of the class is not run.
         * <p>
         * If the {@code targetClass} is in the same module as the lookup class,
         * the lookup class is {@code LC} in module {@code M1} and
         * the previous lookup class is in module {@code M0} or
         * {@code null} if not present,
         * {@code targetClass} is accessible if and only if one of the following is true:
         * <ul>
         * <li>If this lookup has {@link #PRIVATE} access, {@code targetClass} is
         *     {@code LC} or other class in the same nest of {@code LC}.</li>
         * <li>If this lookup has {@link #PACKAGE} access, {@code targetClass} is
         *     in the same runtime package of {@code LC}.</li>
         * <li>If this lookup has {@link #MODULE} access, {@code targetClass} is
         *     a public type in {@code M1}.</li>
         * <li>If this lookup has {@link #PUBLIC} access, {@code targetClass} is
         *     a public type in a package exported by {@code M1} to at least  {@code M0}
         *     if the previous lookup class is present; otherwise, {@code targetClass}
         *     is a public type in a package exported by {@code M1} unconditionally.</li>
         * </ul>
         *
         * <p>
         * Otherwise, if this lookup has {@link #UNCONDITIONAL} access, this lookup
         * can access public types in all modules when the type is in a package
         * that is exported unconditionally.
         * <p>
         * Otherwise, the target class is in a different module from {@code lookupClass},
         * and if this lookup does not have {@code PUBLIC} access, {@code lookupClass}
         * is inaccessible.
         * <p>
         * Otherwise, if this lookup has no {@linkplain #previousLookupClass() previous lookup class},
         * {@code M1} is the module containing {@code lookupClass} and
         * {@code M2} is the module containing {@code targetClass},
         * then {@code targetClass} is accessible if and only if
         * <ul>
         * <li>{@code M1} reads {@code M2}, and
         * <li>{@code targetClass} is public and in a package exported by
         *     {@code M2} at least to {@code M1}.
         * </ul>
         * <p>
         * Otherwise, if this lookup has a {@linkplain #previousLookupClass() previous lookup class},
         * {@code M1} and {@code M2} are as before, and {@code M0} is the module
         * containing the previous lookup class, then {@code targetClass} is accessible
         * if and only if one of the following is true:
         * <ul>
         * <li>{@code targetClass} is in {@code M0} and {@code M1}
         *     {@linkplain Module#reads reads} {@code M0} and the type is
         *     in a package that is exported to at least {@code M1}.
         * <li>{@code targetClass} is in {@code M1} and {@code M0}
         *     {@linkplain Module#reads reads} {@code M1} and the type is
         *     in a package that is exported to at least {@code M0}.
         * <li>{@code targetClass} is in a third module {@code M2} and both {@code M0}
         *     and {@code M1} reads {@code M2} and the type is in a package
         *     that is exported to at least both {@code M0} and {@code M2}.
         * </ul>
         * <p>
         * Otherwise, {@code targetClass} is not accessible.
         *
         * @param targetClass the class to be access-checked
         * @return the class that has been access-checked
         * @throws IllegalAccessException if the class is not accessible from the lookup class
         * and previous lookup class, if present, using the allowed access modes.
         * @throws    SecurityException if a security manager is present and it
         *                              <a href="MethodHandles.Lookup.html#secmgr">refuses access</a>
         * @since 9
         * @see <a href="#cross-module-lookup">Cross-module lookups</a>
         */
        public Class<?> accessClass(Class<?> targetClass) throws IllegalAccessException {
            if (!VerifyAccess.isClassAccessible(targetClass, lookupClass, prevLookupClass, allowedModes)) {
                throw new MemberName(targetClass).makeAccessException("access violation", this);
            }
            checkSecurityManager(targetClass, null);
            return targetClass;
        }

        /**
         * Produces an early-bound method handle for a virtual method.
         * It will bypass checks for overriding methods on the receiver,
         * <a href="MethodHandles.Lookup.html#equiv">as if called</a> from an {@code invokespecial}
         * instruction from within the explicitly specified {@code specialCaller}.
         * The type of the method handle will be that of the method,
         * with a suitably restricted receiver type prepended.
         * (The receiver type will be {@code specialCaller} or a subtype.)
         * The method and all its argument types must be accessible
         * to the lookup object.
         * <p>
         * Before method resolution,
         * if the explicitly specified caller class is not identical with the
         * lookup class, or if this lookup object does not have
         * <a href="MethodHandles.Lookup.html#privacc">private access</a>
         * privileges, the access fails.
         * <p>
         * The returned method handle will have
         * {@linkplain MethodHandle#asVarargsCollector variable arity} if and only if
         * the method's variable arity modifier bit ({@code 0x0080}) is set.
         * <p style="font-size:smaller;">
         * <em>(Note:  JVM internal methods named {@code "<init>"} are not visible to this API,
         * even though the {@code invokespecial} instruction can refer to them
         * in special circumstances.  Use {@link #findConstructor findConstructor}
         * to access instance initialization methods in a safe manner.)</em>
         * <p><b>Example:</b>
         * <blockquote><pre>{@code
import static java.lang.invoke.MethodHandles.*;
import static java.lang.invoke.MethodType.*;
...
static class Listie extends ArrayList {
  public String toString() { return "[wee Listie]"; }
  static Lookup lookup() { return MethodHandles.lookup(); }
}
...
// no access to constructor via invokeSpecial:
MethodHandle MH_newListie = Listie.lookup()
  .findConstructor(Listie.class, methodType(void.class));
Listie l = (Listie) MH_newListie.invokeExact();
try { assertEquals("impossible", Listie.lookup().findSpecial(
        Listie.class, "<init>", methodType(void.class), Listie.class));
 } catch (NoSuchMethodException ex) { } // OK
// access to super and self methods via invokeSpecial:
MethodHandle MH_super = Listie.lookup().findSpecial(
  ArrayList.class, "toString" , methodType(String.class), Listie.class);
MethodHandle MH_this = Listie.lookup().findSpecial(
  Listie.class, "toString" , methodType(String.class), Listie.class);
MethodHandle MH_duper = Listie.lookup().findSpecial(
  Object.class, "toString" , methodType(String.class), Listie.class);
assertEquals("[]", (String) MH_super.invokeExact(l));
assertEquals(""+l, (String) MH_this.invokeExact(l));
assertEquals("[]", (String) MH_duper.invokeExact(l)); // ArrayList method
try { assertEquals("inaccessible", Listie.lookup().findSpecial(
        String.class, "toString", methodType(String.class), Listie.class));
 } catch (IllegalAccessException ex) { } // OK
Listie subl = new Listie() { public String toString() { return "[subclass]"; } };
assertEquals(""+l, (String) MH_this.invokeExact(subl)); // Listie method
         * }</pre></blockquote>
         *
         * @param refc the class or interface from which the method is accessed
         * @param name the name of the method (which must not be "&lt;init&gt;")
         * @param type the type of the method, with the receiver argument omitted
         * @param specialCaller the proposed calling class to perform the {@code invokespecial}
         * @return the desired method handle
         * @throws NoSuchMethodException if the method does not exist
         * @throws IllegalAccessException if access checking fails,
         *                                or if the method is {@code static},
         *                                or if the method's variable arity modifier bit
         *                                is set and {@code asVarargsCollector} fails
         * @throws    SecurityException if a security manager is present and it
         *                              <a href="MethodHandles.Lookup.html#secmgr">refuses access</a>
         * @throws NullPointerException if any argument is null
         */
        public MethodHandle findSpecial(Class<?> refc, String name, MethodType type,
                                        Class<?> specialCaller) throws NoSuchMethodException, IllegalAccessException {
            checkSpecialCaller(specialCaller, refc);
            Lookup specialLookup = this.in(specialCaller);
            MemberName method = specialLookup.resolveOrFail(REF_invokeSpecial, refc, name, type);
            return specialLookup.getDirectMethod(REF_invokeSpecial, refc, method, findBoundCallerClass(method));
        }

        /**
         * Produces a method handle giving read access to a non-static field.
         * The type of the method handle will have a return type of the field's
         * value type.
         * The method handle's single argument will be the instance containing
         * the field.
         * Access checking is performed immediately on behalf of the lookup class.
         * @param refc the class or interface from which the method is accessed
         * @param name the field's name
         * @param type the field's type
         * @return a method handle which can load values from the field
         * @throws NoSuchFieldException if the field does not exist
         * @throws IllegalAccessException if access checking fails, or if the field is {@code static}
         * @throws    SecurityException if a security manager is present and it
         *                              <a href="MethodHandles.Lookup.html#secmgr">refuses access</a>
         * @throws NullPointerException if any argument is null
         * @see #findVarHandle(Class, String, Class)
         */
        public MethodHandle findGetter(Class<?> refc, String name, Class<?> type) throws NoSuchFieldException, IllegalAccessException {
            MemberName field = resolveOrFail(REF_getField, refc, name, type);
            return getDirectField(REF_getField, refc, field);
        }

        /**
         * Produces a method handle giving write access to a non-static field.
         * The type of the method handle will have a void return type.
         * The method handle will take two arguments, the instance containing
         * the field, and the value to be stored.
         * The second argument will be of the field's value type.
         * Access checking is performed immediately on behalf of the lookup class.
         * @param refc the class or interface from which the method is accessed
         * @param name the field's name
         * @param type the field's type
         * @return a method handle which can store values into the field
         * @throws NoSuchFieldException if the field does not exist
         * @throws IllegalAccessException if access checking fails, or if the field is {@code static}
         *                                or {@code final}
         * @throws    SecurityException if a security manager is present and it
         *                              <a href="MethodHandles.Lookup.html#secmgr">refuses access</a>
         * @throws NullPointerException if any argument is null
         * @see #findVarHandle(Class, String, Class)
         */
        public MethodHandle findSetter(Class<?> refc, String name, Class<?> type) throws NoSuchFieldException, IllegalAccessException {
            MemberName field = resolveOrFail(REF_putField, refc, name, type);
            return getDirectField(REF_putField, refc, field);
        }

        /**
         * Produces a VarHandle giving access to a non-static field {@code name}
         * of type {@code type} declared in a class of type {@code recv}.
         * The VarHandle's variable type is {@code type} and it has one
         * coordinate type, {@code recv}.
         * <p>
         * Access checking is performed immediately on behalf of the lookup
         * class.
         * <p>
         * Certain access modes of the returned VarHandle are unsupported under
         * the following conditions:
         * <ul>
         * <li>if the field is declared {@code final}, then the write, atomic
         *     update, numeric atomic update, and bitwise atomic update access
         *     modes are unsupported.
         * <li>if the field type is anything other than {@code byte},
         *     {@code short}, {@code char}, {@code int}, {@code long},
         *     {@code float}, or {@code double} then numeric atomic update
         *     access modes are unsupported.
         * <li>if the field type is anything other than {@code boolean},
         *     {@code byte}, {@code short}, {@code char}, {@code int} or
         *     {@code long} then bitwise atomic update access modes are
         *     unsupported.
         * </ul>
         * <p>
         * If the field is declared {@code volatile} then the returned VarHandle
         * will override access to the field (effectively ignore the
         * {@code volatile} declaration) in accordance to its specified
         * access modes.
         * <p>
         * If the field type is {@code float} or {@code double} then numeric
         * and atomic update access modes compare values using their bitwise
         * representation (see {@link Float#floatToRawIntBits} and
         * {@link Double#doubleToRawLongBits}, respectively).
         * @apiNote
         * Bitwise comparison of {@code float} values or {@code double} values,
         * as performed by the numeric and atomic update access modes, differ
         * from the primitive {@code ==} operator and the {@link Float#equals}
         * and {@link Double#equals} methods, specifically with respect to
         * comparing NaN values or comparing {@code -0.0} with {@code +0.0}.
         * Care should be taken when performing a compare and set or a compare
         * and exchange operation with such values since the operation may
         * unexpectedly fail.
         * There are many possible NaN values that are considered to be
         * {@code NaN} in Java, although no IEEE 754 floating-point operation
         * provided by Java can distinguish between them.  Operation failure can
         * occur if the expected or witness value is a NaN value and it is
         * transformed (perhaps in a platform specific manner) into another NaN
         * value, and thus has a different bitwise representation (see
         * {@link Float#intBitsToFloat} or {@link Double#longBitsToDouble} for more
         * details).
         * The values {@code -0.0} and {@code +0.0} have different bitwise
         * representations but are considered equal when using the primitive
         * {@code ==} operator.  Operation failure can occur if, for example, a
         * numeric algorithm computes an expected value to be say {@code -0.0}
         * and previously computed the witness value to be say {@code +0.0}.
         * @param recv the receiver class, of type {@code R}, that declares the
         * non-static field
         * @param name the field's name
         * @param type the field's type, of type {@code T}
         * @return a VarHandle giving access to non-static fields.
         * @throws NoSuchFieldException if the field does not exist
         * @throws IllegalAccessException if access checking fails, or if the field is {@code static}
         * @throws    SecurityException if a security manager is present and it
         *                              <a href="MethodHandles.Lookup.html#secmgr">refuses access</a>
         * @throws NullPointerException if any argument is null
         * @since 9
         */
        public VarHandle findVarHandle(Class<?> recv, String name, Class<?> type) throws NoSuchFieldException, IllegalAccessException {
            MemberName getField = resolveOrFail(REF_getField, recv, name, type);
            MemberName putField = resolveOrFail(REF_putField, recv, name, type);
            return getFieldVarHandle(REF_getField, REF_putField, recv, getField, putField);
        }

        /**
         * Produces a method handle giving read access to a static field.
         * The type of the method handle will have a return type of the field's
         * value type.
         * The method handle will take no arguments.
         * Access checking is performed immediately on behalf of the lookup class.
         * <p>
         * If the returned method handle is invoked, the field's class will
         * be initialized, if it has not already been initialized.
         * @param refc the class or interface from which the method is accessed
         * @param name the field's name
         * @param type the field's type
         * @return a method handle which can load values from the field
         * @throws NoSuchFieldException if the field does not exist
         * @throws IllegalAccessException if access checking fails, or if the field is not {@code static}
         * @throws    SecurityException if a security manager is present and it
         *                              <a href="MethodHandles.Lookup.html#secmgr">refuses access</a>
         * @throws NullPointerException if any argument is null
         */
        public MethodHandle findStaticGetter(Class<?> refc, String name, Class<?> type) throws NoSuchFieldException, IllegalAccessException {
            MemberName field = resolveOrFail(REF_getStatic, refc, name, type);
            return getDirectField(REF_getStatic, refc, field);
        }

        /**
         * Produces a method handle giving write access to a static field.
         * The type of the method handle will have a void return type.
         * The method handle will take a single
         * argument, of the field's value type, the value to be stored.
         * Access checking is performed immediately on behalf of the lookup class.
         * <p>
         * If the returned method handle is invoked, the field's class will
         * be initialized, if it has not already been initialized.
         * @param refc the class or interface from which the method is accessed
         * @param name the field's name
         * @param type the field's type
         * @return a method handle which can store values into the field
         * @throws NoSuchFieldException if the field does not exist
         * @throws IllegalAccessException if access checking fails, or if the field is not {@code static}
         *                                or is {@code final}
         * @throws    SecurityException if a security manager is present and it
         *                              <a href="MethodHandles.Lookup.html#secmgr">refuses access</a>
         * @throws NullPointerException if any argument is null
         */
        public MethodHandle findStaticSetter(Class<?> refc, String name, Class<?> type) throws NoSuchFieldException, IllegalAccessException {
            MemberName field = resolveOrFail(REF_putStatic, refc, name, type);
            return getDirectField(REF_putStatic, refc, field);
        }

        /**
         * Produces a VarHandle giving access to a static field {@code name} of
         * type {@code type} declared in a class of type {@code decl}.
         * The VarHandle's variable type is {@code type} and it has no
         * coordinate types.
         * <p>
         * Access checking is performed immediately on behalf of the lookup
         * class.
         * <p>
         * If the returned VarHandle is operated on, the declaring class will be
         * initialized, if it has not already been initialized.
         * <p>
         * Certain access modes of the returned VarHandle are unsupported under
         * the following conditions:
         * <ul>
         * <li>if the field is declared {@code final}, then the write, atomic
         *     update, numeric atomic update, and bitwise atomic update access
         *     modes are unsupported.
         * <li>if the field type is anything other than {@code byte},
         *     {@code short}, {@code char}, {@code int}, {@code long},
         *     {@code float}, or {@code double}, then numeric atomic update
         *     access modes are unsupported.
         * <li>if the field type is anything other than {@code boolean},
         *     {@code byte}, {@code short}, {@code char}, {@code int} or
         *     {@code long} then bitwise atomic update access modes are
         *     unsupported.
         * </ul>
         * <p>
         * If the field is declared {@code volatile} then the returned VarHandle
         * will override access to the field (effectively ignore the
         * {@code volatile} declaration) in accordance to its specified
         * access modes.
         * <p>
         * If the field type is {@code float} or {@code double} then numeric
         * and atomic update access modes compare values using their bitwise
         * representation (see {@link Float#floatToRawIntBits} and
         * {@link Double#doubleToRawLongBits}, respectively).
         * @apiNote
         * Bitwise comparison of {@code float} values or {@code double} values,
         * as performed by the numeric and atomic update access modes, differ
         * from the primitive {@code ==} operator and the {@link Float#equals}
         * and {@link Double#equals} methods, specifically with respect to
         * comparing NaN values or comparing {@code -0.0} with {@code +0.0}.
         * Care should be taken when performing a compare and set or a compare
         * and exchange operation with such values since the operation may
         * unexpectedly fail.
         * There are many possible NaN values that are considered to be
         * {@code NaN} in Java, although no IEEE 754 floating-point operation
         * provided by Java can distinguish between them.  Operation failure can
         * occur if the expected or witness value is a NaN value and it is
         * transformed (perhaps in a platform specific manner) into another NaN
         * value, and thus has a different bitwise representation (see
         * {@link Float#intBitsToFloat} or {@link Double#longBitsToDouble} for more
         * details).
         * The values {@code -0.0} and {@code +0.0} have different bitwise
         * representations but are considered equal when using the primitive
         * {@code ==} operator.  Operation failure can occur if, for example, a
         * numeric algorithm computes an expected value to be say {@code -0.0}
         * and previously computed the witness value to be say {@code +0.0}.
         * @param decl the class that declares the static field
         * @param name the field's name
         * @param type the field's type, of type {@code T}
         * @return a VarHandle giving access to a static field
         * @throws NoSuchFieldException if the field does not exist
         * @throws IllegalAccessException if access checking fails, or if the field is not {@code static}
         * @throws    SecurityException if a security manager is present and it
         *                              <a href="MethodHandles.Lookup.html#secmgr">refuses access</a>
         * @throws NullPointerException if any argument is null
         * @since 9
         */
        public VarHandle findStaticVarHandle(Class<?> decl, String name, Class<?> type) throws NoSuchFieldException, IllegalAccessException {
            MemberName getField = resolveOrFail(REF_getStatic, decl, name, type);
            MemberName putField = resolveOrFail(REF_putStatic, decl, name, type);
            return getFieldVarHandle(REF_getStatic, REF_putStatic, decl, getField, putField);
        }

        /**
         * Produces an early-bound method handle for a non-static method.
         * The receiver must have a supertype {@code defc} in which a method
         * of the given name and type is accessible to the lookup class.
         * The method and all its argument types must be accessible to the lookup object.
         * The type of the method handle will be that of the method,
         * without any insertion of an additional receiver parameter.
         * The given receiver will be bound into the method handle,
         * so that every call to the method handle will invoke the
         * requested method on the given receiver.
         * <p>
         * The returned method handle will have
         * {@linkplain MethodHandle#asVarargsCollector variable arity} if and only if
         * the method's variable arity modifier bit ({@code 0x0080}) is set
         * <em>and</em> the trailing array argument is not the only argument.
         * (If the trailing array argument is the only argument,
         * the given receiver value will be bound to it.)
         * <p>
         * This is almost equivalent to the following code, with some differences noted below:
         * <blockquote><pre>{@code
import static java.lang.invoke.MethodHandles.*;
import static java.lang.invoke.MethodType.*;
...
MethodHandle mh0 = lookup().findVirtual(defc, name, type);
MethodHandle mh1 = mh0.bindTo(receiver);
mh1 = mh1.withVarargs(mh0.isVarargsCollector());
return mh1;
         * }</pre></blockquote>
         * where {@code defc} is either {@code receiver.getClass()} or a super
         * type of that class, in which the requested method is accessible
         * to the lookup class.
         * (Unlike {@code bind}, {@code bindTo} does not preserve variable arity.
         * Also, {@code bindTo} may throw a {@code ClassCastException} in instances where {@code bind} would
         * throw an {@code IllegalAccessException}, as in the case where the member is {@code protected} and
         * the receiver is restricted by {@code findVirtual} to the lookup class.)
         * @param receiver the object from which the method is accessed
         * @param name the name of the method
         * @param type the type of the method, with the receiver argument omitted
         * @return the desired method handle
         * @throws NoSuchMethodException if the method does not exist
         * @throws IllegalAccessException if access checking fails
         *                                or if the method's variable arity modifier bit
         *                                is set and {@code asVarargsCollector} fails
         * @throws    SecurityException if a security manager is present and it
         *                              <a href="MethodHandles.Lookup.html#secmgr">refuses access</a>
         * @throws NullPointerException if any argument is null
         * @see MethodHandle#bindTo
         * @see #findVirtual
         */
        public MethodHandle bind(Object receiver, String name, MethodType type) throws NoSuchMethodException, IllegalAccessException {
            Class<? extends Object> refc = receiver.getClass(); // may get NPE
            MemberName method = resolveOrFail(REF_invokeSpecial, refc, name, type);
            MethodHandle mh = getDirectMethodNoRestrictInvokeSpecial(refc, method, findBoundCallerClass(method));
            if (!mh.type().leadingReferenceParameter().isAssignableFrom(receiver.getClass())) {
                throw new IllegalAccessException("The restricted defining class " +
                                                 mh.type().leadingReferenceParameter().getName() +
                                                 " is not assignable from receiver class " +
                                                 receiver.getClass().getName());
            }
            return mh.bindArgumentL(0, receiver).setVarargs(method);
        }

        /**
         * Makes a <a href="MethodHandleInfo.html#directmh">direct method handle</a>
         * to <i>m</i>, if the lookup class has permission.
         * If <i>m</i> is non-static, the receiver argument is treated as an initial argument.
         * If <i>m</i> is virtual, overriding is respected on every call.
         * Unlike the Core Reflection API, exceptions are <em>not</em> wrapped.
         * The type of the method handle will be that of the method,
         * with the receiver type prepended (but only if it is non-static).
         * If the method's {@code accessible} flag is not set,
         * access checking is performed immediately on behalf of the lookup class.
         * If <i>m</i> is not public, do not share the resulting handle with untrusted parties.
         * <p>
         * The returned method handle will have
         * {@linkplain MethodHandle#asVarargsCollector variable arity} if and only if
         * the method's variable arity modifier bit ({@code 0x0080}) is set.
         * <p>
         * If <i>m</i> is static, and
         * if the returned method handle is invoked, the method's class will
         * be initialized, if it has not already been initialized.
         * @param m the reflected method
         * @return a method handle which can invoke the reflected method
         * @throws IllegalAccessException if access checking fails
         *                                or if the method's variable arity modifier bit
         *                                is set and {@code asVarargsCollector} fails
         * @throws NullPointerException if the argument is null
         */
        public MethodHandle unreflect(Method m) throws IllegalAccessException {
            if (m.getDeclaringClass() == MethodHandle.class) {
                MethodHandle mh = unreflectForMH(m);
                if (mh != null)  return mh;
            }
            if (m.getDeclaringClass() == VarHandle.class) {
                MethodHandle mh = unreflectForVH(m);
                if (mh != null)  return mh;
            }
            MemberName method = new MemberName(m);
            byte refKind = method.getReferenceKind();
            if (refKind == REF_invokeSpecial)
                refKind = REF_invokeVirtual;
            assert(method.isMethod());
            @SuppressWarnings("deprecation")
            Lookup lookup = m.isAccessible() ? IMPL_LOOKUP : this;
            return lookup.getDirectMethodNoSecurityManager(refKind, method.getDeclaringClass(), method, findBoundCallerClass(method));
        }
        private MethodHandle unreflectForMH(Method m) {
            // these names require special lookups because they throw UnsupportedOperationException
            if (MemberName.isMethodHandleInvokeName(m.getName()))
                return MethodHandleImpl.fakeMethodHandleInvoke(new MemberName(m));
            return null;
        }
        private MethodHandle unreflectForVH(Method m) {
            // these names require special lookups because they throw UnsupportedOperationException
            if (MemberName.isVarHandleMethodInvokeName(m.getName()))
                return MethodHandleImpl.fakeVarHandleInvoke(new MemberName(m));
            return null;
        }

        /**
         * Produces a method handle for a reflected method.
         * It will bypass checks for overriding methods on the receiver,
         * <a href="MethodHandles.Lookup.html#equiv">as if called</a> from an {@code invokespecial}
         * instruction from within the explicitly specified {@code specialCaller}.
         * The type of the method handle will be that of the method,
         * with a suitably restricted receiver type prepended.
         * (The receiver type will be {@code specialCaller} or a subtype.)
         * If the method's {@code accessible} flag is not set,
         * access checking is performed immediately on behalf of the lookup class,
         * as if {@code invokespecial} instruction were being linked.
         * <p>
         * Before method resolution,
         * if the explicitly specified caller class is not identical with the
         * lookup class, or if this lookup object does not have
         * <a href="MethodHandles.Lookup.html#privacc">private access</a>
         * privileges, the access fails.
         * <p>
         * The returned method handle will have
         * {@linkplain MethodHandle#asVarargsCollector variable arity} if and only if
         * the method's variable arity modifier bit ({@code 0x0080}) is set.
         * @param m the reflected method
         * @param specialCaller the class nominally calling the method
         * @return a method handle which can invoke the reflected method
         * @throws IllegalAccessException if access checking fails,
         *                                or if the method is {@code static},
         *                                or if the method's variable arity modifier bit
         *                                is set and {@code asVarargsCollector} fails
         * @throws NullPointerException if any argument is null
         */
        public MethodHandle unreflectSpecial(Method m, Class<?> specialCaller) throws IllegalAccessException {
            checkSpecialCaller(specialCaller, m.getDeclaringClass());
            Lookup specialLookup = this.in(specialCaller);
            MemberName method = new MemberName(m, true);
            assert(method.isMethod());
            // ignore m.isAccessible:  this is a new kind of access
            return specialLookup.getDirectMethodNoSecurityManager(REF_invokeSpecial, method.getDeclaringClass(), method, findBoundCallerClass(method));
        }

        /**
         * Produces a method handle for a reflected constructor.
         * The type of the method handle will be that of the constructor,
         * with the return type changed to the declaring class.
         * The method handle will perform a {@code newInstance} operation,
         * creating a new instance of the constructor's class on the
         * arguments passed to the method handle.
         * <p>
         * If the constructor's {@code accessible} flag is not set,
         * access checking is performed immediately on behalf of the lookup class.
         * <p>
         * The returned method handle will have
         * {@linkplain MethodHandle#asVarargsCollector variable arity} if and only if
         * the constructor's variable arity modifier bit ({@code 0x0080}) is set.
         * <p>
         * If the returned method handle is invoked, the constructor's class will
         * be initialized, if it has not already been initialized.
         * @param c the reflected constructor
         * @return a method handle which can invoke the reflected constructor
         * @throws IllegalAccessException if access checking fails
         *                                or if the method's variable arity modifier bit
         *                                is set and {@code asVarargsCollector} fails
         * @throws NullPointerException if the argument is null
         */
        public MethodHandle unreflectConstructor(Constructor<?> c) throws IllegalAccessException {
            MemberName ctor = new MemberName(c);
            assert(ctor.isConstructor());
            @SuppressWarnings("deprecation")
            Lookup lookup = c.isAccessible() ? IMPL_LOOKUP : this;
            return lookup.getDirectConstructorNoSecurityManager(ctor.getDeclaringClass(), ctor);
        }

        /**
         * Produces a method handle giving read access to a reflected field.
         * The type of the method handle will have a return type of the field's
         * value type.
         * If the field is {@code static}, the method handle will take no arguments.
         * Otherwise, its single argument will be the instance containing
         * the field.
         * If the {@code Field} object's {@code accessible} flag is not set,
         * access checking is performed immediately on behalf of the lookup class.
         * <p>
         * If the field is static, and
         * if the returned method handle is invoked, the field's class will
         * be initialized, if it has not already been initialized.
         * @param f the reflected field
         * @return a method handle which can load values from the reflected field
         * @throws IllegalAccessException if access checking fails
         * @throws NullPointerException if the argument is null
         */
        public MethodHandle unreflectGetter(Field f) throws IllegalAccessException {
            return unreflectField(f, false);
        }

        /**
         * Produces a method handle giving write access to a reflected field.
         * The type of the method handle will have a void return type.
         * If the field is {@code static}, the method handle will take a single
         * argument, of the field's value type, the value to be stored.
         * Otherwise, the two arguments will be the instance containing
         * the field, and the value to be stored.
         * If the {@code Field} object's {@code accessible} flag is not set,
         * access checking is performed immediately on behalf of the lookup class.
         * <p>
         * If the field is {@code final}, write access will not be
         * allowed and access checking will fail, except under certain
         * narrow circumstances documented for {@link Field#set Field.set}.
         * A method handle is returned only if a corresponding call to
         * the {@code Field} object's {@code set} method could return
         * normally.  In particular, fields which are both {@code static}
         * and {@code final} may never be set.
         * <p>
         * If the field is {@code static}, and
         * if the returned method handle is invoked, the field's class will
         * be initialized, if it has not already been initialized.
         * @param f the reflected field
         * @return a method handle which can store values into the reflected field
         * @throws IllegalAccessException if access checking fails,
         *         or if the field is {@code final} and write access
         *         is not enabled on the {@code Field} object
         * @throws NullPointerException if the argument is null
         */
        public MethodHandle unreflectSetter(Field f) throws IllegalAccessException {
            return unreflectField(f, true);
        }

        private MethodHandle unreflectField(Field f, boolean isSetter) throws IllegalAccessException {
            MemberName field = new MemberName(f, isSetter);
            if (isSetter && field.isStatic() && field.isFinal())
                throw field.makeAccessException("static final field has no write access", this);
            assert(isSetter
                    ? MethodHandleNatives.refKindIsSetter(field.getReferenceKind())
                    : MethodHandleNatives.refKindIsGetter(field.getReferenceKind()));
            @SuppressWarnings("deprecation")
            Lookup lookup = f.isAccessible() ? IMPL_LOOKUP : this;
            return lookup.getDirectFieldNoSecurityManager(field.getReferenceKind(), f.getDeclaringClass(), field);
        }

        /**
         * Produces a VarHandle giving access to a reflected field {@code f}
         * of type {@code T} declared in a class of type {@code R}.
         * The VarHandle's variable type is {@code T}.
         * If the field is non-static the VarHandle has one coordinate type,
         * {@code R}.  Otherwise, the field is static, and the VarHandle has no
         * coordinate types.
         * <p>
         * Access checking is performed immediately on behalf of the lookup
         * class, regardless of the value of the field's {@code accessible}
         * flag.
         * <p>
         * If the field is static, and if the returned VarHandle is operated
         * on, the field's declaring class will be initialized, if it has not
         * already been initialized.
         * <p>
         * Certain access modes of the returned VarHandle are unsupported under
         * the following conditions:
         * <ul>
         * <li>if the field is declared {@code final}, then the write, atomic
         *     update, numeric atomic update, and bitwise atomic update access
         *     modes are unsupported.
         * <li>if the field type is anything other than {@code byte},
         *     {@code short}, {@code char}, {@code int}, {@code long},
         *     {@code float}, or {@code double} then numeric atomic update
         *     access modes are unsupported.
         * <li>if the field type is anything other than {@code boolean},
         *     {@code byte}, {@code short}, {@code char}, {@code int} or
         *     {@code long} then bitwise atomic update access modes are
         *     unsupported.
         * </ul>
         * <p>
         * If the field is declared {@code volatile} then the returned VarHandle
         * will override access to the field (effectively ignore the
         * {@code volatile} declaration) in accordance to its specified
         * access modes.
         * <p>
         * If the field type is {@code float} or {@code double} then numeric
         * and atomic update access modes compare values using their bitwise
         * representation (see {@link Float#floatToRawIntBits} and
         * {@link Double#doubleToRawLongBits}, respectively).
         * @apiNote
         * Bitwise comparison of {@code float} values or {@code double} values,
         * as performed by the numeric and atomic update access modes, differ
         * from the primitive {@code ==} operator and the {@link Float#equals}
         * and {@link Double#equals} methods, specifically with respect to
         * comparing NaN values or comparing {@code -0.0} with {@code +0.0}.
         * Care should be taken when performing a compare and set or a compare
         * and exchange operation with such values since the operation may
         * unexpectedly fail.
         * There are many possible NaN values that are considered to be
         * {@code NaN} in Java, although no IEEE 754 floating-point operation
         * provided by Java can distinguish between them.  Operation failure can
         * occur if the expected or witness value is a NaN value and it is
         * transformed (perhaps in a platform specific manner) into another NaN
         * value, and thus has a different bitwise representation (see
         * {@link Float#intBitsToFloat} or {@link Double#longBitsToDouble} for more
         * details).
         * The values {@code -0.0} and {@code +0.0} have different bitwise
         * representations but are considered equal when using the primitive
         * {@code ==} operator.  Operation failure can occur if, for example, a
         * numeric algorithm computes an expected value to be say {@code -0.0}
         * and previously computed the witness value to be say {@code +0.0}.
         * @param f the reflected field, with a field of type {@code T}, and
         * a declaring class of type {@code R}
         * @return a VarHandle giving access to non-static fields or a static
         * field
         * @throws IllegalAccessException if access checking fails
         * @throws NullPointerException if the argument is null
         * @since 9
         */
        public VarHandle unreflectVarHandle(Field f) throws IllegalAccessException {
            MemberName getField = new MemberName(f, false);
            MemberName putField = new MemberName(f, true);
            return getFieldVarHandleNoSecurityManager(getField.getReferenceKind(), putField.getReferenceKind(),
                                                      f.getDeclaringClass(), getField, putField);
        }

        /**
         * Cracks a <a href="MethodHandleInfo.html#directmh">direct method handle</a>
         * created by this lookup object or a similar one.
         * Security and access checks are performed to ensure that this lookup object
         * is capable of reproducing the target method handle.
         * This means that the cracking may fail if target is a direct method handle
         * but was created by an unrelated lookup object.
         * This can happen if the method handle is <a href="MethodHandles.Lookup.html#callsens">caller sensitive</a>
         * and was created by a lookup object for a different class.
         * @param target a direct method handle to crack into symbolic reference components
         * @return a symbolic reference which can be used to reconstruct this method handle from this lookup object
         * @throws    SecurityException if a security manager is present and it
         *                              <a href="MethodHandles.Lookup.html#secmgr">refuses access</a>
         * @throws IllegalArgumentException if the target is not a direct method handle or if access checking fails
         * @throws    NullPointerException if the target is {@code null}
         * @see MethodHandleInfo
         * @since 1.8
         */
        public MethodHandleInfo revealDirect(MethodHandle target) {
            MemberName member = target.internalMemberName();
            if (member == null || (!member.isResolved() &&
                                   !member.isMethodHandleInvoke() &&
                                   !member.isVarHandleMethodInvoke()))
                throw newIllegalArgumentException("not a direct method handle");
            Class<?> defc = member.getDeclaringClass();
            byte refKind = member.getReferenceKind();
            assert(MethodHandleNatives.refKindIsValid(refKind));
            if (refKind == REF_invokeSpecial && !target.isInvokeSpecial())
                // Devirtualized method invocation is usually formally virtual.
                // To avoid creating extra MemberName objects for this common case,
                // we encode this extra degree of freedom using MH.isInvokeSpecial.
                refKind = REF_invokeVirtual;
            if (refKind == REF_invokeVirtual && defc.isInterface())
                // Symbolic reference is through interface but resolves to Object method (toString, etc.)
                refKind = REF_invokeInterface;
            // Check SM permissions and member access before cracking.
            try {
                checkAccess(refKind, defc, member);
                checkSecurityManager(defc, member);
            } catch (IllegalAccessException ex) {
                throw new IllegalArgumentException(ex);
            }
            if (allowedModes != TRUSTED && member.isCallerSensitive()) {
                Class<?> callerClass = target.internalCallerClass();
                if (!hasPrivateAccess() || callerClass != lookupClass())
                    throw new IllegalArgumentException("method handle is caller sensitive: "+callerClass);
            }
            // Produce the handle to the results.
            return new InfoFromMemberName(this, member, refKind);
        }

        /// Helper methods, all package-private.

        MemberName resolveOrFail(byte refKind, Class<?> refc, String name, Class<?> type) throws NoSuchFieldException, IllegalAccessException {
            checkSymbolicClass(refc);  // do this before attempting to resolve
            Objects.requireNonNull(name);
            Objects.requireNonNull(type);
            return IMPL_NAMES.resolveOrFail(refKind, new MemberName(refc, name, type, refKind), lookupClassOrNull(),
                                            NoSuchFieldException.class);
        }

        MemberName resolveOrFail(byte refKind, Class<?> refc, String name, MethodType type) throws NoSuchMethodException, IllegalAccessException {
            checkSymbolicClass(refc);  // do this before attempting to resolve
            Objects.requireNonNull(name);
            Objects.requireNonNull(type);
            checkMethodName(refKind, name);  // NPE check on name
            return IMPL_NAMES.resolveOrFail(refKind, new MemberName(refc, name, type, refKind), lookupClassOrNull(),
                                            NoSuchMethodException.class);
        }

        MemberName resolveOrFail(byte refKind, MemberName member) throws ReflectiveOperationException {
            checkSymbolicClass(member.getDeclaringClass());  // do this before attempting to resolve
            Objects.requireNonNull(member.getName());
            Objects.requireNonNull(member.getType());
            return IMPL_NAMES.resolveOrFail(refKind, member, lookupClassOrNull(),
                                            ReflectiveOperationException.class);
        }

        MemberName resolveOrNull(byte refKind, MemberName member) {
            // do this before attempting to resolve
            if (!isClassAccessible(member.getDeclaringClass())) {
                return null;
            }
            Objects.requireNonNull(member.getName());
            Objects.requireNonNull(member.getType());
            return IMPL_NAMES.resolveOrNull(refKind, member, lookupClassOrNull());
        }

        void checkSymbolicClass(Class<?> refc) throws IllegalAccessException {
            if (!isClassAccessible(refc)) {
                throw new MemberName(refc).makeAccessException("symbolic reference class is not accessible", this);
            }
        }

        boolean isClassAccessible(Class<?> refc) {
            Objects.requireNonNull(refc);
            Class<?> caller = lookupClassOrNull();
            return caller == null || VerifyAccess.isClassAccessible(refc, caller, prevLookupClass, allowedModes);
        }

        /** Check name for an illegal leading "&lt;" character. */
        void checkMethodName(byte refKind, String name) throws NoSuchMethodException {
            if (name.startsWith("<") && refKind != REF_newInvokeSpecial)
                throw new NoSuchMethodException("illegal method name: "+name);
        }


        /**
         * Find my trustable caller class if m is a caller sensitive method.
         * If this lookup object has private access, then the caller class is the lookupClass.
         * Otherwise, if m is caller-sensitive, throw IllegalAccessException.
         */
        Class<?> findBoundCallerClass(MemberName m) throws IllegalAccessException {
            Class<?> callerClass = null;
            if (MethodHandleNatives.isCallerSensitive(m)) {
                // Only lookups with private access are allowed to resolve caller-sensitive methods
                if (hasPrivateAccess()) {
                    callerClass = lookupClass;
                } else {
                    throw new IllegalAccessException("Attempt to lookup caller-sensitive method using restricted lookup object");
                }
            }
            return callerClass;
        }

        /**
         * Returns {@code true} if this lookup has {@code PRIVATE} access.
         * @return {@code true} if this lookup has {@code PRIVATE} access.
         * @since 9
         */
        public boolean hasPrivateAccess() {
            return (allowedModes & PRIVATE) != 0;
        }

        /**
         * Perform necessary <a href="MethodHandles.Lookup.html#secmgr">access checks</a>.
         * Determines a trustable caller class to compare with refc, the symbolic reference class.
         * If this lookup object has private access, then the caller class is the lookupClass.
         */
        void checkSecurityManager(Class<?> refc, MemberName m) {
            SecurityManager smgr = System.getSecurityManager();
            if (smgr == null)  return;
            if (allowedModes == TRUSTED)  return;

            // Step 1:
            boolean fullPowerLookup = hasPrivateAccess();
            if (!fullPowerLookup ||
                !VerifyAccess.classLoaderIsAncestor(lookupClass, refc)) {
                ReflectUtil.checkPackageAccess(refc);
            }

            if (m == null) {  // findClass or accessClass
                // Step 2b:
                if (!fullPowerLookup) {
                    smgr.checkPermission(SecurityConstants.GET_CLASSLOADER_PERMISSION);
                }
                return;
            }

            // Step 2a:
            if (m.isPublic()) return;
            if (!fullPowerLookup) {
                smgr.checkPermission(SecurityConstants.CHECK_MEMBER_ACCESS_PERMISSION);
            }

            // Step 3:
            Class<?> defc = m.getDeclaringClass();
            if (!fullPowerLookup && defc != refc) {
                ReflectUtil.checkPackageAccess(defc);
            }
        }

        void checkMethod(byte refKind, Class<?> refc, MemberName m) throws IllegalAccessException {
            boolean wantStatic = (refKind == REF_invokeStatic);
            String message;
            if (m.isConstructor())
                message = "expected a method, not a constructor";
            else if (!m.isMethod())
                message = "expected a method";
            else if (wantStatic != m.isStatic())
                message = wantStatic ? "expected a static method" : "expected a non-static method";
            else
                { checkAccess(refKind, refc, m); return; }
            throw m.makeAccessException(message, this);
        }

        void checkField(byte refKind, Class<?> refc, MemberName m) throws IllegalAccessException {
            boolean wantStatic = !MethodHandleNatives.refKindHasReceiver(refKind);
            String message;
            if (wantStatic != m.isStatic())
                message = wantStatic ? "expected a static field" : "expected a non-static field";
            else
                { checkAccess(refKind, refc, m); return; }
            throw m.makeAccessException(message, this);
        }

        /** Check public/protected/private bits on the symbolic reference class and its member. */
        void checkAccess(byte refKind, Class<?> refc, MemberName m) throws IllegalAccessException {
            assert(m.referenceKindIsConsistentWith(refKind) &&
                   MethodHandleNatives.refKindIsValid(refKind) &&
                   (MethodHandleNatives.refKindIsField(refKind) == m.isField()));
            int allowedModes = this.allowedModes;
            if (allowedModes == TRUSTED)  return;
            int mods = m.getModifiers();
            if (Modifier.isProtected(mods) &&
                    refKind == REF_invokeVirtual &&
                    m.getDeclaringClass() == Object.class &&
                    m.getName().equals("clone") &&
                    refc.isArray()) {
                // The JVM does this hack also.
                // (See ClassVerifier::verify_invoke_instructions
                // and LinkResolver::check_method_accessability.)
                // Because the JVM does not allow separate methods on array types,
                // there is no separate method for int[].clone.
                // All arrays simply inherit Object.clone.
                // But for access checking logic, we make Object.clone
                // (normally protected) appear to be public.
                // Later on, when the DirectMethodHandle is created,
                // its leading argument will be restricted to the
                // requested array type.
                // N.B. The return type is not adjusted, because
                // that is *not* the bytecode behavior.
                mods ^= Modifier.PROTECTED | Modifier.PUBLIC;
            }
            if (Modifier.isProtected(mods) && refKind == REF_newInvokeSpecial) {
                // cannot "new" a protected ctor in a different package
                mods ^= Modifier.PROTECTED;
            }
            if (Modifier.isFinal(mods) &&
                    MethodHandleNatives.refKindIsSetter(refKind))
                throw m.makeAccessException("unexpected set of a final field", this);
            int requestedModes = fixmods(mods);  // adjust 0 => PACKAGE
            if ((requestedModes & allowedModes) != 0) {
                if (VerifyAccess.isMemberAccessible(refc, m.getDeclaringClass(),
                                                    mods, lookupClass(), previousLookupClass(), allowedModes))
                    return;
            } else {
                // Protected members can also be checked as if they were package-private.
                if ((requestedModes & PROTECTED) != 0 && (allowedModes & PACKAGE) != 0
                        && VerifyAccess.isSamePackage(m.getDeclaringClass(), lookupClass()))
                    return;
            }
            throw m.makeAccessException(accessFailedMessage(refc, m), this);
        }

        String accessFailedMessage(Class<?> refc, MemberName m) {
            Class<?> defc = m.getDeclaringClass();
            int mods = m.getModifiers();
            // check the class first:
            boolean classOK = (Modifier.isPublic(defc.getModifiers()) &&
                               (defc == refc ||
                                Modifier.isPublic(refc.getModifiers())));
            if (!classOK && (allowedModes & PACKAGE) != 0) {
                // ignore previous lookup class to check if default package access
                classOK = (VerifyAccess.isClassAccessible(defc, lookupClass(), null, FULL_POWER_MODES) &&
                           (defc == refc ||
                            VerifyAccess.isClassAccessible(refc, lookupClass(), null, FULL_POWER_MODES)));
            }
            if (!classOK)
                return "class is not public";
            if (Modifier.isPublic(mods))
                return "access to public member failed";  // (how?, module not readable?)
            if (Modifier.isPrivate(mods))
                return "member is private";
            if (Modifier.isProtected(mods))
                return "member is protected";
            return "member is private to package";
        }

        private void checkSpecialCaller(Class<?> specialCaller, Class<?> refc) throws IllegalAccessException {
            int allowedModes = this.allowedModes;
            if (allowedModes == TRUSTED)  return;
            if (!hasPrivateAccess()
                || (specialCaller != lookupClass()
                       // ensure non-abstract methods in superinterfaces can be special-invoked
                    && !(refc != null && refc.isInterface() && refc.isAssignableFrom(specialCaller))))
                throw new MemberName(specialCaller).
                    makeAccessException("no private access for invokespecial", this);
        }

        private boolean restrictProtectedReceiver(MemberName method) {
            // The accessing class only has the right to use a protected member
            // on itself or a subclass.  Enforce that restriction, from JVMS 5.4.4, etc.
            if (!method.isProtected() || method.isStatic()
                || allowedModes == TRUSTED
                || method.getDeclaringClass() == lookupClass()
                || VerifyAccess.isSamePackage(method.getDeclaringClass(), lookupClass()))
                return false;
            return true;
        }
        private MethodHandle restrictReceiver(MemberName method, DirectMethodHandle mh, Class<?> caller) throws IllegalAccessException {
            assert(!method.isStatic());
            // receiver type of mh is too wide; narrow to caller
            if (!method.getDeclaringClass().isAssignableFrom(caller)) {
                throw method.makeAccessException("caller class must be a subclass below the method", caller);
            }
            MethodType rawType = mh.type();
            if (caller.isAssignableFrom(rawType.parameterType(0))) return mh; // no need to restrict; already narrow
            MethodType narrowType = rawType.changeParameterType(0, caller);
            assert(!mh.isVarargsCollector());  // viewAsType will lose varargs-ness
            assert(mh.viewAsTypeChecks(narrowType, true));
            return mh.copyWith(narrowType, mh.form);
        }

        /** Check access and get the requested method. */
        private MethodHandle getDirectMethod(byte refKind, Class<?> refc, MemberName method, Class<?> boundCallerClass) throws IllegalAccessException {
            final boolean doRestrict    = true;
            final boolean checkSecurity = true;
            return getDirectMethodCommon(refKind, refc, method, checkSecurity, doRestrict, boundCallerClass);
        }
        /** Check access and get the requested method, for invokespecial with no restriction on the application of narrowing rules. */
        private MethodHandle getDirectMethodNoRestrictInvokeSpecial(Class<?> refc, MemberName method, Class<?> boundCallerClass) throws IllegalAccessException {
            final boolean doRestrict    = false;
            final boolean checkSecurity = true;
            return getDirectMethodCommon(REF_invokeSpecial, refc, method, checkSecurity, doRestrict, boundCallerClass);
        }
        /** Check access and get the requested method, eliding security manager checks. */
        private MethodHandle getDirectMethodNoSecurityManager(byte refKind, Class<?> refc, MemberName method, Class<?> boundCallerClass) throws IllegalAccessException {
            final boolean doRestrict    = true;
            final boolean checkSecurity = false;  // not needed for reflection or for linking CONSTANT_MH constants
            return getDirectMethodCommon(refKind, refc, method, checkSecurity, doRestrict, boundCallerClass);
        }
        /** Common code for all methods; do not call directly except from immediately above. */
        private MethodHandle getDirectMethodCommon(byte refKind, Class<?> refc, MemberName method,
                                                   boolean checkSecurity,
                                                   boolean doRestrict, Class<?> boundCallerClass) throws IllegalAccessException {

            checkMethod(refKind, refc, method);
            // Optionally check with the security manager; this isn't needed for unreflect* calls.
            if (checkSecurity)
                checkSecurityManager(refc, method);
            assert(!method.isMethodHandleInvoke());

            if (refKind == REF_invokeSpecial &&
                refc != lookupClass() &&
                !refc.isInterface() &&
                refc != lookupClass().getSuperclass() &&
                refc.isAssignableFrom(lookupClass())) {
                assert(!method.getName().equals("<init>"));  // not this code path

                // Per JVMS 6.5, desc. of invokespecial instruction:
                // If the method is in a superclass of the LC,
                // and if our original search was above LC.super,
                // repeat the search (symbolic lookup) from LC.super
                // and continue with the direct superclass of that class,
                // and so forth, until a match is found or no further superclasses exist.
                // FIXME: MemberName.resolve should handle this instead.
                Class<?> refcAsSuper = lookupClass();
                MemberName m2;
                do {
                    refcAsSuper = refcAsSuper.getSuperclass();
                    m2 = new MemberName(refcAsSuper,
                                        method.getName(),
                                        method.getMethodType(),
                                        REF_invokeSpecial);
                    m2 = IMPL_NAMES.resolveOrNull(refKind, m2, lookupClassOrNull());
                } while (m2 == null &&         // no method is found yet
                         refc != refcAsSuper); // search up to refc
                if (m2 == null)  throw new InternalError(method.toString());
                method = m2;
                refc = refcAsSuper;
                // redo basic checks
                checkMethod(refKind, refc, method);
            }

            DirectMethodHandle dmh = DirectMethodHandle.make(refKind, refc, method, lookupClass());
            MethodHandle mh = dmh;
            // Optionally narrow the receiver argument to lookupClass using restrictReceiver.
            if ((doRestrict && refKind == REF_invokeSpecial) ||
                    (MethodHandleNatives.refKindHasReceiver(refKind) && restrictProtectedReceiver(method))) {
                mh = restrictReceiver(method, dmh, lookupClass());
            }
            mh = maybeBindCaller(method, mh, boundCallerClass);
            mh = mh.setVarargs(method);
            return mh;
        }
        private MethodHandle maybeBindCaller(MemberName method, MethodHandle mh,
                                             Class<?> boundCallerClass)
                                             throws IllegalAccessException {
            if (allowedModes == TRUSTED || !MethodHandleNatives.isCallerSensitive(method))
                return mh;
            Class<?> hostClass = lookupClass;
            if (!hasPrivateAccess())  // caller must have private access
                hostClass = boundCallerClass;  // boundCallerClass came from a security manager style stack walk
            MethodHandle cbmh = MethodHandleImpl.bindCaller(mh, hostClass);
            // Note: caller will apply varargs after this step happens.
            return cbmh;
        }
        /** Check access and get the requested field. */
        private MethodHandle getDirectField(byte refKind, Class<?> refc, MemberName field) throws IllegalAccessException {
            final boolean checkSecurity = true;
            return getDirectFieldCommon(refKind, refc, field, checkSecurity);
        }
        /** Check access and get the requested field, eliding security manager checks. */
        private MethodHandle getDirectFieldNoSecurityManager(byte refKind, Class<?> refc, MemberName field) throws IllegalAccessException {
            final boolean checkSecurity = false;  // not needed for reflection or for linking CONSTANT_MH constants
            return getDirectFieldCommon(refKind, refc, field, checkSecurity);
        }
        /** Common code for all fields; do not call directly except from immediately above. */
        private MethodHandle getDirectFieldCommon(byte refKind, Class<?> refc, MemberName field,
                                                  boolean checkSecurity) throws IllegalAccessException {
            checkField(refKind, refc, field);
            // Optionally check with the security manager; this isn't needed for unreflect* calls.
            if (checkSecurity)
                checkSecurityManager(refc, field);
            DirectMethodHandle dmh = DirectMethodHandle.make(refc, field);
            boolean doRestrict = (MethodHandleNatives.refKindHasReceiver(refKind) &&
                                    restrictProtectedReceiver(field));
            if (doRestrict)
                return restrictReceiver(field, dmh, lookupClass());
            return dmh;
        }
        private VarHandle getFieldVarHandle(byte getRefKind, byte putRefKind,
                                            Class<?> refc, MemberName getField, MemberName putField)
                throws IllegalAccessException {
            final boolean checkSecurity = true;
            return getFieldVarHandleCommon(getRefKind, putRefKind, refc, getField, putField, checkSecurity);
        }
        private VarHandle getFieldVarHandleNoSecurityManager(byte getRefKind, byte putRefKind,
                                                             Class<?> refc, MemberName getField, MemberName putField)
                throws IllegalAccessException {
            final boolean checkSecurity = false;
            return getFieldVarHandleCommon(getRefKind, putRefKind, refc, getField, putField, checkSecurity);
        }
        private VarHandle getFieldVarHandleCommon(byte getRefKind, byte putRefKind,
                                                  Class<?> refc, MemberName getField, MemberName putField,
                                                  boolean checkSecurity) throws IllegalAccessException {
            assert getField.isStatic() == putField.isStatic();
            assert getField.isGetter() && putField.isSetter();
            assert MethodHandleNatives.refKindIsStatic(getRefKind) == MethodHandleNatives.refKindIsStatic(putRefKind);
            assert MethodHandleNatives.refKindIsGetter(getRefKind) && MethodHandleNatives.refKindIsSetter(putRefKind);

            checkField(getRefKind, refc, getField);
            if (checkSecurity)
                checkSecurityManager(refc, getField);

            if (!putField.isFinal()) {
                // A VarHandle does not support updates to final fields, any
                // such VarHandle to a final field will be read-only and
                // therefore the following write-based accessibility checks are
                // only required for non-final fields
                checkField(putRefKind, refc, putField);
                if (checkSecurity)
                    checkSecurityManager(refc, putField);
            }

            boolean doRestrict = (MethodHandleNatives.refKindHasReceiver(getRefKind) &&
                                  restrictProtectedReceiver(getField));
            if (doRestrict) {
                assert !getField.isStatic();
                // receiver type of VarHandle is too wide; narrow to caller
                if (!getField.getDeclaringClass().isAssignableFrom(lookupClass())) {
                    throw getField.makeAccessException("caller class must be a subclass below the method", lookupClass());
                }
                refc = lookupClass();
            }
            return VarHandles.makeFieldHandle(getField, refc, getField.getFieldType(), this.allowedModes == TRUSTED);
        }
        /** Check access and get the requested constructor. */
        private MethodHandle getDirectConstructor(Class<?> refc, MemberName ctor) throws IllegalAccessException {
            final boolean checkSecurity = true;
            return getDirectConstructorCommon(refc, ctor, checkSecurity);
        }
        /** Check access and get the requested constructor, eliding security manager checks. */
        private MethodHandle getDirectConstructorNoSecurityManager(Class<?> refc, MemberName ctor) throws IllegalAccessException {
            final boolean checkSecurity = false;  // not needed for reflection or for linking CONSTANT_MH constants
            return getDirectConstructorCommon(refc, ctor, checkSecurity);
        }
        /** Common code for all constructors; do not call directly except from immediately above. */
        private MethodHandle getDirectConstructorCommon(Class<?> refc, MemberName ctor,
                                                  boolean checkSecurity) throws IllegalAccessException {
            assert(ctor.isConstructor());
            checkAccess(REF_newInvokeSpecial, refc, ctor);
            // Optionally check with the security manager; this isn't needed for unreflect* calls.
            if (checkSecurity)
                checkSecurityManager(refc, ctor);
            assert(!MethodHandleNatives.isCallerSensitive(ctor));  // maybeBindCaller not relevant here
            return DirectMethodHandle.make(ctor).setVarargs(ctor);
        }

        /** Hook called from the JVM (via MethodHandleNatives) to link MH constants:
         */
        /*non-public*/
        MethodHandle linkMethodHandleConstant(byte refKind, Class<?> defc, String name, Object type) throws ReflectiveOperationException {
            if (!(type instanceof Class || type instanceof MethodType))
                throw new InternalError("unresolved MemberName");
            MemberName member = new MemberName(refKind, defc, name, type);
            MethodHandle mh = LOOKASIDE_TABLE.get(member);
            if (mh != null) {
                checkSymbolicClass(defc);
                return mh;
            }
            if (defc == MethodHandle.class && refKind == REF_invokeVirtual) {
                // Treat MethodHandle.invoke and invokeExact specially.
                mh = findVirtualForMH(member.getName(), member.getMethodType());
                if (mh != null) {
                    return mh;
                }
            } else if (defc == VarHandle.class && refKind == REF_invokeVirtual) {
                // Treat signature-polymorphic methods on VarHandle specially.
                mh = findVirtualForVH(member.getName(), member.getMethodType());
                if (mh != null) {
                    return mh;
                }
            }
            MemberName resolved = resolveOrFail(refKind, member);
            mh = getDirectMethodForConstant(refKind, defc, resolved);
            if (mh instanceof DirectMethodHandle
                    && canBeCached(refKind, defc, resolved)) {
                MemberName key = mh.internalMemberName();
                if (key != null) {
                    key = key.asNormalOriginal();
                }
                if (member.equals(key)) {  // better safe than sorry
                    LOOKASIDE_TABLE.put(key, (DirectMethodHandle) mh);
                }
            }
            return mh;
        }
        private
        boolean canBeCached(byte refKind, Class<?> defc, MemberName member) {
            if (refKind == REF_invokeSpecial) {
                return false;
            }
            if (!Modifier.isPublic(defc.getModifiers()) ||
                    !Modifier.isPublic(member.getDeclaringClass().getModifiers()) ||
                    !member.isPublic() ||
                    member.isCallerSensitive()) {
                return false;
            }
            ClassLoader loader = defc.getClassLoader();
            if (loader != null) {
                ClassLoader sysl = ClassLoader.getSystemClassLoader();
                boolean found = false;
                while (sysl != null) {
                    if (loader == sysl) { found = true; break; }
                    sysl = sysl.getParent();
                }
                if (!found) {
                    return false;
                }
            }
            try {
                MemberName resolved2 = publicLookup().resolveOrNull(refKind,
                    new MemberName(refKind, defc, member.getName(), member.getType()));
                if (resolved2 == null) {
                    return false;
                }
                checkSecurityManager(defc, resolved2);
            } catch (SecurityException ex) {
                return false;
            }
            return true;
        }
        private
        MethodHandle getDirectMethodForConstant(byte refKind, Class<?> defc, MemberName member)
                throws ReflectiveOperationException {
            if (MethodHandleNatives.refKindIsField(refKind)) {
                return getDirectFieldNoSecurityManager(refKind, defc, member);
            } else if (MethodHandleNatives.refKindIsMethod(refKind)) {
                return getDirectMethodNoSecurityManager(refKind, defc, member, lookupClass);
            } else if (refKind == REF_newInvokeSpecial) {
                return getDirectConstructorNoSecurityManager(defc, member);
            }
            // oops
            throw newIllegalArgumentException("bad MethodHandle constant #"+member);
        }

        static ConcurrentHashMap<MemberName, DirectMethodHandle> LOOKASIDE_TABLE = new ConcurrentHashMap<>();

        /**
         * The set of class options that specify whether a hidden class created by
         * {@link Lookup#defineHiddenClass(byte[], boolean, ClassOption...)
         * Lookup::defineHiddenMethod} method is dynamically added as
         * a new member to the nest of a lookup class and whether a hidden class
         * is weakly referenced by its defining class loader.
         *
         * @since 14
         */
        public enum ClassOption {
            /**
             * This class option specifies the hidden class be added to
             * {@linkplain Class#getNestHost nest} of a lookup class as
             * a nestmate.
             *
             * <p> A hidden nestmate class has access to the private members of all
             * classes and interfaces in the same nest.
             *
             * @see Class#getNestHost()
             */
            NESTMATE(NESTMATE_CLASS),

            /**
             * This class option specifies the hidden class be weakly
             * referenced by its defining class loader such that it
             * may be unloaded while its defining class loader is
             * <a href="../ref/package.html#reachability">strongly reachable</a>.
             *
             * @jls 12.7 Unloading of Classes and Interfaces
             */
            WEAK(WEAK_CLASS);

            /* the flag value is used by VM at define class time */
            private final int flag;
            ClassOption(int flag) {
                this.flag = flag;
            }

            static int optionsToFlag(Set<ClassOption> options) {
                int flags = 0;
                for (ClassOption cp : options) {
                    flags |= cp.flag;
                }
                return flags;
            }
        }
    }

    /**
     * Produces a method handle constructing arrays of a desired type,
     * as if by the {@code anewarray} bytecode.
     * The return type of the method handle will be the array type.
     * The type of its sole argument will be {@code int}, which specifies the size of the array.
     *
     * <p> If the returned method handle is invoked with a negative
     * array size, a {@code NegativeArraySizeException} will be thrown.
     *
     * @param arrayClass an array type
     * @return a method handle which can create arrays of the given type
     * @throws NullPointerException if the argument is {@code null}
     * @throws IllegalArgumentException if {@code arrayClass} is not an array type
     * @see java.lang.reflect.Array#newInstance(Class, int)
     * @jvms 6.5 {@code anewarray} Instruction
     * @since 9
     */
    public static
    MethodHandle arrayConstructor(Class<?> arrayClass) throws IllegalArgumentException {
        if (!arrayClass.isArray()) {
            throw newIllegalArgumentException("not an array class: " + arrayClass.getName());
        }
        MethodHandle ani = MethodHandleImpl.getConstantHandle(MethodHandleImpl.MH_Array_newInstance).
                bindTo(arrayClass.getComponentType());
        return ani.asType(ani.type().changeReturnType(arrayClass));
    }

    /**
     * Produces a method handle returning the length of an array,
     * as if by the {@code arraylength} bytecode.
     * The type of the method handle will have {@code int} as return type,
     * and its sole argument will be the array type.
     *
     * <p> If the returned method handle is invoked with a {@code null}
     * array reference, a {@code NullPointerException} will be thrown.
     *
     * @param arrayClass an array type
     * @return a method handle which can retrieve the length of an array of the given array type
     * @throws NullPointerException if the argument is {@code null}
     * @throws IllegalArgumentException if arrayClass is not an array type
     * @jvms 6.5 {@code arraylength} Instruction
     * @since 9
     */
    public static
    MethodHandle arrayLength(Class<?> arrayClass) throws IllegalArgumentException {
        return MethodHandleImpl.makeArrayElementAccessor(arrayClass, MethodHandleImpl.ArrayAccess.LENGTH);
    }

    /**
     * Produces a method handle giving read access to elements of an array,
     * as if by the {@code aaload} bytecode.
     * The type of the method handle will have a return type of the array's
     * element type.  Its first argument will be the array type,
     * and the second will be {@code int}.
     *
     * <p> When the returned method handle is invoked,
     * the array reference and array index are checked.
     * A {@code NullPointerException} will be thrown if the array reference
     * is {@code null} and an {@code ArrayIndexOutOfBoundsException} will be
     * thrown if the index is negative or if it is greater than or equal to
     * the length of the array.
     *
     * @param arrayClass an array type
     * @return a method handle which can load values from the given array type
     * @throws NullPointerException if the argument is null
     * @throws  IllegalArgumentException if arrayClass is not an array type
     * @jvms 6.5 {@code aaload} Instruction
     */
    public static
    MethodHandle arrayElementGetter(Class<?> arrayClass) throws IllegalArgumentException {
        return MethodHandleImpl.makeArrayElementAccessor(arrayClass, MethodHandleImpl.ArrayAccess.GET);
    }

    /**
     * Produces a method handle giving write access to elements of an array,
     * as if by the {@code astore} bytecode.
     * The type of the method handle will have a void return type.
     * Its last argument will be the array's element type.
     * The first and second arguments will be the array type and int.
     *
     * <p> When the returned method handle is invoked,
     * the array reference and array index are checked.
     * A {@code NullPointerException} will be thrown if the array reference
     * is {@code null} and an {@code ArrayIndexOutOfBoundsException} will be
     * thrown if the index is negative or if it is greater than or equal to
     * the length of the array.
     *
     * @param arrayClass the class of an array
     * @return a method handle which can store values into the array type
     * @throws NullPointerException if the argument is null
     * @throws IllegalArgumentException if arrayClass is not an array type
     * @jvms 6.5 {@code aastore} Instruction
     */
    public static
    MethodHandle arrayElementSetter(Class<?> arrayClass) throws IllegalArgumentException {
        return MethodHandleImpl.makeArrayElementAccessor(arrayClass, MethodHandleImpl.ArrayAccess.SET);
    }

    /**
     * Produces a VarHandle giving access to elements of an array of type
     * {@code arrayClass}.  The VarHandle's variable type is the component type
     * of {@code arrayClass} and the list of coordinate types is
     * {@code (arrayClass, int)}, where the {@code int} coordinate type
     * corresponds to an argument that is an index into an array.
     * <p>
     * Certain access modes of the returned VarHandle are unsupported under
     * the following conditions:
     * <ul>
     * <li>if the component type is anything other than {@code byte},
     *     {@code short}, {@code char}, {@code int}, {@code long},
     *     {@code float}, or {@code double} then numeric atomic update access
     *     modes are unsupported.
     * <li>if the field type is anything other than {@code boolean},
     *     {@code byte}, {@code short}, {@code char}, {@code int} or
     *     {@code long} then bitwise atomic update access modes are
     *     unsupported.
     * </ul>
     * <p>
     * If the component type is {@code float} or {@code double} then numeric
     * and atomic update access modes compare values using their bitwise
     * representation (see {@link Float#floatToRawIntBits} and
     * {@link Double#doubleToRawLongBits}, respectively).
     *
     * <p> When the returned {@code VarHandle} is invoked,
     * the array reference and array index are checked.
     * A {@code NullPointerException} will be thrown if the array reference
     * is {@code null} and an {@code ArrayIndexOutOfBoundsException} will be
     * thrown if the index is negative or if it is greater than or equal to
     * the length of the array.
     *
     * @apiNote
     * Bitwise comparison of {@code float} values or {@code double} values,
     * as performed by the numeric and atomic update access modes, differ
     * from the primitive {@code ==} operator and the {@link Float#equals}
     * and {@link Double#equals} methods, specifically with respect to
     * comparing NaN values or comparing {@code -0.0} with {@code +0.0}.
     * Care should be taken when performing a compare and set or a compare
     * and exchange operation with such values since the operation may
     * unexpectedly fail.
     * There are many possible NaN values that are considered to be
     * {@code NaN} in Java, although no IEEE 754 floating-point operation
     * provided by Java can distinguish between them.  Operation failure can
     * occur if the expected or witness value is a NaN value and it is
     * transformed (perhaps in a platform specific manner) into another NaN
     * value, and thus has a different bitwise representation (see
     * {@link Float#intBitsToFloat} or {@link Double#longBitsToDouble} for more
     * details).
     * The values {@code -0.0} and {@code +0.0} have different bitwise
     * representations but are considered equal when using the primitive
     * {@code ==} operator.  Operation failure can occur if, for example, a
     * numeric algorithm computes an expected value to be say {@code -0.0}
     * and previously computed the witness value to be say {@code +0.0}.
     * @param arrayClass the class of an array, of type {@code T[]}
     * @return a VarHandle giving access to elements of an array
     * @throws NullPointerException if the arrayClass is null
     * @throws IllegalArgumentException if arrayClass is not an array type
     * @since 9
     */
    public static
    VarHandle arrayElementVarHandle(Class<?> arrayClass) throws IllegalArgumentException {
        return VarHandles.makeArrayElementHandle(arrayClass);
    }

    /**
     * Produces a VarHandle giving access to elements of a {@code byte[]} array
     * viewed as if it were a different primitive array type, such as
     * {@code int[]} or {@code long[]}.
     * The VarHandle's variable type is the component type of
     * {@code viewArrayClass} and the list of coordinate types is
     * {@code (byte[], int)}, where the {@code int} coordinate type
     * corresponds to an argument that is an index into a {@code byte[]} array.
     * The returned VarHandle accesses bytes at an index in a {@code byte[]}
     * array, composing bytes to or from a value of the component type of
     * {@code viewArrayClass} according to the given endianness.
     * <p>
     * The supported component types (variables types) are {@code short},
     * {@code char}, {@code int}, {@code long}, {@code float} and
     * {@code double}.
     * <p>
     * Access of bytes at a given index will result in an
     * {@code IndexOutOfBoundsException} if the index is less than {@code 0}
     * or greater than the {@code byte[]} array length minus the size (in bytes)
     * of {@code T}.
     * <p>
     * Access of bytes at an index may be aligned or misaligned for {@code T},
     * with respect to the underlying memory address, {@code A} say, associated
     * with the array and index.
     * If access is misaligned then access for anything other than the
     * {@code get} and {@code set} access modes will result in an
     * {@code IllegalStateException}.  In such cases atomic access is only
     * guaranteed with respect to the largest power of two that divides the GCD
     * of {@code A} and the size (in bytes) of {@code T}.
     * If access is aligned then following access modes are supported and are
     * guaranteed to support atomic access:
     * <ul>
     * <li>read write access modes for all {@code T}, with the exception of
     *     access modes {@code get} and {@code set} for {@code long} and
     *     {@code double} on 32-bit platforms.
     * <li>atomic update access modes for {@code int}, {@code long},
     *     {@code float} or {@code double}.
     *     (Future major platform releases of the JDK may support additional
     *     types for certain currently unsupported access modes.)
     * <li>numeric atomic update access modes for {@code int} and {@code long}.
     *     (Future major platform releases of the JDK may support additional
     *     numeric types for certain currently unsupported access modes.)
     * <li>bitwise atomic update access modes for {@code int} and {@code long}.
     *     (Future major platform releases of the JDK may support additional
     *     numeric types for certain currently unsupported access modes.)
     * </ul>
     * <p>
     * Misaligned access, and therefore atomicity guarantees, may be determined
     * for {@code byte[]} arrays without operating on a specific array.  Given
     * an {@code index}, {@code T} and it's corresponding boxed type,
     * {@code T_BOX}, misalignment may be determined as follows:
     * <pre>{@code
     * int sizeOfT = T_BOX.BYTES;  // size in bytes of T
     * int misalignedAtZeroIndex = ByteBuffer.wrap(new byte[0]).
     *     alignmentOffset(0, sizeOfT);
     * int misalignedAtIndex = (misalignedAtZeroIndex + index) % sizeOfT;
     * boolean isMisaligned = misalignedAtIndex != 0;
     * }</pre>
     * <p>
     * If the variable type is {@code float} or {@code double} then atomic
     * update access modes compare values using their bitwise representation
     * (see {@link Float#floatToRawIntBits} and
     * {@link Double#doubleToRawLongBits}, respectively).
     * @param viewArrayClass the view array class, with a component type of
     * type {@code T}
     * @param byteOrder the endianness of the view array elements, as
     * stored in the underlying {@code byte} array
     * @return a VarHandle giving access to elements of a {@code byte[]} array
     * viewed as if elements corresponding to the components type of the view
     * array class
     * @throws NullPointerException if viewArrayClass or byteOrder is null
     * @throws IllegalArgumentException if viewArrayClass is not an array type
     * @throws UnsupportedOperationException if the component type of
     * viewArrayClass is not supported as a variable type
     * @since 9
     */
    public static
    VarHandle byteArrayViewVarHandle(Class<?> viewArrayClass,
                                     ByteOrder byteOrder) throws IllegalArgumentException {
        Objects.requireNonNull(byteOrder);
        return VarHandles.byteArrayViewHandle(viewArrayClass,
                                              byteOrder == ByteOrder.BIG_ENDIAN);
    }

    /**
     * Produces a VarHandle giving access to elements of a {@code ByteBuffer}
     * viewed as if it were an array of elements of a different primitive
     * component type to that of {@code byte}, such as {@code int[]} or
     * {@code long[]}.
     * The VarHandle's variable type is the component type of
     * {@code viewArrayClass} and the list of coordinate types is
     * {@code (ByteBuffer, int)}, where the {@code int} coordinate type
     * corresponds to an argument that is an index into a {@code byte[]} array.
     * The returned VarHandle accesses bytes at an index in a
     * {@code ByteBuffer}, composing bytes to or from a value of the component
     * type of {@code viewArrayClass} according to the given endianness.
     * <p>
     * The supported component types (variables types) are {@code short},
     * {@code char}, {@code int}, {@code long}, {@code float} and
     * {@code double}.
     * <p>
     * Access will result in a {@code ReadOnlyBufferException} for anything
     * other than the read access modes if the {@code ByteBuffer} is read-only.
     * <p>
     * Access of bytes at a given index will result in an
     * {@code IndexOutOfBoundsException} if the index is less than {@code 0}
     * or greater than the {@code ByteBuffer} limit minus the size (in bytes) of
     * {@code T}.
     * <p>
     * Access of bytes at an index may be aligned or misaligned for {@code T},
     * with respect to the underlying memory address, {@code A} say, associated
     * with the {@code ByteBuffer} and index.
     * If access is misaligned then access for anything other than the
     * {@code get} and {@code set} access modes will result in an
     * {@code IllegalStateException}.  In such cases atomic access is only
     * guaranteed with respect to the largest power of two that divides the GCD
     * of {@code A} and the size (in bytes) of {@code T}.
     * If access is aligned then following access modes are supported and are
     * guaranteed to support atomic access:
     * <ul>
     * <li>read write access modes for all {@code T}, with the exception of
     *     access modes {@code get} and {@code set} for {@code long} and
     *     {@code double} on 32-bit platforms.
     * <li>atomic update access modes for {@code int}, {@code long},
     *     {@code float} or {@code double}.
     *     (Future major platform releases of the JDK may support additional
     *     types for certain currently unsupported access modes.)
     * <li>numeric atomic update access modes for {@code int} and {@code long}.
     *     (Future major platform releases of the JDK may support additional
     *     numeric types for certain currently unsupported access modes.)
     * <li>bitwise atomic update access modes for {@code int} and {@code long}.
     *     (Future major platform releases of the JDK may support additional
     *     numeric types for certain currently unsupported access modes.)
     * </ul>
     * <p>
     * Misaligned access, and therefore atomicity guarantees, may be determined
     * for a {@code ByteBuffer}, {@code bb} (direct or otherwise), an
     * {@code index}, {@code T} and it's corresponding boxed type,
     * {@code T_BOX}, as follows:
     * <pre>{@code
     * int sizeOfT = T_BOX.BYTES;  // size in bytes of T
     * ByteBuffer bb = ...
     * int misalignedAtIndex = bb.alignmentOffset(index, sizeOfT);
     * boolean isMisaligned = misalignedAtIndex != 0;
     * }</pre>
     * <p>
     * If the variable type is {@code float} or {@code double} then atomic
     * update access modes compare values using their bitwise representation
     * (see {@link Float#floatToRawIntBits} and
     * {@link Double#doubleToRawLongBits}, respectively).
     * @param viewArrayClass the view array class, with a component type of
     * type {@code T}
     * @param byteOrder the endianness of the view array elements, as
     * stored in the underlying {@code ByteBuffer} (Note this overrides the
     * endianness of a {@code ByteBuffer})
     * @return a VarHandle giving access to elements of a {@code ByteBuffer}
     * viewed as if elements corresponding to the components type of the view
     * array class
     * @throws NullPointerException if viewArrayClass or byteOrder is null
     * @throws IllegalArgumentException if viewArrayClass is not an array type
     * @throws UnsupportedOperationException if the component type of
     * viewArrayClass is not supported as a variable type
     * @since 9
     */
    public static
    VarHandle byteBufferViewVarHandle(Class<?> viewArrayClass,
                                      ByteOrder byteOrder) throws IllegalArgumentException {
        Objects.requireNonNull(byteOrder);
        return VarHandles.makeByteBufferViewHandle(viewArrayClass,
                                                   byteOrder == ByteOrder.BIG_ENDIAN);
    }


    /// method handle invocation (reflective style)

    /**
     * Produces a method handle which will invoke any method handle of the
     * given {@code type}, with a given number of trailing arguments replaced by
     * a single trailing {@code Object[]} array.
     * The resulting invoker will be a method handle with the following
     * arguments:
     * <ul>
     * <li>a single {@code MethodHandle} target
     * <li>zero or more leading values (counted by {@code leadingArgCount})
     * <li>an {@code Object[]} array containing trailing arguments
     * </ul>
     * <p>
     * The invoker will invoke its target like a call to {@link MethodHandle#invoke invoke} with
     * the indicated {@code type}.
     * That is, if the target is exactly of the given {@code type}, it will behave
     * like {@code invokeExact}; otherwise it behave as if {@link MethodHandle#asType asType}
     * is used to convert the target to the required {@code type}.
     * <p>
     * The type of the returned invoker will not be the given {@code type}, but rather
     * will have all parameters except the first {@code leadingArgCount}
     * replaced by a single array of type {@code Object[]}, which will be
     * the final parameter.
     * <p>
     * Before invoking its target, the invoker will spread the final array, apply
     * reference casts as necessary, and unbox and widen primitive arguments.
     * If, when the invoker is called, the supplied array argument does
     * not have the correct number of elements, the invoker will throw
     * an {@link IllegalArgumentException} instead of invoking the target.
     * <p>
     * This method is equivalent to the following code (though it may be more efficient):
     * <blockquote><pre>{@code
MethodHandle invoker = MethodHandles.invoker(type);
int spreadArgCount = type.parameterCount() - leadingArgCount;
invoker = invoker.asSpreader(Object[].class, spreadArgCount);
return invoker;
     * }</pre></blockquote>
     * This method throws no reflective or security exceptions.
     * @param type the desired target type
     * @param leadingArgCount number of fixed arguments, to be passed unchanged to the target
     * @return a method handle suitable for invoking any method handle of the given type
     * @throws NullPointerException if {@code type} is null
     * @throws IllegalArgumentException if {@code leadingArgCount} is not in
     *                  the range from 0 to {@code type.parameterCount()} inclusive,
     *                  or if the resulting method handle's type would have
     *          <a href="MethodHandle.html#maxarity">too many parameters</a>
     */
    public static
    MethodHandle spreadInvoker(MethodType type, int leadingArgCount) {
        if (leadingArgCount < 0 || leadingArgCount > type.parameterCount())
            throw newIllegalArgumentException("bad argument count", leadingArgCount);
        type = type.asSpreaderType(Object[].class, leadingArgCount, type.parameterCount() - leadingArgCount);
        return type.invokers().spreadInvoker(leadingArgCount);
    }

    /**
     * Produces a special <em>invoker method handle</em> which can be used to
     * invoke any method handle of the given type, as if by {@link MethodHandle#invokeExact invokeExact}.
     * The resulting invoker will have a type which is
     * exactly equal to the desired type, except that it will accept
     * an additional leading argument of type {@code MethodHandle}.
     * <p>
     * This method is equivalent to the following code (though it may be more efficient):
     * {@code publicLookup().findVirtual(MethodHandle.class, "invokeExact", type)}
     *
     * <p style="font-size:smaller;">
     * <em>Discussion:</em>
     * Invoker method handles can be useful when working with variable method handles
     * of unknown types.
     * For example, to emulate an {@code invokeExact} call to a variable method
     * handle {@code M}, extract its type {@code T},
     * look up the invoker method {@code X} for {@code T},
     * and call the invoker method, as {@code X.invoke(T, A...)}.
     * (It would not work to call {@code X.invokeExact}, since the type {@code T}
     * is unknown.)
     * If spreading, collecting, or other argument transformations are required,
     * they can be applied once to the invoker {@code X} and reused on many {@code M}
     * method handle values, as long as they are compatible with the type of {@code X}.
     * <p style="font-size:smaller;">
     * <em>(Note:  The invoker method is not available via the Core Reflection API.
     * An attempt to call {@linkplain java.lang.reflect.Method#invoke java.lang.reflect.Method.invoke}
     * on the declared {@code invokeExact} or {@code invoke} method will raise an
     * {@link java.lang.UnsupportedOperationException UnsupportedOperationException}.)</em>
     * <p>
     * This method throws no reflective or security exceptions.
     * @param type the desired target type
     * @return a method handle suitable for invoking any method handle of the given type
     * @throws IllegalArgumentException if the resulting method handle's type would have
     *          <a href="MethodHandle.html#maxarity">too many parameters</a>
     */
    public static
    MethodHandle exactInvoker(MethodType type) {
        return type.invokers().exactInvoker();
    }

    /**
     * Produces a special <em>invoker method handle</em> which can be used to
     * invoke any method handle compatible with the given type, as if by {@link MethodHandle#invoke invoke}.
     * The resulting invoker will have a type which is
     * exactly equal to the desired type, except that it will accept
     * an additional leading argument of type {@code MethodHandle}.
     * <p>
     * Before invoking its target, if the target differs from the expected type,
     * the invoker will apply reference casts as
     * necessary and box, unbox, or widen primitive values, as if by {@link MethodHandle#asType asType}.
     * Similarly, the return value will be converted as necessary.
     * If the target is a {@linkplain MethodHandle#asVarargsCollector variable arity method handle},
     * the required arity conversion will be made, again as if by {@link MethodHandle#asType asType}.
     * <p>
     * This method is equivalent to the following code (though it may be more efficient):
     * {@code publicLookup().findVirtual(MethodHandle.class, "invoke", type)}
     * <p style="font-size:smaller;">
     * <em>Discussion:</em>
     * A {@linkplain MethodType#genericMethodType general method type} is one which
     * mentions only {@code Object} arguments and return values.
     * An invoker for such a type is capable of calling any method handle
     * of the same arity as the general type.
     * <p style="font-size:smaller;">
     * <em>(Note:  The invoker method is not available via the Core Reflection API.
     * An attempt to call {@linkplain java.lang.reflect.Method#invoke java.lang.reflect.Method.invoke}
     * on the declared {@code invokeExact} or {@code invoke} method will raise an
     * {@link java.lang.UnsupportedOperationException UnsupportedOperationException}.)</em>
     * <p>
     * This method throws no reflective or security exceptions.
     * @param type the desired target type
     * @return a method handle suitable for invoking any method handle convertible to the given type
     * @throws IllegalArgumentException if the resulting method handle's type would have
     *          <a href="MethodHandle.html#maxarity">too many parameters</a>
     */
    public static
    MethodHandle invoker(MethodType type) {
        return type.invokers().genericInvoker();
    }

    /**
     * Produces a special <em>invoker method handle</em> which can be used to
     * invoke a signature-polymorphic access mode method on any VarHandle whose
     * associated access mode type is compatible with the given type.
     * The resulting invoker will have a type which is exactly equal to the
     * desired given type, except that it will accept an additional leading
     * argument of type {@code VarHandle}.
     *
     * @param accessMode the VarHandle access mode
     * @param type the desired target type
     * @return a method handle suitable for invoking an access mode method of
     *         any VarHandle whose access mode type is of the given type.
     * @since 9
     */
    static public
    MethodHandle varHandleExactInvoker(VarHandle.AccessMode accessMode, MethodType type) {
        return type.invokers().varHandleMethodExactInvoker(accessMode);
    }

    /**
     * Produces a special <em>invoker method handle</em> which can be used to
     * invoke a signature-polymorphic access mode method on any VarHandle whose
     * associated access mode type is compatible with the given type.
     * The resulting invoker will have a type which is exactly equal to the
     * desired given type, except that it will accept an additional leading
     * argument of type {@code VarHandle}.
     * <p>
     * Before invoking its target, if the access mode type differs from the
     * desired given type, the invoker will apply reference casts as necessary
     * and box, unbox, or widen primitive values, as if by
     * {@link MethodHandle#asType asType}.  Similarly, the return value will be
     * converted as necessary.
     * <p>
     * This method is equivalent to the following code (though it may be more
     * efficient): {@code publicLookup().findVirtual(VarHandle.class, accessMode.name(), type)}
     *
     * @param accessMode the VarHandle access mode
     * @param type the desired target type
     * @return a method handle suitable for invoking an access mode method of
     *         any VarHandle whose access mode type is convertible to the given
     *         type.
     * @since 9
     */
    static public
    MethodHandle varHandleInvoker(VarHandle.AccessMode accessMode, MethodType type) {
        return type.invokers().varHandleMethodInvoker(accessMode);
    }

    static /*non-public*/
    MethodHandle basicInvoker(MethodType type) {
        return type.invokers().basicInvoker();
    }

     /// method handle modification (creation from other method handles)

    /**
     * Produces a method handle which adapts the type of the
     * given method handle to a new type by pairwise argument and return type conversion.
     * The original type and new type must have the same number of arguments.
     * The resulting method handle is guaranteed to report a type
     * which is equal to the desired new type.
     * <p>
     * If the original type and new type are equal, returns target.
     * <p>
     * The same conversions are allowed as for {@link MethodHandle#asType MethodHandle.asType},
     * and some additional conversions are also applied if those conversions fail.
     * Given types <em>T0</em>, <em>T1</em>, one of the following conversions is applied
     * if possible, before or instead of any conversions done by {@code asType}:
     * <ul>
     * <li>If <em>T0</em> and <em>T1</em> are references, and <em>T1</em> is an interface type,
     *     then the value of type <em>T0</em> is passed as a <em>T1</em> without a cast.
     *     (This treatment of interfaces follows the usage of the bytecode verifier.)
     * <li>If <em>T0</em> is boolean and <em>T1</em> is another primitive,
     *     the boolean is converted to a byte value, 1 for true, 0 for false.
     *     (This treatment follows the usage of the bytecode verifier.)
     * <li>If <em>T1</em> is boolean and <em>T0</em> is another primitive,
     *     <em>T0</em> is converted to byte via Java casting conversion (JLS 5.5),
     *     and the low order bit of the result is tested, as if by {@code (x & 1) != 0}.
     * <li>If <em>T0</em> and <em>T1</em> are primitives other than boolean,
     *     then a Java casting conversion (JLS 5.5) is applied.
     *     (Specifically, <em>T0</em> will convert to <em>T1</em> by
     *     widening and/or narrowing.)
     * <li>If <em>T0</em> is a reference and <em>T1</em> a primitive, an unboxing
     *     conversion will be applied at runtime, possibly followed
     *     by a Java casting conversion (JLS 5.5) on the primitive value,
     *     possibly followed by a conversion from byte to boolean by testing
     *     the low-order bit.
     * <li>If <em>T0</em> is a reference and <em>T1</em> a primitive,
     *     and if the reference is null at runtime, a zero value is introduced.
     * </ul>
     * @param target the method handle to invoke after arguments are retyped
     * @param newType the expected type of the new method handle
     * @return a method handle which delegates to the target after performing
     *           any necessary argument conversions, and arranges for any
     *           necessary return value conversions
     * @throws NullPointerException if either argument is null
     * @throws WrongMethodTypeException if the conversion cannot be made
     * @see MethodHandle#asType
     */
    public static
    MethodHandle explicitCastArguments(MethodHandle target, MethodType newType) {
        explicitCastArgumentsChecks(target, newType);
        // use the asTypeCache when possible:
        MethodType oldType = target.type();
        if (oldType == newType)  return target;
        if (oldType.explicitCastEquivalentToAsType(newType)) {
            return target.asFixedArity().asType(newType);
        }
        return MethodHandleImpl.makePairwiseConvert(target, newType, false);
    }

    private static void explicitCastArgumentsChecks(MethodHandle target, MethodType newType) {
        if (target.type().parameterCount() != newType.parameterCount()) {
            throw new WrongMethodTypeException("cannot explicitly cast " + target + " to " + newType);
        }
    }

    /**
     * Produces a method handle which adapts the calling sequence of the
     * given method handle to a new type, by reordering the arguments.
     * The resulting method handle is guaranteed to report a type
     * which is equal to the desired new type.
     * <p>
     * The given array controls the reordering.
     * Call {@code #I} the number of incoming parameters (the value
     * {@code newType.parameterCount()}, and call {@code #O} the number
     * of outgoing parameters (the value {@code target.type().parameterCount()}).
     * Then the length of the reordering array must be {@code #O},
     * and each element must be a non-negative number less than {@code #I}.
     * For every {@code N} less than {@code #O}, the {@code N}-th
     * outgoing argument will be taken from the {@code I}-th incoming
     * argument, where {@code I} is {@code reorder[N]}.
     * <p>
     * No argument or return value conversions are applied.
     * The type of each incoming argument, as determined by {@code newType},
     * must be identical to the type of the corresponding outgoing parameter
     * or parameters in the target method handle.
     * The return type of {@code newType} must be identical to the return
     * type of the original target.
     * <p>
     * The reordering array need not specify an actual permutation.
     * An incoming argument will be duplicated if its index appears
     * more than once in the array, and an incoming argument will be dropped
     * if its index does not appear in the array.
     * As in the case of {@link #dropArguments(MethodHandle,int,List) dropArguments},
     * incoming arguments which are not mentioned in the reordering array
     * may be of any type, as determined only by {@code newType}.
     * <blockquote><pre>{@code
import static java.lang.invoke.MethodHandles.*;
import static java.lang.invoke.MethodType.*;
...
MethodType intfn1 = methodType(int.class, int.class);
MethodType intfn2 = methodType(int.class, int.class, int.class);
MethodHandle sub = ... (int x, int y) -> (x-y) ...;
assert(sub.type().equals(intfn2));
MethodHandle sub1 = permuteArguments(sub, intfn2, 0, 1);
MethodHandle rsub = permuteArguments(sub, intfn2, 1, 0);
assert((int)rsub.invokeExact(1, 100) == 99);
MethodHandle add = ... (int x, int y) -> (x+y) ...;
assert(add.type().equals(intfn2));
MethodHandle twice = permuteArguments(add, intfn1, 0, 0);
assert(twice.type().equals(intfn1));
assert((int)twice.invokeExact(21) == 42);
     * }</pre></blockquote>
     * <p>
     * <em>Note:</em> The resulting adapter is never a {@linkplain MethodHandle#asVarargsCollector
     * variable-arity method handle}, even if the original target method handle was.
     * @param target the method handle to invoke after arguments are reordered
     * @param newType the expected type of the new method handle
     * @param reorder an index array which controls the reordering
     * @return a method handle which delegates to the target after it
     *           drops unused arguments and moves and/or duplicates the other arguments
     * @throws NullPointerException if any argument is null
     * @throws IllegalArgumentException if the index array length is not equal to
     *                  the arity of the target, or if any index array element
     *                  not a valid index for a parameter of {@code newType},
     *                  or if two corresponding parameter types in
     *                  {@code target.type()} and {@code newType} are not identical,
     */
    public static
    MethodHandle permuteArguments(MethodHandle target, MethodType newType, int... reorder) {
        reorder = reorder.clone();  // get a private copy
        MethodType oldType = target.type();
        permuteArgumentChecks(reorder, newType, oldType);
        // first detect dropped arguments and handle them separately
        int[] originalReorder = reorder;
        BoundMethodHandle result = target.rebind();
        LambdaForm form = result.form;
        int newArity = newType.parameterCount();
        // Normalize the reordering into a real permutation,
        // by removing duplicates and adding dropped elements.
        // This somewhat improves lambda form caching, as well
        // as simplifying the transform by breaking it up into steps.
        for (int ddIdx; (ddIdx = findFirstDupOrDrop(reorder, newArity)) != 0; ) {
            if (ddIdx > 0) {
                // We found a duplicated entry at reorder[ddIdx].
                // Example:  (x,y,z)->asList(x,y,z)
                // permuted by [1*,0,1] => (a0,a1)=>asList(a1,a0,a1)
                // permuted by [0,1,0*] => (a0,a1)=>asList(a0,a1,a0)
                // The starred element corresponds to the argument
                // deleted by the dupArgumentForm transform.
                int srcPos = ddIdx, dstPos = srcPos, dupVal = reorder[srcPos];
                boolean killFirst = false;
                for (int val; (val = reorder[--dstPos]) != dupVal; ) {
                    // Set killFirst if the dup is larger than an intervening position.
                    // This will remove at least one inversion from the permutation.
                    if (dupVal > val) killFirst = true;
                }
                if (!killFirst) {
                    srcPos = dstPos;
                    dstPos = ddIdx;
                }
                form = form.editor().dupArgumentForm(1 + srcPos, 1 + dstPos);
                assert (reorder[srcPos] == reorder[dstPos]);
                oldType = oldType.dropParameterTypes(dstPos, dstPos + 1);
                // contract the reordering by removing the element at dstPos
                int tailPos = dstPos + 1;
                System.arraycopy(reorder, tailPos, reorder, dstPos, reorder.length - tailPos);
                reorder = Arrays.copyOf(reorder, reorder.length - 1);
            } else {
                int dropVal = ~ddIdx, insPos = 0;
                while (insPos < reorder.length && reorder[insPos] < dropVal) {
                    // Find first element of reorder larger than dropVal.
                    // This is where we will insert the dropVal.
                    insPos += 1;
                }
                Class<?> ptype = newType.parameterType(dropVal);
                form = form.editor().addArgumentForm(1 + insPos, BasicType.basicType(ptype));
                oldType = oldType.insertParameterTypes(insPos, ptype);
                // expand the reordering by inserting an element at insPos
                int tailPos = insPos + 1;
                reorder = Arrays.copyOf(reorder, reorder.length + 1);
                System.arraycopy(reorder, insPos, reorder, tailPos, reorder.length - tailPos);
                reorder[insPos] = dropVal;
            }
            assert (permuteArgumentChecks(reorder, newType, oldType));
        }
        assert (reorder.length == newArity);  // a perfect permutation
        // Note:  This may cache too many distinct LFs. Consider backing off to varargs code.
        form = form.editor().permuteArgumentsForm(1, reorder);
        if (newType == result.type() && form == result.internalForm())
            return result;
        return result.copyWith(newType, form);
    }

    /**
     * Return an indication of any duplicate or omission in reorder.
     * If the reorder contains a duplicate entry, return the index of the second occurrence.
     * Otherwise, return ~(n), for the first n in [0..newArity-1] that is not present in reorder.
     * Otherwise, return zero.
     * If an element not in [0..newArity-1] is encountered, return reorder.length.
     */
    private static int findFirstDupOrDrop(int[] reorder, int newArity) {
        final int BIT_LIMIT = 63;  // max number of bits in bit mask
        if (newArity < BIT_LIMIT) {
            long mask = 0;
            for (int i = 0; i < reorder.length; i++) {
                int arg = reorder[i];
                if (arg >= newArity) {
                    return reorder.length;
                }
                long bit = 1L << arg;
                if ((mask & bit) != 0) {
                    return i;  // >0 indicates a dup
                }
                mask |= bit;
            }
            if (mask == (1L << newArity) - 1) {
                assert(Long.numberOfTrailingZeros(Long.lowestOneBit(~mask)) == newArity);
                return 0;
            }
            // find first zero
            long zeroBit = Long.lowestOneBit(~mask);
            int zeroPos = Long.numberOfTrailingZeros(zeroBit);
            assert(zeroPos <= newArity);
            if (zeroPos == newArity) {
                return 0;
            }
            return ~zeroPos;
        } else {
            // same algorithm, different bit set
            BitSet mask = new BitSet(newArity);
            for (int i = 0; i < reorder.length; i++) {
                int arg = reorder[i];
                if (arg >= newArity) {
                    return reorder.length;
                }
                if (mask.get(arg)) {
                    return i;  // >0 indicates a dup
                }
                mask.set(arg);
            }
            int zeroPos = mask.nextClearBit(0);
            assert(zeroPos <= newArity);
            if (zeroPos == newArity) {
                return 0;
            }
            return ~zeroPos;
        }
    }

    private static boolean permuteArgumentChecks(int[] reorder, MethodType newType, MethodType oldType) {
        if (newType.returnType() != oldType.returnType())
            throw newIllegalArgumentException("return types do not match",
                    oldType, newType);
        if (reorder.length == oldType.parameterCount()) {
            int limit = newType.parameterCount();
            boolean bad = false;
            for (int j = 0; j < reorder.length; j++) {
                int i = reorder[j];
                if (i < 0 || i >= limit) {
                    bad = true; break;
                }
                Class<?> src = newType.parameterType(i);
                Class<?> dst = oldType.parameterType(j);
                if (src != dst)
                    throw newIllegalArgumentException("parameter types do not match after reorder",
                            oldType, newType);
            }
            if (!bad)  return true;
        }
        throw newIllegalArgumentException("bad reorder array: "+Arrays.toString(reorder));
    }

    /**
     * Produces a method handle of the requested return type which returns the given
     * constant value every time it is invoked.
     * <p>
     * Before the method handle is returned, the passed-in value is converted to the requested type.
     * If the requested type is primitive, widening primitive conversions are attempted,
     * else reference conversions are attempted.
     * <p>The returned method handle is equivalent to {@code identity(type).bindTo(value)}.
     * @param type the return type of the desired method handle
     * @param value the value to return
     * @return a method handle of the given return type and no arguments, which always returns the given value
     * @throws NullPointerException if the {@code type} argument is null
     * @throws ClassCastException if the value cannot be converted to the required return type
     * @throws IllegalArgumentException if the given type is {@code void.class}
     */
    public static
    MethodHandle constant(Class<?> type, Object value) {
        if (type.isPrimitive()) {
            if (type == void.class)
                throw newIllegalArgumentException("void type");
            Wrapper w = Wrapper.forPrimitiveType(type);
            value = w.convert(value, type);
            if (w.zero().equals(value))
                return zero(w, type);
            return insertArguments(identity(type), 0, value);
        } else {
            if (value == null)
                return zero(Wrapper.OBJECT, type);
            return identity(type).bindTo(value);
        }
    }

    /**
     * Produces a method handle which returns its sole argument when invoked.
     * @param type the type of the sole parameter and return value of the desired method handle
     * @return a unary method handle which accepts and returns the given type
     * @throws NullPointerException if the argument is null
     * @throws IllegalArgumentException if the given type is {@code void.class}
     */
    public static
    MethodHandle identity(Class<?> type) {
        Wrapper btw = (type.isPrimitive() ? Wrapper.forPrimitiveType(type) : Wrapper.OBJECT);
        int pos = btw.ordinal();
        MethodHandle ident = IDENTITY_MHS[pos];
        if (ident == null) {
            ident = setCachedMethodHandle(IDENTITY_MHS, pos, makeIdentity(btw.primitiveType()));
        }
        if (ident.type().returnType() == type)
            return ident;
        // something like identity(Foo.class); do not bother to intern these
        assert (btw == Wrapper.OBJECT);
        return makeIdentity(type);
    }

    /**
     * Produces a constant method handle of the requested return type which
     * returns the default value for that type every time it is invoked.
     * The resulting constant method handle will have no side effects.
     * <p>The returned method handle is equivalent to {@code empty(methodType(type))}.
     * It is also equivalent to {@code explicitCastArguments(constant(Object.class, null), methodType(type))},
     * since {@code explicitCastArguments} converts {@code null} to default values.
     * @param type the expected return type of the desired method handle
     * @return a constant method handle that takes no arguments
     *         and returns the default value of the given type (or void, if the type is void)
     * @throws NullPointerException if the argument is null
     * @see MethodHandles#constant
     * @see MethodHandles#empty
     * @see MethodHandles#explicitCastArguments
     * @since 9
     */
    public static MethodHandle zero(Class<?> type) {
        Objects.requireNonNull(type);
        return type.isPrimitive() ?  zero(Wrapper.forPrimitiveType(type), type) : zero(Wrapper.OBJECT, type);
    }

    private static MethodHandle identityOrVoid(Class<?> type) {
        return type == void.class ? zero(type) : identity(type);
    }

    /**
     * Produces a method handle of the requested type which ignores any arguments, does nothing,
     * and returns a suitable default depending on the return type.
     * That is, it returns a zero primitive value, a {@code null}, or {@code void}.
     * <p>The returned method handle is equivalent to
     * {@code dropArguments(zero(type.returnType()), 0, type.parameterList())}.
     *
     * @apiNote Given a predicate and target, a useful "if-then" construct can be produced as
     * {@code guardWithTest(pred, target, empty(target.type())}.
     * @param type the type of the desired method handle
     * @return a constant method handle of the given type, which returns a default value of the given return type
     * @throws NullPointerException if the argument is null
     * @see MethodHandles#zero
     * @see MethodHandles#constant
     * @since 9
     */
    public static  MethodHandle empty(MethodType type) {
        Objects.requireNonNull(type);
        return dropArguments(zero(type.returnType()), 0, type.parameterList());
    }

    private static final MethodHandle[] IDENTITY_MHS = new MethodHandle[Wrapper.COUNT];
    private static MethodHandle makeIdentity(Class<?> ptype) {
        MethodType mtype = methodType(ptype, ptype);
        LambdaForm lform = LambdaForm.identityForm(BasicType.basicType(ptype));
        return MethodHandleImpl.makeIntrinsic(mtype, lform, Intrinsic.IDENTITY);
    }

    private static MethodHandle zero(Wrapper btw, Class<?> rtype) {
        int pos = btw.ordinal();
        MethodHandle zero = ZERO_MHS[pos];
        if (zero == null) {
            zero = setCachedMethodHandle(ZERO_MHS, pos, makeZero(btw.primitiveType()));
        }
        if (zero.type().returnType() == rtype)
            return zero;
        assert(btw == Wrapper.OBJECT);
        return makeZero(rtype);
    }
    private static final MethodHandle[] ZERO_MHS = new MethodHandle[Wrapper.COUNT];
    private static MethodHandle makeZero(Class<?> rtype) {
        MethodType mtype = methodType(rtype);
        LambdaForm lform = LambdaForm.zeroForm(BasicType.basicType(rtype));
        return MethodHandleImpl.makeIntrinsic(mtype, lform, Intrinsic.ZERO);
    }

    private static synchronized MethodHandle setCachedMethodHandle(MethodHandle[] cache, int pos, MethodHandle value) {
        // Simulate a CAS, to avoid racy duplication of results.
        MethodHandle prev = cache[pos];
        if (prev != null) return prev;
        return cache[pos] = value;
    }

    /**
     * Provides a target method handle with one or more <em>bound arguments</em>
     * in advance of the method handle's invocation.
     * The formal parameters to the target corresponding to the bound
     * arguments are called <em>bound parameters</em>.
     * Returns a new method handle which saves away the bound arguments.
     * When it is invoked, it receives arguments for any non-bound parameters,
     * binds the saved arguments to their corresponding parameters,
     * and calls the original target.
     * <p>
     * The type of the new method handle will drop the types for the bound
     * parameters from the original target type, since the new method handle
     * will no longer require those arguments to be supplied by its callers.
     * <p>
     * Each given argument object must match the corresponding bound parameter type.
     * If a bound parameter type is a primitive, the argument object
     * must be a wrapper, and will be unboxed to produce the primitive value.
     * <p>
     * The {@code pos} argument selects which parameters are to be bound.
     * It may range between zero and <i>N-L</i> (inclusively),
     * where <i>N</i> is the arity of the target method handle
     * and <i>L</i> is the length of the values array.
     * <p>
     * <em>Note:</em> The resulting adapter is never a {@linkplain MethodHandle#asVarargsCollector
     * variable-arity method handle}, even if the original target method handle was.
     * @param target the method handle to invoke after the argument is inserted
     * @param pos where to insert the argument (zero for the first)
     * @param values the series of arguments to insert
     * @return a method handle which inserts an additional argument,
     *         before calling the original method handle
     * @throws NullPointerException if the target or the {@code values} array is null
     * @throws IllegalArgumentException if (@code pos) is less than {@code 0} or greater than
     *         {@code N - L} where {@code N} is the arity of the target method handle and {@code L}
     *         is the length of the values array.
     * @throws ClassCastException if an argument does not match the corresponding bound parameter
     *         type.
     * @see MethodHandle#bindTo
     */
    public static
    MethodHandle insertArguments(MethodHandle target, int pos, Object... values) {
        int insCount = values.length;
        Class<?>[] ptypes = insertArgumentsChecks(target, insCount, pos);
        if (insCount == 0)  return target;
        BoundMethodHandle result = target.rebind();
        for (int i = 0; i < insCount; i++) {
            Object value = values[i];
            Class<?> ptype = ptypes[pos+i];
            if (ptype.isPrimitive()) {
                result = insertArgumentPrimitive(result, pos, ptype, value);
            } else {
                value = ptype.cast(value);  // throw CCE if needed
                result = result.bindArgumentL(pos, value);
            }
        }
        return result;
    }

    private static BoundMethodHandle insertArgumentPrimitive(BoundMethodHandle result, int pos,
                                                             Class<?> ptype, Object value) {
        Wrapper w = Wrapper.forPrimitiveType(ptype);
        // perform unboxing and/or primitive conversion
        value = w.convert(value, ptype);
        switch (w) {
        case INT:     return result.bindArgumentI(pos, (int)value);
        case LONG:    return result.bindArgumentJ(pos, (long)value);
        case FLOAT:   return result.bindArgumentF(pos, (float)value);
        case DOUBLE:  return result.bindArgumentD(pos, (double)value);
        default:      return result.bindArgumentI(pos, ValueConversions.widenSubword(value));
        }
    }

    private static Class<?>[] insertArgumentsChecks(MethodHandle target, int insCount, int pos) throws RuntimeException {
        MethodType oldType = target.type();
        int outargs = oldType.parameterCount();
        int inargs  = outargs - insCount;
        if (inargs < 0)
            throw newIllegalArgumentException("too many values to insert");
        if (pos < 0 || pos > inargs)
            throw newIllegalArgumentException("no argument type to append");
        return oldType.ptypes();
    }

    /**
     * Produces a method handle which will discard some dummy arguments
     * before calling some other specified <i>target</i> method handle.
     * The type of the new method handle will be the same as the target's type,
     * except it will also include the dummy argument types,
     * at some given position.
     * <p>
     * The {@code pos} argument may range between zero and <i>N</i>,
     * where <i>N</i> is the arity of the target.
     * If {@code pos} is zero, the dummy arguments will precede
     * the target's real arguments; if {@code pos} is <i>N</i>
     * they will come after.
     * <p>
     * <b>Example:</b>
     * <blockquote><pre>{@code
import static java.lang.invoke.MethodHandles.*;
import static java.lang.invoke.MethodType.*;
...
MethodHandle cat = lookup().findVirtual(String.class,
  "concat", methodType(String.class, String.class));
assertEquals("xy", (String) cat.invokeExact("x", "y"));
MethodType bigType = cat.type().insertParameterTypes(0, int.class, String.class);
MethodHandle d0 = dropArguments(cat, 0, bigType.parameterList().subList(0,2));
assertEquals(bigType, d0.type());
assertEquals("yz", (String) d0.invokeExact(123, "x", "y", "z"));
     * }</pre></blockquote>
     * <p>
     * This method is also equivalent to the following code:
     * <blockquote><pre>
     * {@link #dropArguments(MethodHandle,int,Class...) dropArguments}{@code (target, pos, valueTypes.toArray(new Class[0]))}
     * </pre></blockquote>
     * @param target the method handle to invoke after the arguments are dropped
     * @param valueTypes the type(s) of the argument(s) to drop
     * @param pos position of first argument to drop (zero for the leftmost)
     * @return a method handle which drops arguments of the given types,
     *         before calling the original method handle
     * @throws NullPointerException if the target is null,
     *                              or if the {@code valueTypes} list or any of its elements is null
     * @throws IllegalArgumentException if any element of {@code valueTypes} is {@code void.class},
     *                  or if {@code pos} is negative or greater than the arity of the target,
     *                  or if the new method handle's type would have too many parameters
     */
    public static
    MethodHandle dropArguments(MethodHandle target, int pos, List<Class<?>> valueTypes) {
        return dropArguments0(target, pos, copyTypes(valueTypes.toArray()));
    }

    private static List<Class<?>> copyTypes(Object[] array) {
        return Arrays.asList(Arrays.copyOf(array, array.length, Class[].class));
    }

    private static
    MethodHandle dropArguments0(MethodHandle target, int pos, List<Class<?>> valueTypes) {
        MethodType oldType = target.type();  // get NPE
        int dropped = dropArgumentChecks(oldType, pos, valueTypes);
        MethodType newType = oldType.insertParameterTypes(pos, valueTypes);
        if (dropped == 0)  return target;
        BoundMethodHandle result = target.rebind();
        LambdaForm lform = result.form;
        int insertFormArg = 1 + pos;
        for (Class<?> ptype : valueTypes) {
            lform = lform.editor().addArgumentForm(insertFormArg++, BasicType.basicType(ptype));
        }
        result = result.copyWith(newType, lform);
        return result;
    }

    private static int dropArgumentChecks(MethodType oldType, int pos, List<Class<?>> valueTypes) {
        int dropped = valueTypes.size();
        MethodType.checkSlotCount(dropped);
        int outargs = oldType.parameterCount();
        int inargs  = outargs + dropped;
        if (pos < 0 || pos > outargs)
            throw newIllegalArgumentException("no argument type to remove"
                    + Arrays.asList(oldType, pos, valueTypes, inargs, outargs)
                    );
        return dropped;
    }

    /**
     * Produces a method handle which will discard some dummy arguments
     * before calling some other specified <i>target</i> method handle.
     * The type of the new method handle will be the same as the target's type,
     * except it will also include the dummy argument types,
     * at some given position.
     * <p>
     * The {@code pos} argument may range between zero and <i>N</i>,
     * where <i>N</i> is the arity of the target.
     * If {@code pos} is zero, the dummy arguments will precede
     * the target's real arguments; if {@code pos} is <i>N</i>
     * they will come after.
     * @apiNote
     * <blockquote><pre>{@code
import static java.lang.invoke.MethodHandles.*;
import static java.lang.invoke.MethodType.*;
...
MethodHandle cat = lookup().findVirtual(String.class,
  "concat", methodType(String.class, String.class));
assertEquals("xy", (String) cat.invokeExact("x", "y"));
MethodHandle d0 = dropArguments(cat, 0, String.class);
assertEquals("yz", (String) d0.invokeExact("x", "y", "z"));
MethodHandle d1 = dropArguments(cat, 1, String.class);
assertEquals("xz", (String) d1.invokeExact("x", "y", "z"));
MethodHandle d2 = dropArguments(cat, 2, String.class);
assertEquals("xy", (String) d2.invokeExact("x", "y", "z"));
MethodHandle d12 = dropArguments(cat, 1, int.class, boolean.class);
assertEquals("xz", (String) d12.invokeExact("x", 12, true, "z"));
     * }</pre></blockquote>
     * <p>
     * This method is also equivalent to the following code:
     * <blockquote><pre>
     * {@link #dropArguments(MethodHandle,int,List) dropArguments}{@code (target, pos, Arrays.asList(valueTypes))}
     * </pre></blockquote>
     * @param target the method handle to invoke after the arguments are dropped
     * @param valueTypes the type(s) of the argument(s) to drop
     * @param pos position of first argument to drop (zero for the leftmost)
     * @return a method handle which drops arguments of the given types,
     *         before calling the original method handle
     * @throws NullPointerException if the target is null,
     *                              or if the {@code valueTypes} array or any of its elements is null
     * @throws IllegalArgumentException if any element of {@code valueTypes} is {@code void.class},
     *                  or if {@code pos} is negative or greater than the arity of the target,
     *                  or if the new method handle's type would have
     *                  <a href="MethodHandle.html#maxarity">too many parameters</a>
     */
    public static
    MethodHandle dropArguments(MethodHandle target, int pos, Class<?>... valueTypes) {
        return dropArguments0(target, pos, copyTypes(valueTypes));
    }

    // private version which allows caller some freedom with error handling
    private static MethodHandle dropArgumentsToMatch(MethodHandle target, int skip, List<Class<?>> newTypes, int pos,
                                      boolean nullOnFailure) {
        newTypes = copyTypes(newTypes.toArray());
        List<Class<?>> oldTypes = target.type().parameterList();
        int match = oldTypes.size();
        if (skip != 0) {
            if (skip < 0 || skip > match) {
                throw newIllegalArgumentException("illegal skip", skip, target);
            }
            oldTypes = oldTypes.subList(skip, match);
            match -= skip;
        }
        List<Class<?>> addTypes = newTypes;
        int add = addTypes.size();
        if (pos != 0) {
            if (pos < 0 || pos > add) {
                throw newIllegalArgumentException("illegal pos", pos, newTypes);
            }
            addTypes = addTypes.subList(pos, add);
            add -= pos;
            assert(addTypes.size() == add);
        }
        // Do not add types which already match the existing arguments.
        if (match > add || !oldTypes.equals(addTypes.subList(0, match))) {
            if (nullOnFailure) {
                return null;
            }
            throw newIllegalArgumentException("argument lists do not match", oldTypes, newTypes);
        }
        addTypes = addTypes.subList(match, add);
        add -= match;
        assert(addTypes.size() == add);
        // newTypes:     (   P*[pos], M*[match], A*[add] )
        // target: ( S*[skip],        M*[match]  )
        MethodHandle adapter = target;
        if (add > 0) {
            adapter = dropArguments0(adapter, skip+ match, addTypes);
        }
        // adapter: (S*[skip],        M*[match], A*[add] )
        if (pos > 0) {
            adapter = dropArguments0(adapter, skip, newTypes.subList(0, pos));
        }
        // adapter: (S*[skip], P*[pos], M*[match], A*[add] )
        return adapter;
    }

    /**
     * Adapts a target method handle to match the given parameter type list. If necessary, adds dummy arguments. Some
     * leading parameters can be skipped before matching begins. The remaining types in the {@code target}'s parameter
     * type list must be a sub-list of the {@code newTypes} type list at the starting position {@code pos}. The
     * resulting handle will have the target handle's parameter type list, with any non-matching parameter types (before
     * or after the matching sub-list) inserted in corresponding positions of the target's original parameters, as if by
     * {@link #dropArguments(MethodHandle, int, Class[])}.
     * <p>
     * The resulting handle will have the same return type as the target handle.
     * <p>
     * In more formal terms, assume these two type lists:<ul>
     * <li>The target handle has the parameter type list {@code S..., M...}, with as many types in {@code S} as
     * indicated by {@code skip}. The {@code M} types are those that are supposed to match part of the given type list,
     * {@code newTypes}.
     * <li>The {@code newTypes} list contains types {@code P..., M..., A...}, with as many types in {@code P} as
     * indicated by {@code pos}. The {@code M} types are precisely those that the {@code M} types in the target handle's
     * parameter type list are supposed to match. The types in {@code A} are additional types found after the matching
     * sub-list.
     * </ul>
     * Given these assumptions, the result of an invocation of {@code dropArgumentsToMatch} will have the parameter type
     * list {@code S..., P..., M..., A...}, with the {@code P} and {@code A} types inserted as if by
     * {@link #dropArguments(MethodHandle, int, Class[])}.
     *
     * @apiNote
     * Two method handles whose argument lists are "effectively identical" (i.e., identical in a common prefix) may be
     * mutually converted to a common type by two calls to {@code dropArgumentsToMatch}, as follows:
     * <blockquote><pre>{@code
import static java.lang.invoke.MethodHandles.*;
import static java.lang.invoke.MethodType.*;
...
...
MethodHandle h0 = constant(boolean.class, true);
MethodHandle h1 = lookup().findVirtual(String.class, "concat", methodType(String.class, String.class));
MethodType bigType = h1.type().insertParameterTypes(1, String.class, int.class);
MethodHandle h2 = dropArguments(h1, 0, bigType.parameterList());
if (h1.type().parameterCount() < h2.type().parameterCount())
    h1 = dropArgumentsToMatch(h1, 0, h2.type().parameterList(), 0);  // lengthen h1
else
    h2 = dropArgumentsToMatch(h2, 0, h1.type().parameterList(), 0);    // lengthen h2
MethodHandle h3 = guardWithTest(h0, h1, h2);
assertEquals("xy", h3.invoke("x", "y", 1, "a", "b", "c"));
     * }</pre></blockquote>
     * @param target the method handle to adapt
     * @param skip number of targets parameters to disregard (they will be unchanged)
     * @param newTypes the list of types to match {@code target}'s parameter type list to
     * @param pos place in {@code newTypes} where the non-skipped target parameters must occur
     * @return a possibly adapted method handle
     * @throws NullPointerException if either argument is null
     * @throws IllegalArgumentException if any element of {@code newTypes} is {@code void.class},
     *         or if {@code skip} is negative or greater than the arity of the target,
     *         or if {@code pos} is negative or greater than the newTypes list size,
     *         or if {@code newTypes} does not contain the {@code target}'s non-skipped parameter types at position
     *         {@code pos}.
     * @since 9
     */
    public static
    MethodHandle dropArgumentsToMatch(MethodHandle target, int skip, List<Class<?>> newTypes, int pos) {
        Objects.requireNonNull(target);
        Objects.requireNonNull(newTypes);
        return dropArgumentsToMatch(target, skip, newTypes, pos, false);
    }

    /**
     * Adapts a target method handle by pre-processing
     * one or more of its arguments, each with its own unary filter function,
     * and then calling the target with each pre-processed argument
     * replaced by the result of its corresponding filter function.
     * <p>
     * The pre-processing is performed by one or more method handles,
     * specified in the elements of the {@code filters} array.
     * The first element of the filter array corresponds to the {@code pos}
     * argument of the target, and so on in sequence.
     * The filter functions are invoked in left to right order.
     * <p>
     * Null arguments in the array are treated as identity functions,
     * and the corresponding arguments left unchanged.
     * (If there are no non-null elements in the array, the original target is returned.)
     * Each filter is applied to the corresponding argument of the adapter.
     * <p>
     * If a filter {@code F} applies to the {@code N}th argument of
     * the target, then {@code F} must be a method handle which
     * takes exactly one argument.  The type of {@code F}'s sole argument
     * replaces the corresponding argument type of the target
     * in the resulting adapted method handle.
     * The return type of {@code F} must be identical to the corresponding
     * parameter type of the target.
     * <p>
     * It is an error if there are elements of {@code filters}
     * (null or not)
     * which do not correspond to argument positions in the target.
     * <p><b>Example:</b>
     * <blockquote><pre>{@code
import static java.lang.invoke.MethodHandles.*;
import static java.lang.invoke.MethodType.*;
...
MethodHandle cat = lookup().findVirtual(String.class,
  "concat", methodType(String.class, String.class));
MethodHandle upcase = lookup().findVirtual(String.class,
  "toUpperCase", methodType(String.class));
assertEquals("xy", (String) cat.invokeExact("x", "y"));
MethodHandle f0 = filterArguments(cat, 0, upcase);
assertEquals("Xy", (String) f0.invokeExact("x", "y")); // Xy
MethodHandle f1 = filterArguments(cat, 1, upcase);
assertEquals("xY", (String) f1.invokeExact("x", "y")); // xY
MethodHandle f2 = filterArguments(cat, 0, upcase, upcase);
assertEquals("XY", (String) f2.invokeExact("x", "y")); // XY
     * }</pre></blockquote>
     * <p>Here is pseudocode for the resulting adapter. In the code, {@code T}
     * denotes the return type of both the {@code target} and resulting adapter.
     * {@code P}/{@code p} and {@code B}/{@code b} represent the types and values
     * of the parameters and arguments that precede and follow the filter position
     * {@code pos}, respectively. {@code A[i]}/{@code a[i]} stand for the types and
     * values of the filtered parameters and arguments; they also represent the
     * return types of the {@code filter[i]} handles. The latter accept arguments
     * {@code v[i]} of type {@code V[i]}, which also appear in the signature of
     * the resulting adapter.
     * <blockquote><pre>{@code
     * T target(P... p, A[i]... a[i], B... b);
     * A[i] filter[i](V[i]);
     * T adapter(P... p, V[i]... v[i], B... b) {
     *   return target(p..., filter[i](v[i])..., b...);
     * }
     * }</pre></blockquote>
     * <p>
     * <em>Note:</em> The resulting adapter is never a {@linkplain MethodHandle#asVarargsCollector
     * variable-arity method handle}, even if the original target method handle was.
     *
     * @param target the method handle to invoke after arguments are filtered
     * @param pos the position of the first argument to filter
     * @param filters method handles to call initially on filtered arguments
     * @return method handle which incorporates the specified argument filtering logic
     * @throws NullPointerException if the target is null
     *                              or if the {@code filters} array is null
     * @throws IllegalArgumentException if a non-null element of {@code filters}
     *          does not match a corresponding argument type of target as described above,
     *          or if the {@code pos+filters.length} is greater than {@code target.type().parameterCount()},
     *          or if the resulting method handle's type would have
     *          <a href="MethodHandle.html#maxarity">too many parameters</a>
     */
    public static
    MethodHandle filterArguments(MethodHandle target, int pos, MethodHandle... filters) {
        // In method types arguments start at index 0, while the LF
        // editor have the MH receiver at position 0 - adjust appropriately.
        final int MH_RECEIVER_OFFSET = 1;
        filterArgumentsCheckArity(target, pos, filters);
        MethodHandle adapter = target;

        // keep track of currently matched filters, as to optimize repeated filters
        int index = 0;
        int[] positions = new int[filters.length];
        MethodHandle filter = null;

        // process filters in reverse order so that the invocation of
        // the resulting adapter will invoke the filters in left-to-right order
        for (int i = filters.length - 1; i >= 0; --i) {
            MethodHandle newFilter = filters[i];
            if (newFilter == null) continue;  // ignore null elements of filters

            // flush changes on update
            if (filter != newFilter) {
                if (filter != null) {
                    if (index > 1) {
                        adapter = filterRepeatedArgument(adapter, filter, Arrays.copyOf(positions, index));
                    } else {
                        adapter = filterArgument(adapter, positions[0] - 1, filter);
                    }
                }
                filter = newFilter;
                index = 0;
            }

            filterArgumentChecks(target, pos + i, newFilter);
            positions[index++] = pos + i + MH_RECEIVER_OFFSET;
        }
        if (index > 1) {
            adapter = filterRepeatedArgument(adapter, filter, Arrays.copyOf(positions, index));
        } else if (index == 1) {
            adapter = filterArgument(adapter, positions[0] - 1, filter);
        }
        return adapter;
    }

    private static MethodHandle filterRepeatedArgument(MethodHandle adapter, MethodHandle filter, int[] positions) {
        MethodType targetType = adapter.type();
        MethodType filterType = filter.type();
        BoundMethodHandle result = adapter.rebind();
        Class<?> newParamType = filterType.parameterType(0);

        Class<?>[] ptypes = targetType.ptypes().clone();
        for (int pos : positions) {
            ptypes[pos - 1] = newParamType;
        }
        MethodType newType = MethodType.makeImpl(targetType.rtype(), ptypes, true);

        LambdaForm lform = result.editor().filterRepeatedArgumentForm(BasicType.basicType(newParamType), positions);
        return result.copyWithExtendL(newType, lform, filter);
    }

    /*non-public*/ static
    MethodHandle filterArgument(MethodHandle target, int pos, MethodHandle filter) {
        filterArgumentChecks(target, pos, filter);
        MethodType targetType = target.type();
        MethodType filterType = filter.type();
        BoundMethodHandle result = target.rebind();
        Class<?> newParamType = filterType.parameterType(0);
        LambdaForm lform = result.editor().filterArgumentForm(1 + pos, BasicType.basicType(newParamType));
        MethodType newType = targetType.changeParameterType(pos, newParamType);
        result = result.copyWithExtendL(newType, lform, filter);
        return result;
    }

    private static void filterArgumentsCheckArity(MethodHandle target, int pos, MethodHandle[] filters) {
        MethodType targetType = target.type();
        int maxPos = targetType.parameterCount();
        if (pos + filters.length > maxPos)
            throw newIllegalArgumentException("too many filters");
    }

    private static void filterArgumentChecks(MethodHandle target, int pos, MethodHandle filter) throws RuntimeException {
        MethodType targetType = target.type();
        MethodType filterType = filter.type();
        if (filterType.parameterCount() != 1
            || filterType.returnType() != targetType.parameterType(pos))
            throw newIllegalArgumentException("target and filter types do not match", targetType, filterType);
    }

    /**
     * Adapts a target method handle by pre-processing
     * a sub-sequence of its arguments with a filter (another method handle).
     * The pre-processed arguments are replaced by the result (if any) of the
     * filter function.
     * The target is then called on the modified (usually shortened) argument list.
     * <p>
     * If the filter returns a value, the target must accept that value as
     * its argument in position {@code pos}, preceded and/or followed by
     * any arguments not passed to the filter.
     * If the filter returns void, the target must accept all arguments
     * not passed to the filter.
     * No arguments are reordered, and a result returned from the filter
     * replaces (in order) the whole subsequence of arguments originally
     * passed to the adapter.
     * <p>
     * The argument types (if any) of the filter
     * replace zero or one argument types of the target, at position {@code pos},
     * in the resulting adapted method handle.
     * The return type of the filter (if any) must be identical to the
     * argument type of the target at position {@code pos}, and that target argument
     * is supplied by the return value of the filter.
     * <p>
     * In all cases, {@code pos} must be greater than or equal to zero, and
     * {@code pos} must also be less than or equal to the target's arity.
     * <p><b>Example:</b>
     * <blockquote><pre>{@code
import static java.lang.invoke.MethodHandles.*;
import static java.lang.invoke.MethodType.*;
...
MethodHandle deepToString = publicLookup()
  .findStatic(Arrays.class, "deepToString", methodType(String.class, Object[].class));

MethodHandle ts1 = deepToString.asCollector(String[].class, 1);
assertEquals("[strange]", (String) ts1.invokeExact("strange"));

MethodHandle ts2 = deepToString.asCollector(String[].class, 2);
assertEquals("[up, down]", (String) ts2.invokeExact("up", "down"));

MethodHandle ts3 = deepToString.asCollector(String[].class, 3);
MethodHandle ts3_ts2 = collectArguments(ts3, 1, ts2);
assertEquals("[top, [up, down], strange]",
             (String) ts3_ts2.invokeExact("top", "up", "down", "strange"));

MethodHandle ts3_ts2_ts1 = collectArguments(ts3_ts2, 3, ts1);
assertEquals("[top, [up, down], [strange]]",
             (String) ts3_ts2_ts1.invokeExact("top", "up", "down", "strange"));

MethodHandle ts3_ts2_ts3 = collectArguments(ts3_ts2, 1, ts3);
assertEquals("[top, [[up, down, strange], charm], bottom]",
             (String) ts3_ts2_ts3.invokeExact("top", "up", "down", "strange", "charm", "bottom"));
     * }</pre></blockquote>
     * <p>Here is pseudocode for the resulting adapter. In the code, {@code T}
     * represents the return type of the {@code target} and resulting adapter.
     * {@code V}/{@code v} stand for the return type and value of the
     * {@code filter}, which are also found in the signature and arguments of
     * the {@code target}, respectively, unless {@code V} is {@code void}.
     * {@code A}/{@code a} and {@code C}/{@code c} represent the parameter types
     * and values preceding and following the collection position, {@code pos},
     * in the {@code target}'s signature. They also turn up in the resulting
     * adapter's signature and arguments, where they surround
     * {@code B}/{@code b}, which represent the parameter types and arguments
     * to the {@code filter} (if any).
     * <blockquote><pre>{@code
     * T target(A...,V,C...);
     * V filter(B...);
     * T adapter(A... a,B... b,C... c) {
     *   V v = filter(b...);
     *   return target(a...,v,c...);
     * }
     * // and if the filter has no arguments:
     * T target2(A...,V,C...);
     * V filter2();
     * T adapter2(A... a,C... c) {
     *   V v = filter2();
     *   return target2(a...,v,c...);
     * }
     * // and if the filter has a void return:
     * T target3(A...,C...);
     * void filter3(B...);
     * T adapter3(A... a,B... b,C... c) {
     *   filter3(b...);
     *   return target3(a...,c...);
     * }
     * }</pre></blockquote>
     * <p>
     * A collection adapter {@code collectArguments(mh, 0, coll)} is equivalent to
     * one which first "folds" the affected arguments, and then drops them, in separate
     * steps as follows:
     * <blockquote><pre>{@code
     * mh = MethodHandles.dropArguments(mh, 1, coll.type().parameterList()); //step 2
     * mh = MethodHandles.foldArguments(mh, coll); //step 1
     * }</pre></blockquote>
     * If the target method handle consumes no arguments besides than the result
     * (if any) of the filter {@code coll}, then {@code collectArguments(mh, 0, coll)}
     * is equivalent to {@code filterReturnValue(coll, mh)}.
     * If the filter method handle {@code coll} consumes one argument and produces
     * a non-void result, then {@code collectArguments(mh, N, coll)}
     * is equivalent to {@code filterArguments(mh, N, coll)}.
     * Other equivalences are possible but would require argument permutation.
     * <p>
     * <em>Note:</em> The resulting adapter is never a {@linkplain MethodHandle#asVarargsCollector
     * variable-arity method handle}, even if the original target method handle was.
     *
     * @param target the method handle to invoke after filtering the subsequence of arguments
     * @param pos the position of the first adapter argument to pass to the filter,
     *            and/or the target argument which receives the result of the filter
     * @param filter method handle to call on the subsequence of arguments
     * @return method handle which incorporates the specified argument subsequence filtering logic
     * @throws NullPointerException if either argument is null
     * @throws IllegalArgumentException if the return type of {@code filter}
     *          is non-void and is not the same as the {@code pos} argument of the target,
     *          or if {@code pos} is not between 0 and the target's arity, inclusive,
     *          or if the resulting method handle's type would have
     *          <a href="MethodHandle.html#maxarity">too many parameters</a>
     * @see MethodHandles#foldArguments
     * @see MethodHandles#filterArguments
     * @see MethodHandles#filterReturnValue
     */
    public static
    MethodHandle collectArguments(MethodHandle target, int pos, MethodHandle filter) {
        MethodType newType = collectArgumentsChecks(target, pos, filter);
        MethodType collectorType = filter.type();
        BoundMethodHandle result = target.rebind();
        LambdaForm lform;
        if (collectorType.returnType().isArray() && filter.intrinsicName() == Intrinsic.NEW_ARRAY) {
            lform = result.editor().collectArgumentArrayForm(1 + pos, filter);
            if (lform != null) {
                return result.copyWith(newType, lform);
            }
        }
        lform = result.editor().collectArgumentsForm(1 + pos, collectorType.basicType());
        return result.copyWithExtendL(newType, lform, filter);
    }

    private static MethodType collectArgumentsChecks(MethodHandle target, int pos, MethodHandle filter) throws RuntimeException {
        MethodType targetType = target.type();
        MethodType filterType = filter.type();
        Class<?> rtype = filterType.returnType();
        List<Class<?>> filterArgs = filterType.parameterList();
        if (rtype == void.class) {
            return targetType.insertParameterTypes(pos, filterArgs);
        }
        if (rtype != targetType.parameterType(pos)) {
            throw newIllegalArgumentException("target and filter types do not match", targetType, filterType);
        }
        return targetType.dropParameterTypes(pos, pos+1).insertParameterTypes(pos, filterArgs);
    }

    /**
     * Adapts a target method handle by post-processing
     * its return value (if any) with a filter (another method handle).
     * The result of the filter is returned from the adapter.
     * <p>
     * If the target returns a value, the filter must accept that value as
     * its only argument.
     * If the target returns void, the filter must accept no arguments.
     * <p>
     * The return type of the filter
     * replaces the return type of the target
     * in the resulting adapted method handle.
     * The argument type of the filter (if any) must be identical to the
     * return type of the target.
     * <p><b>Example:</b>
     * <blockquote><pre>{@code
import static java.lang.invoke.MethodHandles.*;
import static java.lang.invoke.MethodType.*;
...
MethodHandle cat = lookup().findVirtual(String.class,
  "concat", methodType(String.class, String.class));
MethodHandle length = lookup().findVirtual(String.class,
  "length", methodType(int.class));
System.out.println((String) cat.invokeExact("x", "y")); // xy
MethodHandle f0 = filterReturnValue(cat, length);
System.out.println((int) f0.invokeExact("x", "y")); // 2
     * }</pre></blockquote>
     * <p>Here is pseudocode for the resulting adapter. In the code,
     * {@code T}/{@code t} represent the result type and value of the
     * {@code target}; {@code V}, the result type of the {@code filter}; and
     * {@code A}/{@code a}, the types and values of the parameters and arguments
     * of the {@code target} as well as the resulting adapter.
     * <blockquote><pre>{@code
     * T target(A...);
     * V filter(T);
     * V adapter(A... a) {
     *   T t = target(a...);
     *   return filter(t);
     * }
     * // and if the target has a void return:
     * void target2(A...);
     * V filter2();
     * V adapter2(A... a) {
     *   target2(a...);
     *   return filter2();
     * }
     * // and if the filter has a void return:
     * T target3(A...);
     * void filter3(V);
     * void adapter3(A... a) {
     *   T t = target3(a...);
     *   filter3(t);
     * }
     * }</pre></blockquote>
     * <p>
     * <em>Note:</em> The resulting adapter is never a {@linkplain MethodHandle#asVarargsCollector
     * variable-arity method handle}, even if the original target method handle was.
     * @param target the method handle to invoke before filtering the return value
     * @param filter method handle to call on the return value
     * @return method handle which incorporates the specified return value filtering logic
     * @throws NullPointerException if either argument is null
     * @throws IllegalArgumentException if the argument list of {@code filter}
     *          does not match the return type of target as described above
     */
    public static
    MethodHandle filterReturnValue(MethodHandle target, MethodHandle filter) {
        MethodType targetType = target.type();
        MethodType filterType = filter.type();
        filterReturnValueChecks(targetType, filterType);
        BoundMethodHandle result = target.rebind();
        BasicType rtype = BasicType.basicType(filterType.returnType());
        LambdaForm lform = result.editor().filterReturnForm(rtype, false);
        MethodType newType = targetType.changeReturnType(filterType.returnType());
        result = result.copyWithExtendL(newType, lform, filter);
        return result;
    }

    private static void filterReturnValueChecks(MethodType targetType, MethodType filterType) throws RuntimeException {
        Class<?> rtype = targetType.returnType();
        int filterValues = filterType.parameterCount();
        if (filterValues == 0
                ? (rtype != void.class)
                : (rtype != filterType.parameterType(0) || filterValues != 1))
            throw newIllegalArgumentException("target and filter types do not match", targetType, filterType);
    }

    /**
     * Adapts a target method handle by pre-processing
     * some of its arguments, and then calling the target with
     * the result of the pre-processing, inserted into the original
     * sequence of arguments.
     * <p>
     * The pre-processing is performed by {@code combiner}, a second method handle.
     * Of the arguments passed to the adapter, the first {@code N} arguments
     * are copied to the combiner, which is then called.
     * (Here, {@code N} is defined as the parameter count of the combiner.)
     * After this, control passes to the target, with any result
     * from the combiner inserted before the original {@code N} incoming
     * arguments.
     * <p>
     * If the combiner returns a value, the first parameter type of the target
     * must be identical with the return type of the combiner, and the next
     * {@code N} parameter types of the target must exactly match the parameters
     * of the combiner.
     * <p>
     * If the combiner has a void return, no result will be inserted,
     * and the first {@code N} parameter types of the target
     * must exactly match the parameters of the combiner.
     * <p>
     * The resulting adapter is the same type as the target, except that the
     * first parameter type is dropped,
     * if it corresponds to the result of the combiner.
     * <p>
     * (Note that {@link #dropArguments(MethodHandle,int,List) dropArguments} can be used to remove any arguments
     * that either the combiner or the target does not wish to receive.
     * If some of the incoming arguments are destined only for the combiner,
     * consider using {@link MethodHandle#asCollector asCollector} instead, since those
     * arguments will not need to be live on the stack on entry to the
     * target.)
     * <p><b>Example:</b>
     * <blockquote><pre>{@code
import static java.lang.invoke.MethodHandles.*;
import static java.lang.invoke.MethodType.*;
...
MethodHandle trace = publicLookup().findVirtual(java.io.PrintStream.class,
  "println", methodType(void.class, String.class))
    .bindTo(System.out);
MethodHandle cat = lookup().findVirtual(String.class,
  "concat", methodType(String.class, String.class));
assertEquals("boojum", (String) cat.invokeExact("boo", "jum"));
MethodHandle catTrace = foldArguments(cat, trace);
// also prints "boo":
assertEquals("boojum", (String) catTrace.invokeExact("boo", "jum"));
     * }</pre></blockquote>
     * <p>Here is pseudocode for the resulting adapter. In the code, {@code T}
     * represents the result type of the {@code target} and resulting adapter.
     * {@code V}/{@code v} represent the type and value of the parameter and argument
     * of {@code target} that precedes the folding position; {@code V} also is
     * the result type of the {@code combiner}. {@code A}/{@code a} denote the
     * types and values of the {@code N} parameters and arguments at the folding
     * position. {@code B}/{@code b} represent the types and values of the
     * {@code target} parameters and arguments that follow the folded parameters
     * and arguments.
     * <blockquote><pre>{@code
     * // there are N arguments in A...
     * T target(V, A[N]..., B...);
     * V combiner(A...);
     * T adapter(A... a, B... b) {
     *   V v = combiner(a...);
     *   return target(v, a..., b...);
     * }
     * // and if the combiner has a void return:
     * T target2(A[N]..., B...);
     * void combiner2(A...);
     * T adapter2(A... a, B... b) {
     *   combiner2(a...);
     *   return target2(a..., b...);
     * }
     * }</pre></blockquote>
     * <p>
     * <em>Note:</em> The resulting adapter is never a {@linkplain MethodHandle#asVarargsCollector
     * variable-arity method handle}, even if the original target method handle was.
     * @param target the method handle to invoke after arguments are combined
     * @param combiner method handle to call initially on the incoming arguments
     * @return method handle which incorporates the specified argument folding logic
     * @throws NullPointerException if either argument is null
     * @throws IllegalArgumentException if {@code combiner}'s return type
     *          is non-void and not the same as the first argument type of
     *          the target, or if the initial {@code N} argument types
     *          of the target
     *          (skipping one matching the {@code combiner}'s return type)
     *          are not identical with the argument types of {@code combiner}
     */
    public static
    MethodHandle foldArguments(MethodHandle target, MethodHandle combiner) {
        return foldArguments(target, 0, combiner);
    }

    /**
     * Adapts a target method handle by pre-processing some of its arguments, starting at a given position, and then
     * calling the target with the result of the pre-processing, inserted into the original sequence of arguments just
     * before the folded arguments.
     * <p>
     * This method is closely related to {@link #foldArguments(MethodHandle, MethodHandle)}, but allows to control the
     * position in the parameter list at which folding takes place. The argument controlling this, {@code pos}, is a
     * zero-based index. The aforementioned method {@link #foldArguments(MethodHandle, MethodHandle)} assumes position
     * 0.
     *
     * @apiNote Example:
     * <blockquote><pre>{@code
    import static java.lang.invoke.MethodHandles.*;
    import static java.lang.invoke.MethodType.*;
    ...
    MethodHandle trace = publicLookup().findVirtual(java.io.PrintStream.class,
    "println", methodType(void.class, String.class))
    .bindTo(System.out);
    MethodHandle cat = lookup().findVirtual(String.class,
    "concat", methodType(String.class, String.class));
    assertEquals("boojum", (String) cat.invokeExact("boo", "jum"));
    MethodHandle catTrace = foldArguments(cat, 1, trace);
    // also prints "jum":
    assertEquals("boojum", (String) catTrace.invokeExact("boo", "jum"));
     * }</pre></blockquote>
     * <p>Here is pseudocode for the resulting adapter. In the code, {@code T}
     * represents the result type of the {@code target} and resulting adapter.
     * {@code V}/{@code v} represent the type and value of the parameter and argument
     * of {@code target} that precedes the folding position; {@code V} also is
     * the result type of the {@code combiner}. {@code A}/{@code a} denote the
     * types and values of the {@code N} parameters and arguments at the folding
     * position. {@code Z}/{@code z} and {@code B}/{@code b} represent the types
     * and values of the {@code target} parameters and arguments that precede and
     * follow the folded parameters and arguments starting at {@code pos},
     * respectively.
     * <blockquote><pre>{@code
     * // there are N arguments in A...
     * T target(Z..., V, A[N]..., B...);
     * V combiner(A...);
     * T adapter(Z... z, A... a, B... b) {
     *   V v = combiner(a...);
     *   return target(z..., v, a..., b...);
     * }
     * // and if the combiner has a void return:
     * T target2(Z..., A[N]..., B...);
     * void combiner2(A...);
     * T adapter2(Z... z, A... a, B... b) {
     *   combiner2(a...);
     *   return target2(z..., a..., b...);
     * }
     * }</pre></blockquote>
     * <p>
     * <em>Note:</em> The resulting adapter is never a {@linkplain MethodHandle#asVarargsCollector
     * variable-arity method handle}, even if the original target method handle was.
     *
     * @param target the method handle to invoke after arguments are combined
     * @param pos the position at which to start folding and at which to insert the folding result; if this is {@code
     *            0}, the effect is the same as for {@link #foldArguments(MethodHandle, MethodHandle)}.
     * @param combiner method handle to call initially on the incoming arguments
     * @return method handle which incorporates the specified argument folding logic
     * @throws NullPointerException if either argument is null
     * @throws IllegalArgumentException if either of the following two conditions holds:
     *          (1) {@code combiner}'s return type is non-{@code void} and not the same as the argument type at position
     *              {@code pos} of the target signature;
     *          (2) the {@code N} argument types at position {@code pos} of the target signature (skipping one matching
     *              the {@code combiner}'s return type) are not identical with the argument types of {@code combiner}.
     *
     * @see #foldArguments(MethodHandle, MethodHandle)
     * @since 9
     */
    public static MethodHandle foldArguments(MethodHandle target, int pos, MethodHandle combiner) {
        MethodType targetType = target.type();
        MethodType combinerType = combiner.type();
        Class<?> rtype = foldArgumentChecks(pos, targetType, combinerType);
        BoundMethodHandle result = target.rebind();
        boolean dropResult = rtype == void.class;
        LambdaForm lform = result.editor().foldArgumentsForm(1 + pos, dropResult, combinerType.basicType());
        MethodType newType = targetType;
        if (!dropResult) {
            newType = newType.dropParameterTypes(pos, pos + 1);
        }
        result = result.copyWithExtendL(newType, lform, combiner);
        return result;
    }

    private static Class<?> foldArgumentChecks(int foldPos, MethodType targetType, MethodType combinerType) {
        int foldArgs   = combinerType.parameterCount();
        Class<?> rtype = combinerType.returnType();
        int foldVals = rtype == void.class ? 0 : 1;
        int afterInsertPos = foldPos + foldVals;
        boolean ok = (targetType.parameterCount() >= afterInsertPos + foldArgs);
        if (ok) {
            for (int i = 0; i < foldArgs; i++) {
                if (combinerType.parameterType(i) != targetType.parameterType(i + afterInsertPos)) {
                    ok = false;
                    break;
                }
            }
        }
        if (ok && foldVals != 0 && combinerType.returnType() != targetType.parameterType(foldPos))
            ok = false;
        if (!ok)
            throw misMatchedTypes("target and combiner types", targetType, combinerType);
        return rtype;
    }

    /**
     * Adapts a target method handle by pre-processing some of its arguments, then calling the target with the result
     * of the pre-processing replacing the argument at the given position.
     *
     * @param target the method handle to invoke after arguments are combined
     * @param position the position at which to start folding and at which to insert the folding result; if this is {@code
     *            0}, the effect is the same as for {@link #foldArguments(MethodHandle, MethodHandle)}.
     * @param combiner method handle to call initially on the incoming arguments
     * @param argPositions indexes of the target to pick arguments sent to the combiner from
     * @return method handle which incorporates the specified argument folding logic
     * @throws NullPointerException if either argument is null
     * @throws IllegalArgumentException if either of the following two conditions holds:
     *          (1) {@code combiner}'s return type is not the same as the argument type at position
     *              {@code pos} of the target signature;
     *          (2) the {@code N} argument types at positions {@code argPositions[1...N]} of the target signature are
     *              not identical with the argument types of {@code combiner}.
     */
    /*non-public*/ static MethodHandle filterArgumentsWithCombiner(MethodHandle target, int position, MethodHandle combiner, int ... argPositions) {
        return argumentsWithCombiner(true, target, position, combiner, argPositions);
    }

    /**
     * Adapts a target method handle by pre-processing some of its arguments, calling the target with the result of
     * the pre-processing inserted into the original sequence of arguments at the given position.
     *
     * @param target the method handle to invoke after arguments are combined
     * @param position the position at which to start folding and at which to insert the folding result; if this is {@code
     *            0}, the effect is the same as for {@link #foldArguments(MethodHandle, MethodHandle)}.
     * @param combiner method handle to call initially on the incoming arguments
     * @param argPositions indexes of the target to pick arguments sent to the combiner from
     * @return method handle which incorporates the specified argument folding logic
     * @throws NullPointerException if either argument is null
     * @throws IllegalArgumentException if either of the following two conditions holds:
     *          (1) {@code combiner}'s return type is non-{@code void} and not the same as the argument type at position
     *              {@code pos} of the target signature;
     *          (2) the {@code N} argument types at positions {@code argPositions[1...N]} of the target signature
     *              (skipping {@code position} where the {@code combiner}'s return will be folded in) are not identical
     *              with the argument types of {@code combiner}.
     */
    /*non-public*/ static MethodHandle foldArgumentsWithCombiner(MethodHandle target, int position, MethodHandle combiner, int ... argPositions) {
        return argumentsWithCombiner(false, target, position, combiner, argPositions);
    }

    private static MethodHandle argumentsWithCombiner(boolean filter, MethodHandle target, int position, MethodHandle combiner, int ... argPositions) {
        MethodType targetType = target.type();
        MethodType combinerType = combiner.type();
        Class<?> rtype = argumentsWithCombinerChecks(position, filter, targetType, combinerType, argPositions);
        BoundMethodHandle result = target.rebind();

        MethodType newType = targetType;
        LambdaForm lform;
        if (filter) {
            lform = result.editor().filterArgumentsForm(1 + position, combinerType.basicType(), argPositions);
        } else {
            boolean dropResult = rtype == void.class;
            lform = result.editor().foldArgumentsForm(1 + position, dropResult, combinerType.basicType(), argPositions);
            if (!dropResult) {
                newType = newType.dropParameterTypes(position, position + 1);
            }
        }
        result = result.copyWithExtendL(newType, lform, combiner);
        return result;
    }

    private static Class<?> argumentsWithCombinerChecks(int position, boolean filter, MethodType targetType, MethodType combinerType, int ... argPos) {
        int combinerArgs = combinerType.parameterCount();
        if (argPos.length != combinerArgs) {
            throw newIllegalArgumentException("combiner and argument map must be equal size", combinerType, argPos.length);
        }
        Class<?> rtype = combinerType.returnType();

        for (int i = 0; i < combinerArgs; i++) {
            int arg = argPos[i];
            if (arg < 0 || arg > targetType.parameterCount()) {
                throw newIllegalArgumentException("arg outside of target parameterRange", targetType, arg);
            }
            if (combinerType.parameterType(i) != targetType.parameterType(arg)) {
                throw newIllegalArgumentException("target argument type at position " + arg
                        + " must match combiner argument type at index " + i + ": " + targetType
                        + " -> " + combinerType + ", map: " + Arrays.toString(argPos));
            }
        }
        if (filter && combinerType.returnType() != targetType.parameterType(position)) {
            throw misMatchedTypes("target and combiner types", targetType, combinerType);
        }
        return rtype;
    }

    /**
     * Makes a method handle which adapts a target method handle,
     * by guarding it with a test, a boolean-valued method handle.
     * If the guard fails, a fallback handle is called instead.
     * All three method handles must have the same corresponding
     * argument and return types, except that the return type
     * of the test must be boolean, and the test is allowed
     * to have fewer arguments than the other two method handles.
     * <p>
     * Here is pseudocode for the resulting adapter. In the code, {@code T}
     * represents the uniform result type of the three involved handles;
     * {@code A}/{@code a}, the types and values of the {@code target}
     * parameters and arguments that are consumed by the {@code test}; and
     * {@code B}/{@code b}, those types and values of the {@code target}
     * parameters and arguments that are not consumed by the {@code test}.
     * <blockquote><pre>{@code
     * boolean test(A...);
     * T target(A...,B...);
     * T fallback(A...,B...);
     * T adapter(A... a,B... b) {
     *   if (test(a...))
     *     return target(a..., b...);
     *   else
     *     return fallback(a..., b...);
     * }
     * }</pre></blockquote>
     * Note that the test arguments ({@code a...} in the pseudocode) cannot
     * be modified by execution of the test, and so are passed unchanged
     * from the caller to the target or fallback as appropriate.
     * @param test method handle used for test, must return boolean
     * @param target method handle to call if test passes
     * @param fallback method handle to call if test fails
     * @return method handle which incorporates the specified if/then/else logic
     * @throws NullPointerException if any argument is null
     * @throws IllegalArgumentException if {@code test} does not return boolean,
     *          or if all three method types do not match (with the return
     *          type of {@code test} changed to match that of the target).
     */
    public static
    MethodHandle guardWithTest(MethodHandle test,
                               MethodHandle target,
                               MethodHandle fallback) {
        MethodType gtype = test.type();
        MethodType ttype = target.type();
        MethodType ftype = fallback.type();
        if (!ttype.equals(ftype))
            throw misMatchedTypes("target and fallback types", ttype, ftype);
        if (gtype.returnType() != boolean.class)
            throw newIllegalArgumentException("guard type is not a predicate "+gtype);
        List<Class<?>> targs = ttype.parameterList();
        test = dropArgumentsToMatch(test, 0, targs, 0, true);
        if (test == null) {
            throw misMatchedTypes("target and test types", ttype, gtype);
        }
        return MethodHandleImpl.makeGuardWithTest(test, target, fallback);
    }

    static <T> RuntimeException misMatchedTypes(String what, T t1, T t2) {
        return newIllegalArgumentException(what + " must match: " + t1 + " != " + t2);
    }

    /**
     * Makes a method handle which adapts a target method handle,
     * by running it inside an exception handler.
     * If the target returns normally, the adapter returns that value.
     * If an exception matching the specified type is thrown, the fallback
     * handle is called instead on the exception, plus the original arguments.
     * <p>
     * The target and handler must have the same corresponding
     * argument and return types, except that handler may omit trailing arguments
     * (similarly to the predicate in {@link #guardWithTest guardWithTest}).
     * Also, the handler must have an extra leading parameter of {@code exType} or a supertype.
     * <p>
     * Here is pseudocode for the resulting adapter. In the code, {@code T}
     * represents the return type of the {@code target} and {@code handler},
     * and correspondingly that of the resulting adapter; {@code A}/{@code a},
     * the types and values of arguments to the resulting handle consumed by
     * {@code handler}; and {@code B}/{@code b}, those of arguments to the
     * resulting handle discarded by {@code handler}.
     * <blockquote><pre>{@code
     * T target(A..., B...);
     * T handler(ExType, A...);
     * T adapter(A... a, B... b) {
     *   try {
     *     return target(a..., b...);
     *   } catch (ExType ex) {
     *     return handler(ex, a...);
     *   }
     * }
     * }</pre></blockquote>
     * Note that the saved arguments ({@code a...} in the pseudocode) cannot
     * be modified by execution of the target, and so are passed unchanged
     * from the caller to the handler, if the handler is invoked.
     * <p>
     * The target and handler must return the same type, even if the handler
     * always throws.  (This might happen, for instance, because the handler
     * is simulating a {@code finally} clause).
     * To create such a throwing handler, compose the handler creation logic
     * with {@link #throwException throwException},
     * in order to create a method handle of the correct return type.
     * @param target method handle to call
     * @param exType the type of exception which the handler will catch
     * @param handler method handle to call if a matching exception is thrown
     * @return method handle which incorporates the specified try/catch logic
     * @throws NullPointerException if any argument is null
     * @throws IllegalArgumentException if {@code handler} does not accept
     *          the given exception type, or if the method handle types do
     *          not match in their return types and their
     *          corresponding parameters
     * @see MethodHandles#tryFinally(MethodHandle, MethodHandle)
     */
    public static
    MethodHandle catchException(MethodHandle target,
                                Class<? extends Throwable> exType,
                                MethodHandle handler) {
        MethodType ttype = target.type();
        MethodType htype = handler.type();
        if (!Throwable.class.isAssignableFrom(exType))
            throw new ClassCastException(exType.getName());
        if (htype.parameterCount() < 1 ||
            !htype.parameterType(0).isAssignableFrom(exType))
            throw newIllegalArgumentException("handler does not accept exception type "+exType);
        if (htype.returnType() != ttype.returnType())
            throw misMatchedTypes("target and handler return types", ttype, htype);
        handler = dropArgumentsToMatch(handler, 1, ttype.parameterList(), 0, true);
        if (handler == null) {
            throw misMatchedTypes("target and handler types", ttype, htype);
        }
        return MethodHandleImpl.makeGuardWithCatch(target, exType, handler);
    }

    /**
     * Produces a method handle which will throw exceptions of the given {@code exType}.
     * The method handle will accept a single argument of {@code exType},
     * and immediately throw it as an exception.
     * The method type will nominally specify a return of {@code returnType}.
     * The return type may be anything convenient:  It doesn't matter to the
     * method handle's behavior, since it will never return normally.
     * @param returnType the return type of the desired method handle
     * @param exType the parameter type of the desired method handle
     * @return method handle which can throw the given exceptions
     * @throws NullPointerException if either argument is null
     */
    public static
    MethodHandle throwException(Class<?> returnType, Class<? extends Throwable> exType) {
        if (!Throwable.class.isAssignableFrom(exType))
            throw new ClassCastException(exType.getName());
        return MethodHandleImpl.throwException(methodType(returnType, exType));
    }

    /**
     * Constructs a method handle representing a loop with several loop variables that are updated and checked upon each
     * iteration. Upon termination of the loop due to one of the predicates, a corresponding finalizer is run and
     * delivers the loop's result, which is the return value of the resulting handle.
     * <p>
     * Intuitively, every loop is formed by one or more "clauses", each specifying a local <em>iteration variable</em> and/or a loop
     * exit. Each iteration of the loop executes each clause in order. A clause can optionally update its iteration
     * variable; it can also optionally perform a test and conditional loop exit. In order to express this logic in
     * terms of method handles, each clause will specify up to four independent actions:<ul>
     * <li><em>init:</em> Before the loop executes, the initialization of an iteration variable {@code v} of type {@code V}.
     * <li><em>step:</em> When a clause executes, an update step for the iteration variable {@code v}.
     * <li><em>pred:</em> When a clause executes, a predicate execution to test for loop exit.
     * <li><em>fini:</em> If a clause causes a loop exit, a finalizer execution to compute the loop's return value.
     * </ul>
     * The full sequence of all iteration variable types, in clause order, will be notated as {@code (V...)}.
     * The values themselves will be {@code (v...)}.  When we speak of "parameter lists", we will usually
     * be referring to types, but in some contexts (describing execution) the lists will be of actual values.
     * <p>
     * Some of these clause parts may be omitted according to certain rules, and useful default behavior is provided in
     * this case. See below for a detailed description.
     * <p>
     * <em>Parameters optional everywhere:</em>
     * Each clause function is allowed but not required to accept a parameter for each iteration variable {@code v}.
     * As an exception, the init functions cannot take any {@code v} parameters,
     * because those values are not yet computed when the init functions are executed.
     * Any clause function may neglect to take any trailing subsequence of parameters it is entitled to take.
     * In fact, any clause function may take no arguments at all.
     * <p>
     * <em>Loop parameters:</em>
     * A clause function may take all the iteration variable values it is entitled to, in which case
     * it may also take more trailing parameters. Such extra values are called <em>loop parameters</em>,
     * with their types and values notated as {@code (A...)} and {@code (a...)}.
     * These become the parameters of the resulting loop handle, to be supplied whenever the loop is executed.
     * (Since init functions do not accept iteration variables {@code v}, any parameter to an
     * init function is automatically a loop parameter {@code a}.)
     * As with iteration variables, clause functions are allowed but not required to accept loop parameters.
     * These loop parameters act as loop-invariant values visible across the whole loop.
     * <p>
     * <em>Parameters visible everywhere:</em>
     * Each non-init clause function is permitted to observe the entire loop state, because it can be passed the full
     * list {@code (v... a...)} of current iteration variable values and incoming loop parameters.
     * The init functions can observe initial pre-loop state, in the form {@code (a...)}.
     * Most clause functions will not need all of this information, but they will be formally connected to it
     * as if by {@link #dropArguments}.
     * <a id="astar"></a>
     * More specifically, we shall use the notation {@code (V*)} to express an arbitrary prefix of a full
     * sequence {@code (V...)} (and likewise for {@code (v*)}, {@code (A*)}, {@code (a*)}).
     * In that notation, the general form of an init function parameter list
     * is {@code (A*)}, and the general form of a non-init function parameter list is {@code (V*)} or {@code (V... A*)}.
     * <p>
     * <em>Checking clause structure:</em>
     * Given a set of clauses, there is a number of checks and adjustments performed to connect all the parts of the
     * loop. They are spelled out in detail in the steps below. In these steps, every occurrence of the word "must"
     * corresponds to a place where {@link IllegalArgumentException} will be thrown if the required constraint is not
     * met by the inputs to the loop combinator.
     * <p>
     * <em>Effectively identical sequences:</em>
     * <a id="effid"></a>
     * A parameter list {@code A} is defined to be <em>effectively identical</em> to another parameter list {@code B}
     * if {@code A} and {@code B} are identical, or if {@code A} is shorter and is identical with a proper prefix of {@code B}.
     * When speaking of an unordered set of parameter lists, we say they the set is "effectively identical"
     * as a whole if the set contains a longest list, and all members of the set are effectively identical to
     * that longest list.
     * For example, any set of type sequences of the form {@code (V*)} is effectively identical,
     * and the same is true if more sequences of the form {@code (V... A*)} are added.
     * <p>
     * <em>Step 0: Determine clause structure.</em><ol type="a">
     * <li>The clause array (of type {@code MethodHandle[][]}) must be non-{@code null} and contain at least one element.
     * <li>The clause array may not contain {@code null}s or sub-arrays longer than four elements.
     * <li>Clauses shorter than four elements are treated as if they were padded by {@code null} elements to length
     * four. Padding takes place by appending elements to the array.
     * <li>Clauses with all {@code null}s are disregarded.
     * <li>Each clause is treated as a four-tuple of functions, called "init", "step", "pred", and "fini".
     * </ol>
     * <p>
     * <em>Step 1A: Determine iteration variable types {@code (V...)}.</em><ol type="a">
     * <li>The iteration variable type for each clause is determined using the clause's init and step return types.
     * <li>If both functions are omitted, there is no iteration variable for the corresponding clause ({@code void} is
     * used as the type to indicate that). If one of them is omitted, the other's return type defines the clause's
     * iteration variable type. If both are given, the common return type (they must be identical) defines the clause's
     * iteration variable type.
     * <li>Form the list of return types (in clause order), omitting all occurrences of {@code void}.
     * <li>This list of types is called the "iteration variable types" ({@code (V...)}).
     * </ol>
     * <p>
     * <em>Step 1B: Determine loop parameters {@code (A...)}.</em><ul>
     * <li>Examine and collect init function parameter lists (which are of the form {@code (A*)}).
     * <li>Examine and collect the suffixes of the step, pred, and fini parameter lists, after removing the iteration variable types.
     * (They must have the form {@code (V... A*)}; collect the {@code (A*)} parts only.)
     * <li>Do not collect suffixes from step, pred, and fini parameter lists that do not begin with all the iteration variable types.
     * (These types will be checked in step 2, along with all the clause function types.)
     * <li>Omitted clause functions are ignored.  (Equivalently, they are deemed to have empty parameter lists.)
     * <li>All of the collected parameter lists must be effectively identical.
     * <li>The longest parameter list (which is necessarily unique) is called the "external parameter list" ({@code (A...)}).
     * <li>If there is no such parameter list, the external parameter list is taken to be the empty sequence.
     * <li>The combined list consisting of iteration variable types followed by the external parameter types is called
     * the "internal parameter list".
     * </ul>
     * <p>
     * <em>Step 1C: Determine loop return type.</em><ol type="a">
     * <li>Examine fini function return types, disregarding omitted fini functions.
     * <li>If there are no fini functions, the loop return type is {@code void}.
     * <li>Otherwise, the common return type {@code R} of the fini functions (their return types must be identical) defines the loop return
     * type.
     * </ol>
     * <p>
     * <em>Step 1D: Check other types.</em><ol type="a">
     * <li>There must be at least one non-omitted pred function.
     * <li>Every non-omitted pred function must have a {@code boolean} return type.
     * </ol>
     * <p>
     * <em>Step 2: Determine parameter lists.</em><ol type="a">
     * <li>The parameter list for the resulting loop handle will be the external parameter list {@code (A...)}.
     * <li>The parameter list for init functions will be adjusted to the external parameter list.
     * (Note that their parameter lists are already effectively identical to this list.)
     * <li>The parameter list for every non-omitted, non-init (step, pred, and fini) function must be
     * effectively identical to the internal parameter list {@code (V... A...)}.
     * </ol>
     * <p>
     * <em>Step 3: Fill in omitted functions.</em><ol type="a">
     * <li>If an init function is omitted, use a {@linkplain #empty default value} for the clause's iteration variable
     * type.
     * <li>If a step function is omitted, use an {@linkplain #identity identity function} of the clause's iteration
     * variable type; insert dropped argument parameters before the identity function parameter for the non-{@code void}
     * iteration variables of preceding clauses. (This will turn the loop variable into a local loop invariant.)
     * <li>If a pred function is omitted, use a constant {@code true} function. (This will keep the loop going, as far
     * as this clause is concerned.  Note that in such cases the corresponding fini function is unreachable.)
     * <li>If a fini function is omitted, use a {@linkplain #empty default value} for the
     * loop return type.
     * </ol>
     * <p>
     * <em>Step 4: Fill in missing parameter types.</em><ol type="a">
     * <li>At this point, every init function parameter list is effectively identical to the external parameter list {@code (A...)},
     * but some lists may be shorter. For every init function with a short parameter list, pad out the end of the list.
     * <li>At this point, every non-init function parameter list is effectively identical to the internal parameter
     * list {@code (V... A...)}, but some lists may be shorter. For every non-init function with a short parameter list,
     * pad out the end of the list.
     * <li>Argument lists are padded out by {@linkplain #dropArgumentsToMatch(MethodHandle, int, List, int) dropping unused trailing arguments}.
     * </ol>
     * <p>
     * <em>Final observations.</em><ol type="a">
     * <li>After these steps, all clauses have been adjusted by supplying omitted functions and arguments.
     * <li>All init functions have a common parameter type list {@code (A...)}, which the final loop handle will also have.
     * <li>All fini functions have a common return type {@code R}, which the final loop handle will also have.
     * <li>All non-init functions have a common parameter type list {@code (V... A...)}, of
     * (non-{@code void}) iteration variables {@code V} followed by loop parameters.
     * <li>Each pair of init and step functions agrees in their return type {@code V}.
     * <li>Each non-init function will be able to observe the current values {@code (v...)} of all iteration variables.
     * <li>Every function will be able to observe the incoming values {@code (a...)} of all loop parameters.
     * </ol>
     * <p>
     * <em>Example.</em> As a consequence of step 1A above, the {@code loop} combinator has the following property:
     * <ul>
     * <li>Given {@code N} clauses {@code Cn = {null, Sn, Pn}} with {@code n = 1..N}.
     * <li>Suppose predicate handles {@code Pn} are either {@code null} or have no parameters.
     * (Only one {@code Pn} has to be non-{@code null}.)
     * <li>Suppose step handles {@code Sn} have signatures {@code (B1..BX)Rn}, for some constant {@code X>=N}.
     * <li>Suppose {@code Q} is the count of non-void types {@code Rn}, and {@code (V1...VQ)} is the sequence of those types.
     * <li>It must be that {@code Vn == Bn} for {@code n = 1..min(X,Q)}.
     * <li>The parameter types {@code Vn} will be interpreted as loop-local state elements {@code (V...)}.
     * <li>Any remaining types {@code BQ+1..BX} (if {@code Q<X}) will determine
     * the resulting loop handle's parameter types {@code (A...)}.
     * </ul>
     * In this example, the loop handle parameters {@code (A...)} were derived from the step functions,
     * which is natural if most of the loop computation happens in the steps.  For some loops,
     * the burden of computation might be heaviest in the pred functions, and so the pred functions
     * might need to accept the loop parameter values.  For loops with complex exit logic, the fini
     * functions might need to accept loop parameters, and likewise for loops with complex entry logic,
     * where the init functions will need the extra parameters.  For such reasons, the rules for
     * determining these parameters are as symmetric as possible, across all clause parts.
     * In general, the loop parameters function as common invariant values across the whole
     * loop, while the iteration variables function as common variant values, or (if there is
     * no step function) as internal loop invariant temporaries.
     * <p>
     * <em>Loop execution.</em><ol type="a">
     * <li>When the loop is called, the loop input values are saved in locals, to be passed to
     * every clause function. These locals are loop invariant.
     * <li>Each init function is executed in clause order (passing the external arguments {@code (a...)})
     * and the non-{@code void} values are saved (as the iteration variables {@code (v...)}) into locals.
     * These locals will be loop varying (unless their steps behave as identity functions, as noted above).
     * <li>All function executions (except init functions) will be passed the internal parameter list, consisting of
     * the non-{@code void} iteration values {@code (v...)} (in clause order) and then the loop inputs {@code (a...)}
     * (in argument order).
     * <li>The step and pred functions are then executed, in clause order (step before pred), until a pred function
     * returns {@code false}.
     * <li>The non-{@code void} result from a step function call is used to update the corresponding value in the
     * sequence {@code (v...)} of loop variables.
     * The updated value is immediately visible to all subsequent function calls.
     * <li>If a pred function returns {@code false}, the corresponding fini function is called, and the resulting value
     * (of type {@code R}) is returned from the loop as a whole.
     * <li>If all the pred functions always return true, no fini function is ever invoked, and the loop cannot exit
     * except by throwing an exception.
     * </ol>
     * <p>
     * <em>Usage tips.</em>
     * <ul>
     * <li>Although each step function will receive the current values of <em>all</em> the loop variables,
     * sometimes a step function only needs to observe the current value of its own variable.
     * In that case, the step function may need to explicitly {@linkplain #dropArguments drop all preceding loop variables}.
     * This will require mentioning their types, in an expression like {@code dropArguments(step, 0, V0.class, ...)}.
     * <li>Loop variables are not required to vary; they can be loop invariant.  A clause can create
     * a loop invariant by a suitable init function with no step, pred, or fini function.  This may be
     * useful to "wire" an incoming loop argument into the step or pred function of an adjacent loop variable.
     * <li>If some of the clause functions are virtual methods on an instance, the instance
     * itself can be conveniently placed in an initial invariant loop "variable", using an initial clause
     * like {@code new MethodHandle[]{identity(ObjType.class)}}.  In that case, the instance reference
     * will be the first iteration variable value, and it will be easy to use virtual
     * methods as clause parts, since all of them will take a leading instance reference matching that value.
     * </ul>
     * <p>
     * Here is pseudocode for the resulting loop handle. As above, {@code V} and {@code v} represent the types
     * and values of loop variables; {@code A} and {@code a} represent arguments passed to the whole loop;
     * and {@code R} is the common result type of all finalizers as well as of the resulting loop.
     * <blockquote><pre>{@code
     * V... init...(A...);
     * boolean pred...(V..., A...);
     * V... step...(V..., A...);
     * R fini...(V..., A...);
     * R loop(A... a) {
     *   V... v... = init...(a...);
     *   for (;;) {
     *     for ((v, p, s, f) in (v..., pred..., step..., fini...)) {
     *       v = s(v..., a...);
     *       if (!p(v..., a...)) {
     *         return f(v..., a...);
     *       }
     *     }
     *   }
     * }
     * }</pre></blockquote>
     * Note that the parameter type lists {@code (V...)} and {@code (A...)} have been expanded
     * to their full length, even though individual clause functions may neglect to take them all.
     * As noted above, missing parameters are filled in as if by {@link #dropArgumentsToMatch(MethodHandle, int, List, int)}.
     *
     * @apiNote Example:
     * <blockquote><pre>{@code
     * // iterative implementation of the factorial function as a loop handle
     * static int one(int k) { return 1; }
     * static int inc(int i, int acc, int k) { return i + 1; }
     * static int mult(int i, int acc, int k) { return i * acc; }
     * static boolean pred(int i, int acc, int k) { return i < k; }
     * static int fin(int i, int acc, int k) { return acc; }
     * // assume MH_one, MH_inc, MH_mult, MH_pred, and MH_fin are handles to the above methods
     * // null initializer for counter, should initialize to 0
     * MethodHandle[] counterClause = new MethodHandle[]{null, MH_inc};
     * MethodHandle[] accumulatorClause = new MethodHandle[]{MH_one, MH_mult, MH_pred, MH_fin};
     * MethodHandle loop = MethodHandles.loop(counterClause, accumulatorClause);
     * assertEquals(120, loop.invoke(5));
     * }</pre></blockquote>
     * The same example, dropping arguments and using combinators:
     * <blockquote><pre>{@code
     * // simplified implementation of the factorial function as a loop handle
     * static int inc(int i) { return i + 1; } // drop acc, k
     * static int mult(int i, int acc) { return i * acc; } //drop k
     * static boolean cmp(int i, int k) { return i < k; }
     * // assume MH_inc, MH_mult, and MH_cmp are handles to the above methods
     * // null initializer for counter, should initialize to 0
     * MethodHandle MH_one = MethodHandles.constant(int.class, 1);
     * MethodHandle MH_pred = MethodHandles.dropArguments(MH_cmp, 1, int.class); // drop acc
     * MethodHandle MH_fin = MethodHandles.dropArguments(MethodHandles.identity(int.class), 0, int.class); // drop i
     * MethodHandle[] counterClause = new MethodHandle[]{null, MH_inc};
     * MethodHandle[] accumulatorClause = new MethodHandle[]{MH_one, MH_mult, MH_pred, MH_fin};
     * MethodHandle loop = MethodHandles.loop(counterClause, accumulatorClause);
     * assertEquals(720, loop.invoke(6));
     * }</pre></blockquote>
     * A similar example, using a helper object to hold a loop parameter:
     * <blockquote><pre>{@code
     * // instance-based implementation of the factorial function as a loop handle
     * static class FacLoop {
     *   final int k;
     *   FacLoop(int k) { this.k = k; }
     *   int inc(int i) { return i + 1; }
     *   int mult(int i, int acc) { return i * acc; }
     *   boolean pred(int i) { return i < k; }
     *   int fin(int i, int acc) { return acc; }
     * }
     * // assume MH_FacLoop is a handle to the constructor
     * // assume MH_inc, MH_mult, MH_pred, and MH_fin are handles to the above methods
     * // null initializer for counter, should initialize to 0
     * MethodHandle MH_one = MethodHandles.constant(int.class, 1);
     * MethodHandle[] instanceClause = new MethodHandle[]{MH_FacLoop};
     * MethodHandle[] counterClause = new MethodHandle[]{null, MH_inc};
     * MethodHandle[] accumulatorClause = new MethodHandle[]{MH_one, MH_mult, MH_pred, MH_fin};
     * MethodHandle loop = MethodHandles.loop(instanceClause, counterClause, accumulatorClause);
     * assertEquals(5040, loop.invoke(7));
     * }</pre></blockquote>
     *
     * @param clauses an array of arrays (4-tuples) of {@link MethodHandle}s adhering to the rules described above.
     *
     * @return a method handle embodying the looping behavior as defined by the arguments.
     *
     * @throws IllegalArgumentException in case any of the constraints described above is violated.
     *
     * @see MethodHandles#whileLoop(MethodHandle, MethodHandle, MethodHandle)
     * @see MethodHandles#doWhileLoop(MethodHandle, MethodHandle, MethodHandle)
     * @see MethodHandles#countedLoop(MethodHandle, MethodHandle, MethodHandle)
     * @see MethodHandles#iteratedLoop(MethodHandle, MethodHandle, MethodHandle)
     * @since 9
     */
    public static MethodHandle loop(MethodHandle[]... clauses) {
        // Step 0: determine clause structure.
        loopChecks0(clauses);

        List<MethodHandle> init = new ArrayList<>();
        List<MethodHandle> step = new ArrayList<>();
        List<MethodHandle> pred = new ArrayList<>();
        List<MethodHandle> fini = new ArrayList<>();

        Stream.of(clauses).filter(c -> Stream.of(c).anyMatch(Objects::nonNull)).forEach(clause -> {
            init.add(clause[0]); // all clauses have at least length 1
            step.add(clause.length <= 1 ? null : clause[1]);
            pred.add(clause.length <= 2 ? null : clause[2]);
            fini.add(clause.length <= 3 ? null : clause[3]);
        });

        assert Stream.of(init, step, pred, fini).map(List::size).distinct().count() == 1;
        final int nclauses = init.size();

        // Step 1A: determine iteration variables (V...).
        final List<Class<?>> iterationVariableTypes = new ArrayList<>();
        for (int i = 0; i < nclauses; ++i) {
            MethodHandle in = init.get(i);
            MethodHandle st = step.get(i);
            if (in == null && st == null) {
                iterationVariableTypes.add(void.class);
            } else if (in != null && st != null) {
                loopChecks1a(i, in, st);
                iterationVariableTypes.add(in.type().returnType());
            } else {
                iterationVariableTypes.add(in == null ? st.type().returnType() : in.type().returnType());
            }
        }
        final List<Class<?>> commonPrefix = iterationVariableTypes.stream().filter(t -> t != void.class).
                collect(Collectors.toList());

        // Step 1B: determine loop parameters (A...).
        final List<Class<?>> commonSuffix = buildCommonSuffix(init, step, pred, fini, commonPrefix.size());
        loopChecks1b(init, commonSuffix);

        // Step 1C: determine loop return type.
        // Step 1D: check other types.
        // local variable required here; see JDK-8223553
        Stream<Class<?>> cstream = fini.stream().filter(Objects::nonNull).map(MethodHandle::type)
                .map(MethodType::returnType);
        final Class<?> loopReturnType = cstream.findFirst().orElse(void.class);
        loopChecks1cd(pred, fini, loopReturnType);

        // Step 2: determine parameter lists.
        final List<Class<?>> commonParameterSequence = new ArrayList<>(commonPrefix);
        commonParameterSequence.addAll(commonSuffix);
        loopChecks2(step, pred, fini, commonParameterSequence);

        // Step 3: fill in omitted functions.
        for (int i = 0; i < nclauses; ++i) {
            Class<?> t = iterationVariableTypes.get(i);
            if (init.get(i) == null) {
                init.set(i, empty(methodType(t, commonSuffix)));
            }
            if (step.get(i) == null) {
                step.set(i, dropArgumentsToMatch(identityOrVoid(t), 0, commonParameterSequence, i));
            }
            if (pred.get(i) == null) {
                pred.set(i, dropArguments0(constant(boolean.class, true), 0, commonParameterSequence));
            }
            if (fini.get(i) == null) {
                fini.set(i, empty(methodType(t, commonParameterSequence)));
            }
        }

        // Step 4: fill in missing parameter types.
        // Also convert all handles to fixed-arity handles.
        List<MethodHandle> finit = fixArities(fillParameterTypes(init, commonSuffix));
        List<MethodHandle> fstep = fixArities(fillParameterTypes(step, commonParameterSequence));
        List<MethodHandle> fpred = fixArities(fillParameterTypes(pred, commonParameterSequence));
        List<MethodHandle> ffini = fixArities(fillParameterTypes(fini, commonParameterSequence));

        assert finit.stream().map(MethodHandle::type).map(MethodType::parameterList).
                allMatch(pl -> pl.equals(commonSuffix));
        assert Stream.of(fstep, fpred, ffini).flatMap(List::stream).map(MethodHandle::type).map(MethodType::parameterList).
                allMatch(pl -> pl.equals(commonParameterSequence));

        return MethodHandleImpl.makeLoop(loopReturnType, commonSuffix, finit, fstep, fpred, ffini);
    }

    private static void loopChecks0(MethodHandle[][] clauses) {
        if (clauses == null || clauses.length == 0) {
            throw newIllegalArgumentException("null or no clauses passed");
        }
        if (Stream.of(clauses).anyMatch(Objects::isNull)) {
            throw newIllegalArgumentException("null clauses are not allowed");
        }
        if (Stream.of(clauses).anyMatch(c -> c.length > 4)) {
            throw newIllegalArgumentException("All loop clauses must be represented as MethodHandle arrays with at most 4 elements.");
        }
    }

    private static void loopChecks1a(int i, MethodHandle in, MethodHandle st) {
        if (in.type().returnType() != st.type().returnType()) {
            throw misMatchedTypes("clause " + i + ": init and step return types", in.type().returnType(),
                    st.type().returnType());
        }
    }

    private static List<Class<?>> longestParameterList(Stream<MethodHandle> mhs, int skipSize) {
        final List<Class<?>> empty = List.of();
        final List<Class<?>> longest = mhs.filter(Objects::nonNull).
                // take only those that can contribute to a common suffix because they are longer than the prefix
                        map(MethodHandle::type).
                        filter(t -> t.parameterCount() > skipSize).
                        map(MethodType::parameterList).
                        reduce((p, q) -> p.size() >= q.size() ? p : q).orElse(empty);
        return longest.size() == 0 ? empty : longest.subList(skipSize, longest.size());
    }

    private static List<Class<?>> longestParameterList(List<List<Class<?>>> lists) {
        final List<Class<?>> empty = List.of();
        return lists.stream().reduce((p, q) -> p.size() >= q.size() ? p : q).orElse(empty);
    }

    private static List<Class<?>> buildCommonSuffix(List<MethodHandle> init, List<MethodHandle> step, List<MethodHandle> pred, List<MethodHandle> fini, int cpSize) {
        final List<Class<?>> longest1 = longestParameterList(Stream.of(step, pred, fini).flatMap(List::stream), cpSize);
        final List<Class<?>> longest2 = longestParameterList(init.stream(), 0);
        return longestParameterList(Arrays.asList(longest1, longest2));
    }

    private static void loopChecks1b(List<MethodHandle> init, List<Class<?>> commonSuffix) {
        if (init.stream().filter(Objects::nonNull).map(MethodHandle::type).
                anyMatch(t -> !t.effectivelyIdenticalParameters(0, commonSuffix))) {
            throw newIllegalArgumentException("found non-effectively identical init parameter type lists: " + init +
                    " (common suffix: " + commonSuffix + ")");
        }
    }

    private static void loopChecks1cd(List<MethodHandle> pred, List<MethodHandle> fini, Class<?> loopReturnType) {
        if (fini.stream().filter(Objects::nonNull).map(MethodHandle::type).map(MethodType::returnType).
                anyMatch(t -> t != loopReturnType)) {
            throw newIllegalArgumentException("found non-identical finalizer return types: " + fini + " (return type: " +
                    loopReturnType + ")");
        }

        if (!pred.stream().filter(Objects::nonNull).findFirst().isPresent()) {
            throw newIllegalArgumentException("no predicate found", pred);
        }
        if (pred.stream().filter(Objects::nonNull).map(MethodHandle::type).map(MethodType::returnType).
                anyMatch(t -> t != boolean.class)) {
            throw newIllegalArgumentException("predicates must have boolean return type", pred);
        }
    }

    private static void loopChecks2(List<MethodHandle> step, List<MethodHandle> pred, List<MethodHandle> fini, List<Class<?>> commonParameterSequence) {
        if (Stream.of(step, pred, fini).flatMap(List::stream).filter(Objects::nonNull).map(MethodHandle::type).
                anyMatch(t -> !t.effectivelyIdenticalParameters(0, commonParameterSequence))) {
            throw newIllegalArgumentException("found non-effectively identical parameter type lists:\nstep: " + step +
                    "\npred: " + pred + "\nfini: " + fini + " (common parameter sequence: " + commonParameterSequence + ")");
        }
    }

    private static List<MethodHandle> fillParameterTypes(List<MethodHandle> hs, final List<Class<?>> targetParams) {
        return hs.stream().map(h -> {
            int pc = h.type().parameterCount();
            int tpsize = targetParams.size();
            return pc < tpsize ? dropArguments0(h, pc, targetParams.subList(pc, tpsize)) : h;
        }).collect(Collectors.toList());
    }

    private static List<MethodHandle> fixArities(List<MethodHandle> hs) {
        return hs.stream().map(MethodHandle::asFixedArity).collect(Collectors.toList());
    }

    /**
     * Constructs a {@code while} loop from an initializer, a body, and a predicate.
     * This is a convenience wrapper for the {@linkplain #loop(MethodHandle[][]) generic loop combinator}.
     * <p>
     * The {@code pred} handle describes the loop condition; and {@code body}, its body. The loop resulting from this
     * method will, in each iteration, first evaluate the predicate and then execute its body (if the predicate
     * evaluates to {@code true}).
     * The loop will terminate once the predicate evaluates to {@code false} (the body will not be executed in this case).
     * <p>
     * The {@code init} handle describes the initial value of an additional optional loop-local variable.
     * In each iteration, this loop-local variable, if present, will be passed to the {@code body}
     * and updated with the value returned from its invocation. The result of loop execution will be
     * the final value of the additional loop-local variable (if present).
     * <p>
     * The following rules hold for these argument handles:<ul>
     * <li>The {@code body} handle must not be {@code null}; its type must be of the form
     * {@code (V A...)V}, where {@code V} is non-{@code void}, or else {@code (A...)void}.
     * (In the {@code void} case, we assign the type {@code void} to the name {@code V},
     * and we will write {@code (V A...)V} with the understanding that a {@code void} type {@code V}
     * is quietly dropped from the parameter list, leaving {@code (A...)V}.)
     * <li>The parameter list {@code (V A...)} of the body is called the <em>internal parameter list</em>.
     * It will constrain the parameter lists of the other loop parts.
     * <li>If the iteration variable type {@code V} is dropped from the internal parameter list, the resulting shorter
     * list {@code (A...)} is called the <em>external parameter list</em>.
     * <li>The body return type {@code V}, if non-{@code void}, determines the type of an
     * additional state variable of the loop.
     * The body must both accept and return a value of this type {@code V}.
     * <li>If {@code init} is non-{@code null}, it must have return type {@code V}.
     * Its parameter list (of some <a href="MethodHandles.html#astar">form {@code (A*)}</a>) must be
     * <a href="MethodHandles.html#effid">effectively identical</a>
     * to the external parameter list {@code (A...)}.
     * <li>If {@code init} is {@code null}, the loop variable will be initialized to its
     * {@linkplain #empty default value}.
     * <li>The {@code pred} handle must not be {@code null}.  It must have {@code boolean} as its return type.
     * Its parameter list (either empty or of the form {@code (V A*)}) must be
     * effectively identical to the internal parameter list.
     * </ul>
     * <p>
     * The resulting loop handle's result type and parameter signature are determined as follows:<ul>
     * <li>The loop handle's result type is the result type {@code V} of the body.
     * <li>The loop handle's parameter types are the types {@code (A...)},
     * from the external parameter list.
     * </ul>
     * <p>
     * Here is pseudocode for the resulting loop handle. In the code, {@code V}/{@code v} represent the type / value of
     * the sole loop variable as well as the result type of the loop; and {@code A}/{@code a}, that of the argument
     * passed to the loop.
     * <blockquote><pre>{@code
     * V init(A...);
     * boolean pred(V, A...);
     * V body(V, A...);
     * V whileLoop(A... a...) {
     *   V v = init(a...);
     *   while (pred(v, a...)) {
     *     v = body(v, a...);
     *   }
     *   return v;
     * }
     * }</pre></blockquote>
     *
     * @apiNote Example:
     * <blockquote><pre>{@code
     * // implement the zip function for lists as a loop handle
     * static List<String> initZip(Iterator<String> a, Iterator<String> b) { return new ArrayList<>(); }
     * static boolean zipPred(List<String> zip, Iterator<String> a, Iterator<String> b) { return a.hasNext() && b.hasNext(); }
     * static List<String> zipStep(List<String> zip, Iterator<String> a, Iterator<String> b) {
     *   zip.add(a.next());
     *   zip.add(b.next());
     *   return zip;
     * }
     * // assume MH_initZip, MH_zipPred, and MH_zipStep are handles to the above methods
     * MethodHandle loop = MethodHandles.whileLoop(MH_initZip, MH_zipPred, MH_zipStep);
     * List<String> a = Arrays.asList("a", "b", "c", "d");
     * List<String> b = Arrays.asList("e", "f", "g", "h");
     * List<String> zipped = Arrays.asList("a", "e", "b", "f", "c", "g", "d", "h");
     * assertEquals(zipped, (List<String>) loop.invoke(a.iterator(), b.iterator()));
     * }</pre></blockquote>
     *
     *
     * @apiNote The implementation of this method can be expressed as follows:
     * <blockquote><pre>{@code
     * MethodHandle whileLoop(MethodHandle init, MethodHandle pred, MethodHandle body) {
     *     MethodHandle fini = (body.type().returnType() == void.class
     *                         ? null : identity(body.type().returnType()));
     *     MethodHandle[]
     *         checkExit = { null, null, pred, fini },
     *         varBody   = { init, body };
     *     return loop(checkExit, varBody);
     * }
     * }</pre></blockquote>
     *
     * @param init optional initializer, providing the initial value of the loop variable.
     *             May be {@code null}, implying a default initial value.  See above for other constraints.
     * @param pred condition for the loop, which may not be {@code null}. Its result type must be {@code boolean}. See
     *             above for other constraints.
     * @param body body of the loop, which may not be {@code null}. It controls the loop parameters and result type.
     *             See above for other constraints.
     *
     * @return a method handle implementing the {@code while} loop as described by the arguments.
     * @throws IllegalArgumentException if the rules for the arguments are violated.
     * @throws NullPointerException if {@code pred} or {@code body} are {@code null}.
     *
     * @see #loop(MethodHandle[][])
     * @see #doWhileLoop(MethodHandle, MethodHandle, MethodHandle)
     * @since 9
     */
    public static MethodHandle whileLoop(MethodHandle init, MethodHandle pred, MethodHandle body) {
        whileLoopChecks(init, pred, body);
        MethodHandle fini = identityOrVoid(body.type().returnType());
        MethodHandle[] checkExit = { null, null, pred, fini };
        MethodHandle[] varBody = { init, body };
        return loop(checkExit, varBody);
    }

    /**
     * Constructs a {@code do-while} loop from an initializer, a body, and a predicate.
     * This is a convenience wrapper for the {@linkplain #loop(MethodHandle[][]) generic loop combinator}.
     * <p>
     * The {@code pred} handle describes the loop condition; and {@code body}, its body. The loop resulting from this
     * method will, in each iteration, first execute its body and then evaluate the predicate.
     * The loop will terminate once the predicate evaluates to {@code false} after an execution of the body.
     * <p>
     * The {@code init} handle describes the initial value of an additional optional loop-local variable.
     * In each iteration, this loop-local variable, if present, will be passed to the {@code body}
     * and updated with the value returned from its invocation. The result of loop execution will be
     * the final value of the additional loop-local variable (if present).
     * <p>
     * The following rules hold for these argument handles:<ul>
     * <li>The {@code body} handle must not be {@code null}; its type must be of the form
     * {@code (V A...)V}, where {@code V} is non-{@code void}, or else {@code (A...)void}.
     * (In the {@code void} case, we assign the type {@code void} to the name {@code V},
     * and we will write {@code (V A...)V} with the understanding that a {@code void} type {@code V}
     * is quietly dropped from the parameter list, leaving {@code (A...)V}.)
     * <li>The parameter list {@code (V A...)} of the body is called the <em>internal parameter list</em>.
     * It will constrain the parameter lists of the other loop parts.
     * <li>If the iteration variable type {@code V} is dropped from the internal parameter list, the resulting shorter
     * list {@code (A...)} is called the <em>external parameter list</em>.
     * <li>The body return type {@code V}, if non-{@code void}, determines the type of an
     * additional state variable of the loop.
     * The body must both accept and return a value of this type {@code V}.
     * <li>If {@code init} is non-{@code null}, it must have return type {@code V}.
     * Its parameter list (of some <a href="MethodHandles.html#astar">form {@code (A*)}</a>) must be
     * <a href="MethodHandles.html#effid">effectively identical</a>
     * to the external parameter list {@code (A...)}.
     * <li>If {@code init} is {@code null}, the loop variable will be initialized to its
     * {@linkplain #empty default value}.
     * <li>The {@code pred} handle must not be {@code null}.  It must have {@code boolean} as its return type.
     * Its parameter list (either empty or of the form {@code (V A*)}) must be
     * effectively identical to the internal parameter list.
     * </ul>
     * <p>
     * The resulting loop handle's result type and parameter signature are determined as follows:<ul>
     * <li>The loop handle's result type is the result type {@code V} of the body.
     * <li>The loop handle's parameter types are the types {@code (A...)},
     * from the external parameter list.
     * </ul>
     * <p>
     * Here is pseudocode for the resulting loop handle. In the code, {@code V}/{@code v} represent the type / value of
     * the sole loop variable as well as the result type of the loop; and {@code A}/{@code a}, that of the argument
     * passed to the loop.
     * <blockquote><pre>{@code
     * V init(A...);
     * boolean pred(V, A...);
     * V body(V, A...);
     * V doWhileLoop(A... a...) {
     *   V v = init(a...);
     *   do {
     *     v = body(v, a...);
     *   } while (pred(v, a...));
     *   return v;
     * }
     * }</pre></blockquote>
     *
     * @apiNote Example:
     * <blockquote><pre>{@code
     * // int i = 0; while (i < limit) { ++i; } return i; => limit
     * static int zero(int limit) { return 0; }
     * static int step(int i, int limit) { return i + 1; }
     * static boolean pred(int i, int limit) { return i < limit; }
     * // assume MH_zero, MH_step, and MH_pred are handles to the above methods
     * MethodHandle loop = MethodHandles.doWhileLoop(MH_zero, MH_step, MH_pred);
     * assertEquals(23, loop.invoke(23));
     * }</pre></blockquote>
     *
     *
     * @apiNote The implementation of this method can be expressed as follows:
     * <blockquote><pre>{@code
     * MethodHandle doWhileLoop(MethodHandle init, MethodHandle body, MethodHandle pred) {
     *     MethodHandle fini = (body.type().returnType() == void.class
     *                         ? null : identity(body.type().returnType()));
     *     MethodHandle[] clause = { init, body, pred, fini };
     *     return loop(clause);
     * }
     * }</pre></blockquote>
     *
     * @param init optional initializer, providing the initial value of the loop variable.
     *             May be {@code null}, implying a default initial value.  See above for other constraints.
     * @param body body of the loop, which may not be {@code null}. It controls the loop parameters and result type.
     *             See above for other constraints.
     * @param pred condition for the loop, which may not be {@code null}. Its result type must be {@code boolean}. See
     *             above for other constraints.
     *
     * @return a method handle implementing the {@code while} loop as described by the arguments.
     * @throws IllegalArgumentException if the rules for the arguments are violated.
     * @throws NullPointerException if {@code pred} or {@code body} are {@code null}.
     *
     * @see #loop(MethodHandle[][])
     * @see #whileLoop(MethodHandle, MethodHandle, MethodHandle)
     * @since 9
     */
    public static MethodHandle doWhileLoop(MethodHandle init, MethodHandle body, MethodHandle pred) {
        whileLoopChecks(init, pred, body);
        MethodHandle fini = identityOrVoid(body.type().returnType());
        MethodHandle[] clause = {init, body, pred, fini };
        return loop(clause);
    }

    private static void whileLoopChecks(MethodHandle init, MethodHandle pred, MethodHandle body) {
        Objects.requireNonNull(pred);
        Objects.requireNonNull(body);
        MethodType bodyType = body.type();
        Class<?> returnType = bodyType.returnType();
        List<Class<?>> innerList = bodyType.parameterList();
        List<Class<?>> outerList = innerList;
        if (returnType == void.class) {
            // OK
        } else if (innerList.size() == 0 || innerList.get(0) != returnType) {
            // leading V argument missing => error
            MethodType expected = bodyType.insertParameterTypes(0, returnType);
            throw misMatchedTypes("body function", bodyType, expected);
        } else {
            outerList = innerList.subList(1, innerList.size());
        }
        MethodType predType = pred.type();
        if (predType.returnType() != boolean.class ||
                !predType.effectivelyIdenticalParameters(0, innerList)) {
            throw misMatchedTypes("loop predicate", predType, methodType(boolean.class, innerList));
        }
        if (init != null) {
            MethodType initType = init.type();
            if (initType.returnType() != returnType ||
                    !initType.effectivelyIdenticalParameters(0, outerList)) {
                throw misMatchedTypes("loop initializer", initType, methodType(returnType, outerList));
            }
        }
    }

    /**
     * Constructs a loop that runs a given number of iterations.
     * This is a convenience wrapper for the {@linkplain #loop(MethodHandle[][]) generic loop combinator}.
     * <p>
     * The number of iterations is determined by the {@code iterations} handle evaluation result.
     * The loop counter {@code i} is an extra loop iteration variable of type {@code int}.
     * It will be initialized to 0 and incremented by 1 in each iteration.
     * <p>
     * If the {@code body} handle returns a non-{@code void} type {@code V}, a leading loop iteration variable
     * of that type is also present.  This variable is initialized using the optional {@code init} handle,
     * or to the {@linkplain #empty default value} of type {@code V} if that handle is {@code null}.
     * <p>
     * In each iteration, the iteration variables are passed to an invocation of the {@code body} handle.
     * A non-{@code void} value returned from the body (of type {@code V}) updates the leading
     * iteration variable.
     * The result of the loop handle execution will be the final {@code V} value of that variable
     * (or {@code void} if there is no {@code V} variable).
     * <p>
     * The following rules hold for the argument handles:<ul>
     * <li>The {@code iterations} handle must not be {@code null}, and must return
     * the type {@code int}, referred to here as {@code I} in parameter type lists.
     * <li>The {@code body} handle must not be {@code null}; its type must be of the form
     * {@code (V I A...)V}, where {@code V} is non-{@code void}, or else {@code (I A...)void}.
     * (In the {@code void} case, we assign the type {@code void} to the name {@code V},
     * and we will write {@code (V I A...)V} with the understanding that a {@code void} type {@code V}
     * is quietly dropped from the parameter list, leaving {@code (I A...)V}.)
     * <li>The parameter list {@code (V I A...)} of the body contributes to a list
     * of types called the <em>internal parameter list</em>.
     * It will constrain the parameter lists of the other loop parts.
     * <li>As a special case, if the body contributes only {@code V} and {@code I} types,
     * with no additional {@code A} types, then the internal parameter list is extended by
     * the argument types {@code A...} of the {@code iterations} handle.
     * <li>If the iteration variable types {@code (V I)} are dropped from the internal parameter list, the resulting shorter
     * list {@code (A...)} is called the <em>external parameter list</em>.
     * <li>The body return type {@code V}, if non-{@code void}, determines the type of an
     * additional state variable of the loop.
     * The body must both accept a leading parameter and return a value of this type {@code V}.
     * <li>If {@code init} is non-{@code null}, it must have return type {@code V}.
     * Its parameter list (of some <a href="MethodHandles.html#astar">form {@code (A*)}</a>) must be
     * <a href="MethodHandles.html#effid">effectively identical</a>
     * to the external parameter list {@code (A...)}.
     * <li>If {@code init} is {@code null}, the loop variable will be initialized to its
     * {@linkplain #empty default value}.
     * <li>The parameter list of {@code iterations} (of some form {@code (A*)}) must be
     * effectively identical to the external parameter list {@code (A...)}.
     * </ul>
     * <p>
     * The resulting loop handle's result type and parameter signature are determined as follows:<ul>
     * <li>The loop handle's result type is the result type {@code V} of the body.
     * <li>The loop handle's parameter types are the types {@code (A...)},
     * from the external parameter list.
     * </ul>
     * <p>
     * Here is pseudocode for the resulting loop handle. In the code, {@code V}/{@code v} represent the type / value of
     * the second loop variable as well as the result type of the loop; and {@code A...}/{@code a...} represent
     * arguments passed to the loop.
     * <blockquote><pre>{@code
     * int iterations(A...);
     * V init(A...);
     * V body(V, int, A...);
     * V countedLoop(A... a...) {
     *   int end = iterations(a...);
     *   V v = init(a...);
     *   for (int i = 0; i < end; ++i) {
     *     v = body(v, i, a...);
     *   }
     *   return v;
     * }
     * }</pre></blockquote>
     *
     * @apiNote Example with a fully conformant body method:
     * <blockquote><pre>{@code
     * // String s = "Lambdaman!"; for (int i = 0; i < 13; ++i) { s = "na " + s; } return s;
     * // => a variation on a well known theme
     * static String step(String v, int counter, String init) { return "na " + v; }
     * // assume MH_step is a handle to the method above
     * MethodHandle fit13 = MethodHandles.constant(int.class, 13);
     * MethodHandle start = MethodHandles.identity(String.class);
     * MethodHandle loop = MethodHandles.countedLoop(fit13, start, MH_step);
     * assertEquals("na na na na na na na na na na na na na Lambdaman!", loop.invoke("Lambdaman!"));
     * }</pre></blockquote>
     *
     * @apiNote Example with the simplest possible body method type,
     * and passing the number of iterations to the loop invocation:
     * <blockquote><pre>{@code
     * // String s = "Lambdaman!"; for (int i = 0; i < 13; ++i) { s = "na " + s; } return s;
     * // => a variation on a well known theme
     * static String step(String v, int counter ) { return "na " + v; }
     * // assume MH_step is a handle to the method above
     * MethodHandle count = MethodHandles.dropArguments(MethodHandles.identity(int.class), 1, String.class);
     * MethodHandle start = MethodHandles.dropArguments(MethodHandles.identity(String.class), 0, int.class);
     * MethodHandle loop = MethodHandles.countedLoop(count, start, MH_step);  // (v, i) -> "na " + v
     * assertEquals("na na na na na na na na na na na na na Lambdaman!", loop.invoke(13, "Lambdaman!"));
     * }</pre></blockquote>
     *
     * @apiNote Example that treats the number of iterations, string to append to, and string to append
     * as loop parameters:
     * <blockquote><pre>{@code
     * // String s = "Lambdaman!", t = "na"; for (int i = 0; i < 13; ++i) { s = t + " " + s; } return s;
     * // => a variation on a well known theme
     * static String step(String v, int counter, int iterations_, String pre, String start_) { return pre + " " + v; }
     * // assume MH_step is a handle to the method above
     * MethodHandle count = MethodHandles.identity(int.class);
     * MethodHandle start = MethodHandles.dropArguments(MethodHandles.identity(String.class), 0, int.class, String.class);
     * MethodHandle loop = MethodHandles.countedLoop(count, start, MH_step);  // (v, i, _, pre, _) -> pre + " " + v
     * assertEquals("na na na na na na na na na na na na na Lambdaman!", loop.invoke(13, "na", "Lambdaman!"));
     * }</pre></blockquote>
     *
     * @apiNote Example that illustrates the usage of {@link #dropArgumentsToMatch(MethodHandle, int, List, int)}
     * to enforce a loop type:
     * <blockquote><pre>{@code
     * // String s = "Lambdaman!", t = "na"; for (int i = 0; i < 13; ++i) { s = t + " " + s; } return s;
     * // => a variation on a well known theme
     * static String step(String v, int counter, String pre) { return pre + " " + v; }
     * // assume MH_step is a handle to the method above
     * MethodType loopType = methodType(String.class, String.class, int.class, String.class);
     * MethodHandle count = MethodHandles.dropArgumentsToMatch(MethodHandles.identity(int.class),    0, loopType.parameterList(), 1);
     * MethodHandle start = MethodHandles.dropArgumentsToMatch(MethodHandles.identity(String.class), 0, loopType.parameterList(), 2);
     * MethodHandle body  = MethodHandles.dropArgumentsToMatch(MH_step,                              2, loopType.parameterList(), 0);
     * MethodHandle loop = MethodHandles.countedLoop(count, start, body);  // (v, i, pre, _, _) -> pre + " " + v
     * assertEquals("na na na na na na na na na na na na na Lambdaman!", loop.invoke("na", 13, "Lambdaman!"));
     * }</pre></blockquote>
     *
     * @apiNote The implementation of this method can be expressed as follows:
     * <blockquote><pre>{@code
     * MethodHandle countedLoop(MethodHandle iterations, MethodHandle init, MethodHandle body) {
     *     return countedLoop(empty(iterations.type()), iterations, init, body);
     * }
     * }</pre></blockquote>
     *
     * @param iterations a non-{@code null} handle to return the number of iterations this loop should run. The handle's
     *                   result type must be {@code int}. See above for other constraints.
     * @param init optional initializer, providing the initial value of the loop variable.
     *             May be {@code null}, implying a default initial value.  See above for other constraints.
     * @param body body of the loop, which may not be {@code null}.
     *             It controls the loop parameters and result type in the standard case (see above for details).
     *             It must accept its own return type (if non-void) plus an {@code int} parameter (for the counter),
     *             and may accept any number of additional types.
     *             See above for other constraints.
     *
     * @return a method handle representing the loop.
     * @throws NullPointerException if either of the {@code iterations} or {@code body} handles is {@code null}.
     * @throws IllegalArgumentException if any argument violates the rules formulated above.
     *
     * @see #countedLoop(MethodHandle, MethodHandle, MethodHandle, MethodHandle)
     * @since 9
     */
    public static MethodHandle countedLoop(MethodHandle iterations, MethodHandle init, MethodHandle body) {
        return countedLoop(empty(iterations.type()), iterations, init, body);
    }

    /**
     * Constructs a loop that counts over a range of numbers.
     * This is a convenience wrapper for the {@linkplain #loop(MethodHandle[][]) generic loop combinator}.
     * <p>
     * The loop counter {@code i} is a loop iteration variable of type {@code int}.
     * The {@code start} and {@code end} handles determine the start (inclusive) and end (exclusive)
     * values of the loop counter.
     * The loop counter will be initialized to the {@code int} value returned from the evaluation of the
     * {@code start} handle and run to the value returned from {@code end} (exclusively) with a step width of 1.
     * <p>
     * If the {@code body} handle returns a non-{@code void} type {@code V}, a leading loop iteration variable
     * of that type is also present.  This variable is initialized using the optional {@code init} handle,
     * or to the {@linkplain #empty default value} of type {@code V} if that handle is {@code null}.
     * <p>
     * In each iteration, the iteration variables are passed to an invocation of the {@code body} handle.
     * A non-{@code void} value returned from the body (of type {@code V}) updates the leading
     * iteration variable.
     * The result of the loop handle execution will be the final {@code V} value of that variable
     * (or {@code void} if there is no {@code V} variable).
     * <p>
     * The following rules hold for the argument handles:<ul>
     * <li>The {@code start} and {@code end} handles must not be {@code null}, and must both return
     * the common type {@code int}, referred to here as {@code I} in parameter type lists.
     * <li>The {@code body} handle must not be {@code null}; its type must be of the form
     * {@code (V I A...)V}, where {@code V} is non-{@code void}, or else {@code (I A...)void}.
     * (In the {@code void} case, we assign the type {@code void} to the name {@code V},
     * and we will write {@code (V I A...)V} with the understanding that a {@code void} type {@code V}
     * is quietly dropped from the parameter list, leaving {@code (I A...)V}.)
     * <li>The parameter list {@code (V I A...)} of the body contributes to a list
     * of types called the <em>internal parameter list</em>.
     * It will constrain the parameter lists of the other loop parts.
     * <li>As a special case, if the body contributes only {@code V} and {@code I} types,
     * with no additional {@code A} types, then the internal parameter list is extended by
     * the argument types {@code A...} of the {@code end} handle.
     * <li>If the iteration variable types {@code (V I)} are dropped from the internal parameter list, the resulting shorter
     * list {@code (A...)} is called the <em>external parameter list</em>.
     * <li>The body return type {@code V}, if non-{@code void}, determines the type of an
     * additional state variable of the loop.
     * The body must both accept a leading parameter and return a value of this type {@code V}.
     * <li>If {@code init} is non-{@code null}, it must have return type {@code V}.
     * Its parameter list (of some <a href="MethodHandles.html#astar">form {@code (A*)}</a>) must be
     * <a href="MethodHandles.html#effid">effectively identical</a>
     * to the external parameter list {@code (A...)}.
     * <li>If {@code init} is {@code null}, the loop variable will be initialized to its
     * {@linkplain #empty default value}.
     * <li>The parameter list of {@code start} (of some form {@code (A*)}) must be
     * effectively identical to the external parameter list {@code (A...)}.
     * <li>Likewise, the parameter list of {@code end} must be effectively identical
     * to the external parameter list.
     * </ul>
     * <p>
     * The resulting loop handle's result type and parameter signature are determined as follows:<ul>
     * <li>The loop handle's result type is the result type {@code V} of the body.
     * <li>The loop handle's parameter types are the types {@code (A...)},
     * from the external parameter list.
     * </ul>
     * <p>
     * Here is pseudocode for the resulting loop handle. In the code, {@code V}/{@code v} represent the type / value of
     * the second loop variable as well as the result type of the loop; and {@code A...}/{@code a...} represent
     * arguments passed to the loop.
     * <blockquote><pre>{@code
     * int start(A...);
     * int end(A...);
     * V init(A...);
     * V body(V, int, A...);
     * V countedLoop(A... a...) {
     *   int e = end(a...);
     *   int s = start(a...);
     *   V v = init(a...);
     *   for (int i = s; i < e; ++i) {
     *     v = body(v, i, a...);
     *   }
     *   return v;
     * }
     * }</pre></blockquote>
     *
     * @apiNote The implementation of this method can be expressed as follows:
     * <blockquote><pre>{@code
     * MethodHandle countedLoop(MethodHandle start, MethodHandle end, MethodHandle init, MethodHandle body) {
     *     MethodHandle returnVar = dropArguments(identity(init.type().returnType()), 0, int.class, int.class);
     *     // assume MH_increment and MH_predicate are handles to implementation-internal methods with
     *     // the following semantics:
     *     // MH_increment: (int limit, int counter) -> counter + 1
     *     // MH_predicate: (int limit, int counter) -> counter < limit
     *     Class<?> counterType = start.type().returnType();  // int
     *     Class<?> returnType = body.type().returnType();
     *     MethodHandle incr = MH_increment, pred = MH_predicate, retv = null;
     *     if (returnType != void.class) {  // ignore the V variable
     *         incr = dropArguments(incr, 1, returnType);  // (limit, v, i) => (limit, i)
     *         pred = dropArguments(pred, 1, returnType);  // ditto
     *         retv = dropArguments(identity(returnType), 0, counterType); // ignore limit
     *     }
     *     body = dropArguments(body, 0, counterType);  // ignore the limit variable
     *     MethodHandle[]
     *         loopLimit  = { end, null, pred, retv }, // limit = end(); i < limit || return v
     *         bodyClause = { init, body },            // v = init(); v = body(v, i)
     *         indexVar   = { start, incr };           // i = start(); i = i + 1
     *     return loop(loopLimit, bodyClause, indexVar);
     * }
     * }</pre></blockquote>
     *
     * @param start a non-{@code null} handle to return the start value of the loop counter, which must be {@code int}.
     *              See above for other constraints.
     * @param end a non-{@code null} handle to return the end value of the loop counter (the loop will run to
     *            {@code end-1}). The result type must be {@code int}. See above for other constraints.
     * @param init optional initializer, providing the initial value of the loop variable.
     *             May be {@code null}, implying a default initial value.  See above for other constraints.
     * @param body body of the loop, which may not be {@code null}.
     *             It controls the loop parameters and result type in the standard case (see above for details).
     *             It must accept its own return type (if non-void) plus an {@code int} parameter (for the counter),
     *             and may accept any number of additional types.
     *             See above for other constraints.
     *
     * @return a method handle representing the loop.
     * @throws NullPointerException if any of the {@code start}, {@code end}, or {@code body} handles is {@code null}.
     * @throws IllegalArgumentException if any argument violates the rules formulated above.
     *
     * @see #countedLoop(MethodHandle, MethodHandle, MethodHandle)
     * @since 9
     */
    public static MethodHandle countedLoop(MethodHandle start, MethodHandle end, MethodHandle init, MethodHandle body) {
        countedLoopChecks(start, end, init, body);
        Class<?> counterType = start.type().returnType();  // int, but who's counting?
        Class<?> limitType   = end.type().returnType();    // yes, int again
        Class<?> returnType  = body.type().returnType();
        MethodHandle incr = MethodHandleImpl.getConstantHandle(MethodHandleImpl.MH_countedLoopStep);
        MethodHandle pred = MethodHandleImpl.getConstantHandle(MethodHandleImpl.MH_countedLoopPred);
        MethodHandle retv = null;
        if (returnType != void.class) {
            incr = dropArguments(incr, 1, returnType);  // (limit, v, i) => (limit, i)
            pred = dropArguments(pred, 1, returnType);  // ditto
            retv = dropArguments(identity(returnType), 0, counterType);
        }
        body = dropArguments(body, 0, counterType);  // ignore the limit variable
        MethodHandle[]
            loopLimit  = { end, null, pred, retv }, // limit = end(); i < limit || return v
            bodyClause = { init, body },            // v = init(); v = body(v, i)
            indexVar   = { start, incr };           // i = start(); i = i + 1
        return loop(loopLimit, bodyClause, indexVar);
    }

    private static void countedLoopChecks(MethodHandle start, MethodHandle end, MethodHandle init, MethodHandle body) {
        Objects.requireNonNull(start);
        Objects.requireNonNull(end);
        Objects.requireNonNull(body);
        Class<?> counterType = start.type().returnType();
        if (counterType != int.class) {
            MethodType expected = start.type().changeReturnType(int.class);
            throw misMatchedTypes("start function", start.type(), expected);
        } else if (end.type().returnType() != counterType) {
            MethodType expected = end.type().changeReturnType(counterType);
            throw misMatchedTypes("end function", end.type(), expected);
        }
        MethodType bodyType = body.type();
        Class<?> returnType = bodyType.returnType();
        List<Class<?>> innerList = bodyType.parameterList();
        // strip leading V value if present
        int vsize = (returnType == void.class ? 0 : 1);
        if (vsize != 0 && (innerList.size() == 0 || innerList.get(0) != returnType)) {
            // argument list has no "V" => error
            MethodType expected = bodyType.insertParameterTypes(0, returnType);
            throw misMatchedTypes("body function", bodyType, expected);
        } else if (innerList.size() <= vsize || innerList.get(vsize) != counterType) {
            // missing I type => error
            MethodType expected = bodyType.insertParameterTypes(vsize, counterType);
            throw misMatchedTypes("body function", bodyType, expected);
        }
        List<Class<?>> outerList = innerList.subList(vsize + 1, innerList.size());
        if (outerList.isEmpty()) {
            // special case; take lists from end handle
            outerList = end.type().parameterList();
            innerList = bodyType.insertParameterTypes(vsize + 1, outerList).parameterList();
        }
        MethodType expected = methodType(counterType, outerList);
        if (!start.type().effectivelyIdenticalParameters(0, outerList)) {
            throw misMatchedTypes("start parameter types", start.type(), expected);
        }
        if (end.type() != start.type() &&
            !end.type().effectivelyIdenticalParameters(0, outerList)) {
            throw misMatchedTypes("end parameter types", end.type(), expected);
        }
        if (init != null) {
            MethodType initType = init.type();
            if (initType.returnType() != returnType ||
                !initType.effectivelyIdenticalParameters(0, outerList)) {
                throw misMatchedTypes("loop initializer", initType, methodType(returnType, outerList));
            }
        }
    }

    /**
     * Constructs a loop that ranges over the values produced by an {@code Iterator<T>}.
     * This is a convenience wrapper for the {@linkplain #loop(MethodHandle[][]) generic loop combinator}.
     * <p>
     * The iterator itself will be determined by the evaluation of the {@code iterator} handle.
     * Each value it produces will be stored in a loop iteration variable of type {@code T}.
     * <p>
     * If the {@code body} handle returns a non-{@code void} type {@code V}, a leading loop iteration variable
     * of that type is also present.  This variable is initialized using the optional {@code init} handle,
     * or to the {@linkplain #empty default value} of type {@code V} if that handle is {@code null}.
     * <p>
     * In each iteration, the iteration variables are passed to an invocation of the {@code body} handle.
     * A non-{@code void} value returned from the body (of type {@code V}) updates the leading
     * iteration variable.
     * The result of the loop handle execution will be the final {@code V} value of that variable
     * (or {@code void} if there is no {@code V} variable).
     * <p>
     * The following rules hold for the argument handles:<ul>
     * <li>The {@code body} handle must not be {@code null}; its type must be of the form
     * {@code (V T A...)V}, where {@code V} is non-{@code void}, or else {@code (T A...)void}.
     * (In the {@code void} case, we assign the type {@code void} to the name {@code V},
     * and we will write {@code (V T A...)V} with the understanding that a {@code void} type {@code V}
     * is quietly dropped from the parameter list, leaving {@code (T A...)V}.)
     * <li>The parameter list {@code (V T A...)} of the body contributes to a list
     * of types called the <em>internal parameter list</em>.
     * It will constrain the parameter lists of the other loop parts.
     * <li>As a special case, if the body contributes only {@code V} and {@code T} types,
     * with no additional {@code A} types, then the internal parameter list is extended by
     * the argument types {@code A...} of the {@code iterator} handle; if it is {@code null} the
     * single type {@code Iterable} is added and constitutes the {@code A...} list.
     * <li>If the iteration variable types {@code (V T)} are dropped from the internal parameter list, the resulting shorter
     * list {@code (A...)} is called the <em>external parameter list</em>.
     * <li>The body return type {@code V}, if non-{@code void}, determines the type of an
     * additional state variable of the loop.
     * The body must both accept a leading parameter and return a value of this type {@code V}.
     * <li>If {@code init} is non-{@code null}, it must have return type {@code V}.
     * Its parameter list (of some <a href="MethodHandles.html#astar">form {@code (A*)}</a>) must be
     * <a href="MethodHandles.html#effid">effectively identical</a>
     * to the external parameter list {@code (A...)}.
     * <li>If {@code init} is {@code null}, the loop variable will be initialized to its
     * {@linkplain #empty default value}.
     * <li>If the {@code iterator} handle is non-{@code null}, it must have the return
     * type {@code java.util.Iterator} or a subtype thereof.
     * The iterator it produces when the loop is executed will be assumed
     * to yield values which can be converted to type {@code T}.
     * <li>The parameter list of an {@code iterator} that is non-{@code null} (of some form {@code (A*)}) must be
     * effectively identical to the external parameter list {@code (A...)}.
     * <li>If {@code iterator} is {@code null} it defaults to a method handle which behaves
     * like {@link java.lang.Iterable#iterator()}.  In that case, the internal parameter list
     * {@code (V T A...)} must have at least one {@code A} type, and the default iterator
     * handle parameter is adjusted to accept the leading {@code A} type, as if by
     * the {@link MethodHandle#asType asType} conversion method.
     * The leading {@code A} type must be {@code Iterable} or a subtype thereof.
     * This conversion step, done at loop construction time, must not throw a {@code WrongMethodTypeException}.
     * </ul>
     * <p>
     * The type {@code T} may be either a primitive or reference.
     * Since type {@code Iterator<T>} is erased in the method handle representation to the raw type {@code Iterator},
     * the {@code iteratedLoop} combinator adjusts the leading argument type for {@code body} to {@code Object}
     * as if by the {@link MethodHandle#asType asType} conversion method.
     * Therefore, if an iterator of the wrong type appears as the loop is executed, runtime exceptions may occur
     * as the result of dynamic conversions performed by {@link MethodHandle#asType(MethodType)}.
     * <p>
     * The resulting loop handle's result type and parameter signature are determined as follows:<ul>
     * <li>The loop handle's result type is the result type {@code V} of the body.
     * <li>The loop handle's parameter types are the types {@code (A...)},
     * from the external parameter list.
     * </ul>
     * <p>
     * Here is pseudocode for the resulting loop handle. In the code, {@code V}/{@code v} represent the type / value of
     * the loop variable as well as the result type of the loop; {@code T}/{@code t}, that of the elements of the
     * structure the loop iterates over, and {@code A...}/{@code a...} represent arguments passed to the loop.
     * <blockquote><pre>{@code
     * Iterator<T> iterator(A...);  // defaults to Iterable::iterator
     * V init(A...);
     * V body(V,T,A...);
     * V iteratedLoop(A... a...) {
     *   Iterator<T> it = iterator(a...);
     *   V v = init(a...);
     *   while (it.hasNext()) {
     *     T t = it.next();
     *     v = body(v, t, a...);
     *   }
     *   return v;
     * }
     * }</pre></blockquote>
     *
     * @apiNote Example:
     * <blockquote><pre>{@code
     * // get an iterator from a list
     * static List<String> reverseStep(List<String> r, String e) {
     *   r.add(0, e);
     *   return r;
     * }
     * static List<String> newArrayList() { return new ArrayList<>(); }
     * // assume MH_reverseStep and MH_newArrayList are handles to the above methods
     * MethodHandle loop = MethodHandles.iteratedLoop(null, MH_newArrayList, MH_reverseStep);
     * List<String> list = Arrays.asList("a", "b", "c", "d", "e");
     * List<String> reversedList = Arrays.asList("e", "d", "c", "b", "a");
     * assertEquals(reversedList, (List<String>) loop.invoke(list));
     * }</pre></blockquote>
     *
     * @apiNote The implementation of this method can be expressed approximately as follows:
     * <blockquote><pre>{@code
     * MethodHandle iteratedLoop(MethodHandle iterator, MethodHandle init, MethodHandle body) {
     *     // assume MH_next, MH_hasNext, MH_startIter are handles to methods of Iterator/Iterable
     *     Class<?> returnType = body.type().returnType();
     *     Class<?> ttype = body.type().parameterType(returnType == void.class ? 0 : 1);
     *     MethodHandle nextVal = MH_next.asType(MH_next.type().changeReturnType(ttype));
     *     MethodHandle retv = null, step = body, startIter = iterator;
     *     if (returnType != void.class) {
     *         // the simple thing first:  in (I V A...), drop the I to get V
     *         retv = dropArguments(identity(returnType), 0, Iterator.class);
     *         // body type signature (V T A...), internal loop types (I V A...)
     *         step = swapArguments(body, 0, 1);  // swap V <-> T
     *     }
     *     if (startIter == null)  startIter = MH_getIter;
     *     MethodHandle[]
     *         iterVar    = { startIter, null, MH_hasNext, retv }, // it = iterator; while (it.hasNext())
     *         bodyClause = { init, filterArguments(step, 0, nextVal) };  // v = body(v, t, a)
     *     return loop(iterVar, bodyClause);
     * }
     * }</pre></blockquote>
     *
     * @param iterator an optional handle to return the iterator to start the loop.
     *                 If non-{@code null}, the handle must return {@link java.util.Iterator} or a subtype.
     *                 See above for other constraints.
     * @param init optional initializer, providing the initial value of the loop variable.
     *             May be {@code null}, implying a default initial value.  See above for other constraints.
     * @param body body of the loop, which may not be {@code null}.
     *             It controls the loop parameters and result type in the standard case (see above for details).
     *             It must accept its own return type (if non-void) plus a {@code T} parameter (for the iterated values),
     *             and may accept any number of additional types.
     *             See above for other constraints.
     *
     * @return a method handle embodying the iteration loop functionality.
     * @throws NullPointerException if the {@code body} handle is {@code null}.
     * @throws IllegalArgumentException if any argument violates the above requirements.
     *
     * @since 9
     */
    public static MethodHandle iteratedLoop(MethodHandle iterator, MethodHandle init, MethodHandle body) {
        Class<?> iterableType = iteratedLoopChecks(iterator, init, body);
        Class<?> returnType = body.type().returnType();
        MethodHandle hasNext = MethodHandleImpl.getConstantHandle(MethodHandleImpl.MH_iteratePred);
        MethodHandle nextRaw = MethodHandleImpl.getConstantHandle(MethodHandleImpl.MH_iterateNext);
        MethodHandle startIter;
        MethodHandle nextVal;
        {
            MethodType iteratorType;
            if (iterator == null) {
                // derive argument type from body, if available, else use Iterable
                startIter = MethodHandleImpl.getConstantHandle(MethodHandleImpl.MH_initIterator);
                iteratorType = startIter.type().changeParameterType(0, iterableType);
            } else {
                // force return type to the internal iterator class
                iteratorType = iterator.type().changeReturnType(Iterator.class);
                startIter = iterator;
            }
            Class<?> ttype = body.type().parameterType(returnType == void.class ? 0 : 1);
            MethodType nextValType = nextRaw.type().changeReturnType(ttype);

            // perform the asType transforms under an exception transformer, as per spec.:
            try {
                startIter = startIter.asType(iteratorType);
                nextVal = nextRaw.asType(nextValType);
            } catch (WrongMethodTypeException ex) {
                throw new IllegalArgumentException(ex);
            }
        }

        MethodHandle retv = null, step = body;
        if (returnType != void.class) {
            // the simple thing first:  in (I V A...), drop the I to get V
            retv = dropArguments(identity(returnType), 0, Iterator.class);
            // body type signature (V T A...), internal loop types (I V A...)
            step = swapArguments(body, 0, 1);  // swap V <-> T
        }

        MethodHandle[]
            iterVar    = { startIter, null, hasNext, retv },
            bodyClause = { init, filterArgument(step, 0, nextVal) };
        return loop(iterVar, bodyClause);
    }

    private static Class<?> iteratedLoopChecks(MethodHandle iterator, MethodHandle init, MethodHandle body) {
        Objects.requireNonNull(body);
        MethodType bodyType = body.type();
        Class<?> returnType = bodyType.returnType();
        List<Class<?>> internalParamList = bodyType.parameterList();
        // strip leading V value if present
        int vsize = (returnType == void.class ? 0 : 1);
        if (vsize != 0 && (internalParamList.size() == 0 || internalParamList.get(0) != returnType)) {
            // argument list has no "V" => error
            MethodType expected = bodyType.insertParameterTypes(0, returnType);
            throw misMatchedTypes("body function", bodyType, expected);
        } else if (internalParamList.size() <= vsize) {
            // missing T type => error
            MethodType expected = bodyType.insertParameterTypes(vsize, Object.class);
            throw misMatchedTypes("body function", bodyType, expected);
        }
        List<Class<?>> externalParamList = internalParamList.subList(vsize + 1, internalParamList.size());
        Class<?> iterableType = null;
        if (iterator != null) {
            // special case; if the body handle only declares V and T then
            // the external parameter list is obtained from iterator handle
            if (externalParamList.isEmpty()) {
                externalParamList = iterator.type().parameterList();
            }
            MethodType itype = iterator.type();
            if (!Iterator.class.isAssignableFrom(itype.returnType())) {
                throw newIllegalArgumentException("iteratedLoop first argument must have Iterator return type");
            }
            if (!itype.effectivelyIdenticalParameters(0, externalParamList)) {
                MethodType expected = methodType(itype.returnType(), externalParamList);
                throw misMatchedTypes("iterator parameters", itype, expected);
            }
        } else {
            if (externalParamList.isEmpty()) {
                // special case; if the iterator handle is null and the body handle
                // only declares V and T then the external parameter list consists
                // of Iterable
                externalParamList = Arrays.asList(Iterable.class);
                iterableType = Iterable.class;
            } else {
                // special case; if the iterator handle is null and the external
                // parameter list is not empty then the first parameter must be
                // assignable to Iterable
                iterableType = externalParamList.get(0);
                if (!Iterable.class.isAssignableFrom(iterableType)) {
                    throw newIllegalArgumentException(
                            "inferred first loop argument must inherit from Iterable: " + iterableType);
                }
            }
        }
        if (init != null) {
            MethodType initType = init.type();
            if (initType.returnType() != returnType ||
                    !initType.effectivelyIdenticalParameters(0, externalParamList)) {
                throw misMatchedTypes("loop initializer", initType, methodType(returnType, externalParamList));
            }
        }
        return iterableType;  // help the caller a bit
    }

    /*non-public*/ static MethodHandle swapArguments(MethodHandle mh, int i, int j) {
        // there should be a better way to uncross my wires
        int arity = mh.type().parameterCount();
        int[] order = new int[arity];
        for (int k = 0; k < arity; k++)  order[k] = k;
        order[i] = j; order[j] = i;
        Class<?>[] types = mh.type().parameterArray();
        Class<?> ti = types[i]; types[i] = types[j]; types[j] = ti;
        MethodType swapType = methodType(mh.type().returnType(), types);
        return permuteArguments(mh, swapType, order);
    }

    /**
     * Makes a method handle that adapts a {@code target} method handle by wrapping it in a {@code try-finally} block.
     * Another method handle, {@code cleanup}, represents the functionality of the {@code finally} block. Any exception
     * thrown during the execution of the {@code target} handle will be passed to the {@code cleanup} handle. The
     * exception will be rethrown, unless {@code cleanup} handle throws an exception first.  The
     * value returned from the {@code cleanup} handle's execution will be the result of the execution of the
     * {@code try-finally} handle.
     * <p>
     * The {@code cleanup} handle will be passed one or two additional leading arguments.
     * The first is the exception thrown during the
     * execution of the {@code target} handle, or {@code null} if no exception was thrown.
     * The second is the result of the execution of the {@code target} handle, or, if it throws an exception,
     * a {@code null}, zero, or {@code false} value of the required type is supplied as a placeholder.
     * The second argument is not present if the {@code target} handle has a {@code void} return type.
     * (Note that, except for argument type conversions, combinators represent {@code void} values in parameter lists
     * by omitting the corresponding paradoxical arguments, not by inserting {@code null} or zero values.)
     * <p>
     * The {@code target} and {@code cleanup} handles must have the same corresponding argument and return types, except
     * that the {@code cleanup} handle may omit trailing arguments. Also, the {@code cleanup} handle must have one or
     * two extra leading parameters:<ul>
     * <li>a {@code Throwable}, which will carry the exception thrown by the {@code target} handle (if any); and
     * <li>a parameter of the same type as the return type of both {@code target} and {@code cleanup}, which will carry
     * the result from the execution of the {@code target} handle.
     * This parameter is not present if the {@code target} returns {@code void}.
     * </ul>
     * <p>
     * The pseudocode for the resulting adapter looks as follows. In the code, {@code V} represents the result type of
     * the {@code try/finally} construct; {@code A}/{@code a}, the types and values of arguments to the resulting
     * handle consumed by the cleanup; and {@code B}/{@code b}, those of arguments to the resulting handle discarded by
     * the cleanup.
     * <blockquote><pre>{@code
     * V target(A..., B...);
     * V cleanup(Throwable, V, A...);
     * V adapter(A... a, B... b) {
     *   V result = (zero value for V);
     *   Throwable throwable = null;
     *   try {
     *     result = target(a..., b...);
     *   } catch (Throwable t) {
     *     throwable = t;
     *     throw t;
     *   } finally {
     *     result = cleanup(throwable, result, a...);
     *   }
     *   return result;
     * }
     * }</pre></blockquote>
     * <p>
     * Note that the saved arguments ({@code a...} in the pseudocode) cannot
     * be modified by execution of the target, and so are passed unchanged
     * from the caller to the cleanup, if it is invoked.
     * <p>
     * The target and cleanup must return the same type, even if the cleanup
     * always throws.
     * To create such a throwing cleanup, compose the cleanup logic
     * with {@link #throwException throwException},
     * in order to create a method handle of the correct return type.
     * <p>
     * Note that {@code tryFinally} never converts exceptions into normal returns.
     * In rare cases where exceptions must be converted in that way, first wrap
     * the target with {@link #catchException(MethodHandle, Class, MethodHandle)}
     * to capture an outgoing exception, and then wrap with {@code tryFinally}.
     * <p>
     * It is recommended that the first parameter type of {@code cleanup} be
     * declared {@code Throwable} rather than a narrower subtype.  This ensures
     * {@code cleanup} will always be invoked with whatever exception that
     * {@code target} throws.  Declaring a narrower type may result in a
     * {@code ClassCastException} being thrown by the {@code try-finally}
     * handle if the type of the exception thrown by {@code target} is not
     * assignable to the first parameter type of {@code cleanup}.  Note that
     * various exception types of {@code VirtualMachineError},
     * {@code LinkageError}, and {@code RuntimeException} can in principle be
     * thrown by almost any kind of Java code, and a finally clause that
     * catches (say) only {@code IOException} would mask any of the others
     * behind a {@code ClassCastException}.
     *
     * @param target the handle whose execution is to be wrapped in a {@code try} block.
     * @param cleanup the handle that is invoked in the finally block.
     *
     * @return a method handle embodying the {@code try-finally} block composed of the two arguments.
     * @throws NullPointerException if any argument is null
     * @throws IllegalArgumentException if {@code cleanup} does not accept
     *          the required leading arguments, or if the method handle types do
     *          not match in their return types and their
     *          corresponding trailing parameters
     *
     * @see MethodHandles#catchException(MethodHandle, Class, MethodHandle)
     * @since 9
     */
    public static MethodHandle tryFinally(MethodHandle target, MethodHandle cleanup) {
        List<Class<?>> targetParamTypes = target.type().parameterList();
        Class<?> rtype = target.type().returnType();

        tryFinallyChecks(target, cleanup);

        // Match parameter lists: if the cleanup has a shorter parameter list than the target, add ignored arguments.
        // The cleanup parameter list (minus the leading Throwable and result parameters) must be a sublist of the
        // target parameter list.
        cleanup = dropArgumentsToMatch(cleanup, (rtype == void.class ? 1 : 2), targetParamTypes, 0);

        // Ensure that the intrinsic type checks the instance thrown by the
        // target against the first parameter of cleanup
        cleanup = cleanup.asType(cleanup.type().changeParameterType(0, Throwable.class));

        // Use asFixedArity() to avoid unnecessary boxing of last argument for VarargsCollector case.
        return MethodHandleImpl.makeTryFinally(target.asFixedArity(), cleanup.asFixedArity(), rtype, targetParamTypes);
    }

    private static void tryFinallyChecks(MethodHandle target, MethodHandle cleanup) {
        Class<?> rtype = target.type().returnType();
        if (rtype != cleanup.type().returnType()) {
            throw misMatchedTypes("target and return types", cleanup.type().returnType(), rtype);
        }
        MethodType cleanupType = cleanup.type();
        if (!Throwable.class.isAssignableFrom(cleanupType.parameterType(0))) {
            throw misMatchedTypes("cleanup first argument and Throwable", cleanup.type(), Throwable.class);
        }
        if (rtype != void.class && cleanupType.parameterType(1) != rtype) {
            throw misMatchedTypes("cleanup second argument and target return type", cleanup.type(), rtype);
        }
        // The cleanup parameter list (minus the leading Throwable and result parameters) must be a sublist of the
        // target parameter list.
        int cleanupArgIndex = rtype == void.class ? 1 : 2;
        if (!cleanupType.effectivelyIdenticalParameters(cleanupArgIndex, target.type().parameterList())) {
            throw misMatchedTypes("cleanup parameters after (Throwable,result) and target parameter list prefix",
                    cleanup.type(), target.type());
        }
    }

}<|MERGE_RESOLUTION|>--- conflicted
+++ resolved
@@ -2220,22 +2220,12 @@
          *
          * @param targetName the fully qualified name of the class to be looked up.
          * @return the requested class.
-<<<<<<< HEAD
-         * @exception SecurityException if a security manager is present and it
-         * <a href="MethodHandles.Lookup.html#secmgr">refuses access</a>
-         * @throws LinkageError if the linkage fails
-         * @throws ClassNotFoundException if the class cannot be loaded by the lookup class' loader
-         * @throws IllegalAccessException if the class is not accessible, using the allowed access modes.
-=======
          * @throws    SecurityException if a security manager is present and it
          *            <a href="MethodHandles.Lookup.html#secmgr">refuses access</a>
          * @throws LinkageError if the linkage fails
          * @throws ClassNotFoundException if the class cannot be loaded by the lookup class' loader.
          * @throws IllegalAccessException if the class is not accessible, using the allowed access
          * modes.
-         * @throws    SecurityException if a security manager is present and it
-         *                              <a href="MethodHandles.Lookup.html#secmgr">refuses access</a>
->>>>>>> 3d4da791
          *
          * @jls 12.2 Loading of Classes and Interfaces
          * @jls 12.3 Linking of Classes and Interfaces
