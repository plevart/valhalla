--- conflicted
+++ resolved
@@ -2285,12 +2285,8 @@
         /** Common code for all methods; do not call directly except from immediately above. */
         private MethodHandle getDirectMethodCommon(byte refKind, Class<?> refc, MemberName method,
                                                    boolean checkSecurity,
-<<<<<<< HEAD
-                                                   boolean doRestrict, Class<?> callerClass) throws IllegalAccessException {
-
-=======
                                                    boolean doRestrict, Class<?> boundCallerClass) throws IllegalAccessException {
->>>>>>> d05ed512
+
             checkMethod(refKind, refc, method);
             // Optionally check with the security manager; this isn't needed for unreflect* calls.
             if (checkSecurity)
