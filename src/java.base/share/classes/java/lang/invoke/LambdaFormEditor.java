--- conflicted
+++ resolved
@@ -386,13 +386,9 @@
     }
 
     private BoundMethodHandle.SpeciesData newSpeciesData(BasicType type) {
-<<<<<<< HEAD
         return (type != Q_TYPE) ?
-                oldSpeciesData().extendWith(type) :
-                oldSpeciesData().extendWith(L_TYPE); // Carrier_Q(value, unbox MH)
-=======
-        return oldSpeciesData().extendWith((byte) type.ordinal());
->>>>>>> 5d1a0bf4
+                oldSpeciesData().extendWith((byte) type.ordinal()) :
+                oldSpeciesData().extendWith((byte) L_TYPE.ordinal()); // Carrier_Q(value, unbox MH)
     }
 
     /**
