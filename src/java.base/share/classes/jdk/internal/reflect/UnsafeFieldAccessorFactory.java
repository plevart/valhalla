--- conflicted
+++ resolved
@@ -35,12 +35,6 @@
         boolean isFinal = Modifier.isFinal(field.getModifiers());
         boolean isVolatile = Modifier.isVolatile(field.getModifiers());
         boolean isQualified = isFinal || isVolatile;
-<<<<<<< HEAD
-        boolean isReadOnly = isFinal && (isStatic || !override ||
-                                         field.getDeclaringClass().isHidden() ||
-                                         field.getDeclaringClass().isInlineClass());
-=======
->>>>>>> 1550fd88
         if (isStatic) {
             // This code path does not guarantee that the field's
             // declaring class has been initialized, but it must be
