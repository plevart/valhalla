/*
 * DO NOT ALTER OR REMOVE COPYRIGHT NOTICES OR THIS FILE HEADER.
 *
 * This code is free software; you can redistribute it and/or modify it
 * under the terms of the GNU General Public License version 2 only, as
 * published by the Free Software Foundation.  Oracle designates this
 * particular file as subject to the "Classpath" exception as provided
 * by Oracle in the LICENSE file that accompanied this code.
 *
 * This code is distributed in the hope that it will be useful, but WITHOUT
 * ANY WARRANTY; without even the implied warranty of MERCHANTABILITY or
 * FITNESS FOR A PARTICULAR PURPOSE.  See the GNU General Public License
 * version 2 for more details (a copy is included in the LICENSE file that
 * accompanied this code).
 *
 * You should have received a copy of the GNU General Public License version
 * 2 along with this work; if not, write to the Free Software Foundation,
 * Inc., 51 Franklin St, Fifth Floor, Boston, MA 02110-1301 USA.
 *
 * Please contact Oracle, 500 Oracle Parkway, Redwood Shores, CA 94065 USA
 * or visit www.oracle.com if you need additional information or have any
 * questions.
 */

/*
 * This file is available under and governed by the GNU General Public
 * License version 2 only, as published by the Free Software Foundation.
 * However, the following notice accompanied the original version of this
 * file:
 *
 * ASM: a very small and fast Java bytecode manipulation framework
 * Copyright (c) 2000-2011 INRIA, France Telecom
 * All rights reserved.
 *
 * Redistribution and use in source and binary forms, with or without
 * modification, are permitted provided that the following conditions
 * are met:
 * 1. Redistributions of source code must retain the above copyright
 *    notice, this list of conditions and the following disclaimer.
 * 2. Redistributions in binary form must reproduce the above copyright
 *    notice, this list of conditions and the following disclaimer in the
 *    documentation and/or other materials provided with the distribution.
 * 3. Neither the name of the copyright holders nor the names of its
 *    contributors may be used to endorse or promote products derived from
 *    this software without specific prior written permission.
 *
 * THIS SOFTWARE IS PROVIDED BY THE COPYRIGHT HOLDERS AND CONTRIBUTORS "AS IS"
 * AND ANY EXPRESS OR IMPLIED WARRANTIES, INCLUDING, BUT NOT LIMITED TO, THE
 * IMPLIED WARRANTIES OF MERCHANTABILITY AND FITNESS FOR A PARTICULAR PURPOSE
 * ARE DISCLAIMED. IN NO EVENT SHALL THE COPYRIGHT OWNER OR CONTRIBUTORS BE
 * LIABLE FOR ANY DIRECT, INDIRECT, INCIDENTAL, SPECIAL, EXEMPLARY, OR
 * CONSEQUENTIAL DAMAGES (INCLUDING, BUT NOT LIMITED TO, PROCUREMENT OF
 * SUBSTITUTE GOODS OR SERVICES; LOSS OF USE, DATA, OR PROFITS; OR BUSINESS
 * INTERRUPTION) HOWEVER CAUSED AND ON ANY THEORY OF LIABILITY, WHETHER IN
 * CONTRACT, STRICT LIABILITY, OR TORT (INCLUDING NEGLIGENCE OR OTHERWISE)
 * ARISING IN ANY WAY OUT OF THE USE OF THIS SOFTWARE, EVEN IF ADVISED OF
 * THE POSSIBILITY OF SUCH DAMAGE.
 */
package jdk.internal.org.objectweb.asm.commons;

import java.util.HashMap;
import java.util.Map;
import jdk.internal.org.objectweb.asm.Type;

/**
 * A named method descriptor.
 *
 * @author Juozas Baliuka
 * @author Chris Nokleberg
 * @author Eric Bruneton
 */
public class Method {

    /** The method name. */
    private final String name;

    /** The method descriptor. */
    private final String descriptor;

    /** The descriptors of the primitive Java types (plus void). */
    private static final Map<String, String> PRIMITIVE_TYPE_DESCRIPTORS;

    static {
        HashMap<String, String> descriptors = new HashMap<String, String>();
        descriptors.put("void", "V");
        descriptors.put("byte", "B");
        descriptors.put("char", "C");
        descriptors.put("double", "D");
        descriptors.put("float", "F");
        descriptors.put("int", "I");
        descriptors.put("long", "J");
        descriptors.put("short", "S");
        descriptors.put("boolean", "Z");
        PRIMITIVE_TYPE_DESCRIPTORS = descriptors;
    }

    /**
      * Constructs a new {@link Method}.
      *
      * @param name the method's name.
      * @param descriptor the method's descriptor.
      */
    public Method(final String name, final String descriptor) {
        this.name = name;
        this.descriptor = descriptor;
    }

    /**
      * Constructs a new {@link Method}.
      *
      * @param name the method's name.
      * @param returnType the method's return type.
      * @param argumentTypes the method's argument types.
      */
    public Method(final String name, final Type returnType, final Type[] argumentTypes) {
        this(name, Type.getMethodDescriptor(returnType, argumentTypes));
    }

    /**
      * Creates a new {@link Method}.
      *
      * @param method a java.lang.reflect method descriptor
      * @return a {@link Method} corresponding to the given Java method declaration.
      */
    public static Method getMethod(final java.lang.reflect.Method method) {
        return new Method(method.getName(), Type.getMethodDescriptor(method));
    }

    /**
      * Creates a new {@link Method}.
      *
      * @param constructor a java.lang.reflect constructor descriptor
      * @return a {@link Method} corresponding to the given Java constructor declaration.
      */
    public static Method getMethod(final java.lang.reflect.Constructor<?> constructor) {
        return new Method("<init>", Type.getConstructorDescriptor(constructor));
    }

    /**
      * Returns a {@link Method} corresponding to the given Java method declaration.
      *
      * @param method a Java method declaration, without argument names, of the form "returnType name
      *     (argumentType1, ... argumentTypeN)", where the types are in plain Java (e.g. "int",
      *     "float", "java.util.List", ...). Classes of the java.lang package can be specified by their
      *     unqualified name; all other classes names must be fully qualified.
      * @return a {@link Method} corresponding to the given Java method declaration.
      * @throws IllegalArgumentException if <code>method</code> could not get parsed.
      */
    public static Method getMethod(final String method) {
        return getMethod(method, false);
    }

    /**
      * Returns a {@link Method} corresponding to the given Java method declaration.
      *
      * @param method a Java method declaration, without argument names, of the form "returnType name
      *     (argumentType1, ... argumentTypeN)", where the types are in plain Java (e.g. "int",
      *     "float", "java.util.List", ...). Classes of the java.lang package may be specified by their
      *     unqualified name, depending on the defaultPackage argument; all other classes names must be
      *     fully qualified.
      * @param defaultPackage true if unqualified class names belong to the default package, or false
      *     if they correspond to java.lang classes. For instance "Object" means "Object" if this
      *     option is true, or "java.lang.Object" otherwise.
      * @return a {@link Method} corresponding to the given Java method declaration.
      * @throws IllegalArgumentException if <code>method</code> could not get parsed.
      */
    public static Method getMethod(final String method, final boolean defaultPackage) {
        final int spaceIndex = method.indexOf(' ');
        int currentArgumentStartIndex = method.indexOf('(', spaceIndex) + 1;
        final int endIndex = method.indexOf(')', currentArgumentStartIndex);
        if (spaceIndex == -1 || currentArgumentStartIndex == 0 || endIndex == -1) {
            throw new IllegalArgumentException();
        }
        final String returnType = method.substring(0, spaceIndex);
        final String methodName =
                method.substring(spaceIndex + 1, currentArgumentStartIndex - 1).trim();
        StringBuilder stringBuilder = new StringBuilder();
        stringBuilder.append('(');
        int currentArgumentEndIndex;
        do {
            String argumentDescriptor;
            currentArgumentEndIndex = method.indexOf(',', currentArgumentStartIndex);
            if (currentArgumentEndIndex == -1) {
                argumentDescriptor =
                        getDescriptorInternal(
                                method.substring(currentArgumentStartIndex, endIndex).trim(), defaultPackage);
            } else {
                argumentDescriptor =
                        getDescriptorInternal(
                                method.substring(currentArgumentStartIndex, currentArgumentEndIndex).trim(),
                                defaultPackage);
                currentArgumentStartIndex = currentArgumentEndIndex + 1;
            }
            stringBuilder.append(argumentDescriptor);
        } while (currentArgumentEndIndex != -1);
        stringBuilder.append(')').append(getDescriptorInternal(returnType, defaultPackage));
        return new Method(methodName, stringBuilder.toString());
    }

    /**
      * Returns the descriptor corresponding to the given type name.
      *
      * @param type a Java type name.
      * @param defaultPackage true if unqualified class names belong to the default package, or false
      *     if they correspond to java.lang classes. For instance "Object" means "Object" if this
      *     option is true, or "java.lang.Object" otherwise.
      * @return the descriptor corresponding to the given type name.
      */
    private static String getDescriptorInternal(final String type, final boolean defaultPackage) {
        if ("".equals(type)) {
            return type;
        }

        StringBuilder stringBuilder = new StringBuilder();
        int arrayBracketsIndex = 0;
        while ((arrayBracketsIndex = type.indexOf("[]", arrayBracketsIndex) + 1) > 0) {
            stringBuilder.append('[');
        }

        String elementType = type.substring(0, type.length() - stringBuilder.length() * 2);
        String descriptor = PRIMITIVE_TYPE_DESCRIPTORS.get(elementType);
        if (descriptor != null) {
            stringBuilder.append(descriptor);
        } else {
<<<<<<< HEAD
            // FIXME: support Q-type
            sb.append('L');
            if (t.indexOf('.') < 0) {
=======
            stringBuilder.append('L');
            if (elementType.indexOf('.') < 0) {
>>>>>>> 17773c31
                if (!defaultPackage) {
                    stringBuilder.append("java/lang/");
                }
                stringBuilder.append(elementType);
            } else {
                stringBuilder.append(elementType.replace('.', '/'));
            }
            stringBuilder.append(';');
        }
        return stringBuilder.toString();
    }

    /**
      * Returns the name of the method described by this object.
      *
      * @return the name of the method described by this object.
      */
    public String getName() {
        return name;
    }

    /**
      * Returns the descriptor of the method described by this object.
      *
      * @return the descriptor of the method described by this object.
      */
    public String getDescriptor() {
        return descriptor;
    }

    /**
      * Returns the return type of the method described by this object.
      *
      * @return the return type of the method described by this object.
      */
    public Type getReturnType() {
        return Type.getReturnType(descriptor);
    }

    /**
      * Returns the argument types of the method described by this object.
      *
      * @return the argument types of the method described by this object.
      */
    public Type[] getArgumentTypes() {
        return Type.getArgumentTypes(descriptor);
    }

    @Override
    public String toString() {
        return name + descriptor;
    }

    @Override
    public boolean equals(final Object other) {
        if (!(other instanceof Method)) {
            return false;
        }
        Method otherMethod = (Method) other;
        return name.equals(otherMethod.name) && descriptor.equals(otherMethod.descriptor);
    }

    @Override
    public int hashCode() {
        return name.hashCode() ^ descriptor.hashCode();
    }
}<|MERGE_RESOLUTION|>--- conflicted
+++ resolved
@@ -222,14 +222,9 @@
         if (descriptor != null) {
             stringBuilder.append(descriptor);
         } else {
-<<<<<<< HEAD
             // FIXME: support Q-type
-            sb.append('L');
-            if (t.indexOf('.') < 0) {
-=======
             stringBuilder.append('L');
             if (elementType.indexOf('.') < 0) {
->>>>>>> 17773c31
                 if (!defaultPackage) {
                     stringBuilder.append("java/lang/");
                 }
