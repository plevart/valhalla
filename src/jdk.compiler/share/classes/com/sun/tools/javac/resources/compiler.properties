#
# Copyright (c) 1999, 2019, Oracle and/or its affiliates. All rights reserved.
# DO NOT ALTER OR REMOVE COPYRIGHT NOTICES OR THIS FILE HEADER.
#
# This code is free software; you can redistribute it and/or modify it
# under the terms of the GNU General Public License version 2 only, as
# published by the Free Software Foundation.  Oracle designates this
# particular file as subject to the "Classpath" exception as provided
# by Oracle in the LICENSE file that accompanied this code.
#
# This code is distributed in the hope that it will be useful, but WITHOUT
# ANY WARRANTY; without even the implied warranty of MERCHANTABILITY or
# FITNESS FOR A PARTICULAR PURPOSE.  See the GNU General Public License
# version 2 for more details (a copy is included in the LICENSE file that
# accompanied this code).
#
# You should have received a copy of the GNU General Public License version
# 2 along with this work; if not, write to the Free Software Foundation,
# Inc., 51 Franklin St, Fifth Floor, Boston, MA 02110-1301 USA.
#
# Please contact Oracle, 500 Oracle Parkway, Redwood Shores, CA 94065 USA
# or visit www.oracle.com if you need additional information or have any
# questions.
#

# Messages in this file which use "placeholders" for values (e.g. {0}, {1})
# are preceded by a stylized comment describing the type of the corresponding
# values.
# The simple types currently in use are:
#
# annotation        annotation compound
# boolean           true or false
# diagnostic        a sub-message; see compiler.misc.*
# fragment          similar to 'message segment', but with more specific type
# modifier          a Java modifier; e.g. public, private, protected
# file              a file URL
# file object       a file URL - similar to 'file' but typically used for source/class files, hence more specific
# flag              a Flags.Flag instance
# name              a name, typically a Java identifier
# number            an integer
# option name       the name of a command line option
# path              a path
# profile           a profile name
# source            a source version number, such as 1.5, 1.6, 1.7, taken from a com.sun.tools.javac.code.Source
# source version    a source version number, such as 1.5, 1.6, 1.7, taken from a javax.lang.model.SourceVersion
# string            a general string
# symbol            the name of a declared type
# symbol kind       the kind of a symbol (i.e. method, variable)
# kind name         an informative description of the kind of a declaration; see compiler.misc.kindname.*
# target            a target version number, such as 1.5, 1.6, 1.7, taken from a com.sun.tools.javac.jvm.Target
# token             the name of a non-terminal in source code; see compiler.misc.token.*
# tree tag          the name of a non-terminal in source code; see compiler.misc.token.*
# type              a Java type; e.g. int, X, X<T>
# url               a URL
# object            a Java object (unspecified)
# unused            the value is not used in this message
#
# The following compound types are also used:
#
# collection of X   a comma-separated collection of items; e.g. collection of type
# list of X         a comma-separated list of items; e.g. list of type
# set of X          a comma-separated set of items; e.g. set of modifier
#
# These may be composed:
#
# list of type or message segment
#
# The following type aliases are supported:
#
# message segment --> diagnostic or fragment
# file name --> file, path or file object
#
# Custom comments are supported in parenthesis i.e.
#
# number (classfile major version)
#
# These comments are used internally in order to generate an enum-like class declaration containing
# a method/field for each of the diagnostic keys listed here. Those methods/fields can then be used
# by javac code to build diagnostics in a type-safe fashion.
#
# In addition, these comments are verified by the jtreg test test/tools/javac/diags/MessageInfo,
# using info derived from the collected set of examples in test/tools/javac/diags/examples.
# MessageInfo can also be run as a standalone utility providing more facilities
# for manipulating this file. For more details, see MessageInfo.java.

##
## errors
##

# 0: symbol
compiler.err.abstract.cant.be.instantiated=\
    {0} is abstract; cannot be instantiated

compiler.err.abstract.meth.cant.have.body=\
    abstract methods cannot have a body

# 0: kind name, 1: symbol
compiler.err.already.annotated=\
    {0} {1} has already been annotated

# 0: kind name, 1: symbol, 2: kind name, 3: symbol
compiler.err.already.defined=\
    {0} {1} is already defined in {2} {3}

# 0: kind name, 1: symbol, 2: kind name, 3: kind name, 4: symbol
compiler.err.already.defined.in.clinit=\
    {0} {1} is already defined in {2} of {3} {4}

# 0: symbol
compiler.err.already.defined.single.import=\
    a type with the same simple name is already defined by the single-type-import of {0}

# 0: symbol
compiler.err.already.defined.static.single.import=\
    a type with the same simple name is already defined by the static single-type-import of {0}

# 0: symbol
compiler.err.already.defined.this.unit=\
    {0} is already defined in this compilation unit

# 0: type, 1: list of name
compiler.err.annotation.missing.default.value=\
    annotation @{0} is missing a default value for the element ''{1}''

# 0: type, 1: list of name
compiler.err.annotation.missing.default.value.1=\
    annotation @{0} is missing default values for elements {1}

# 0: type
compiler.err.annotation.not.valid.for.type=\
    annotation not valid for an element of type {0}

compiler.err.annotation.type.not.applicable=\
    annotation type not applicable to this kind of declaration

# 0: type
compiler.err.annotation.type.not.applicable.to.type=\
    annotation @{0} not applicable in this type context

compiler.err.annotation.value.must.be.annotation=\
    annotation value must be an annotation

compiler.err.annotation.value.must.be.class.literal=\
    annotation value must be a class literal

compiler.err.annotation.value.must.be.name.value=\
    annotation values must be of the form ''name=value''

compiler.err.annotation.value.not.allowable.type=\
    annotation value not of an allowable type

compiler.err.expression.not.allowable.as.annotation.value=\
    expression not allowed as annotation value

compiler.err.anon.class.impl.intf.no.args=\
    anonymous class implements interface; cannot have arguments

compiler.err.anon.class.impl.intf.no.typeargs=\
    anonymous class implements interface; cannot have type arguments

compiler.err.anon.class.impl.intf.no.qual.for.new=\
    anonymous class implements interface; cannot have qualifier for new

compiler.err.cant.inherit.from.anon=\
    cannot inherit from anonymous class

# 0: symbol, 1: symbol, 2: symbol
compiler.err.array.and.varargs=\
    cannot declare both {0} and {1} in {2}

compiler.err.array.dimension.missing=\
    array dimension missing

compiler.err.illegal.array.creation.both.dimension.and.initialization=\
    array creation with both dimension expression and initialization is illegal

# 0: type
compiler.err.array.req.but.found=\
    array required, but {0} found

compiler.err.attribute.value.must.be.constant=\
    element value must be a constant expression

# 0: string (statement type)
compiler.err.bad.initializer=\
    bad initializer for {0}

compiler.err.break.outside.switch.loop=\
    break outside switch or loop

compiler.err.break.outside.switch.expression=\
    attempt to break out of a switch expression

compiler.err.continue.outside.switch.expression=\
    attempt to continue out of a switch expression

compiler.err.return.outside.switch.expression=\
    attempt to return out of a switch expression

compiler.err.rule.completes.normally=\
    switch rule completes without providing a value\n\
    (switch rules in switch expressions must either provide a value or throw)

compiler.err.switch.expression.completes.normally=\
    switch expression completes without providing a value\n\
    (switch expressions must either provide a value or throw for all possible input values)

compiler.err.no.switch.expression =\
    yield outside of switch expression

compiler.err.no.switch.expression.qualify=\
    yield outside of switch expression\n\
    (to invoke a method called yield, qualify the yield with a receiver or type name)

compiler.err.invalid.yield=\
    invalid use of a restricted identifier ''yield''\n\
    (to invoke a method called yield, qualify the yield with a receiver or type name)

compiler.warn.invalid.yield=\
    ''yield'' may become a restricted identifier in a future release\n\
    (to invoke a method called yield, qualify the yield with a receiver or type name)

compiler.err.switch.expression.empty=\
    switch expression does not have any case clauses

compiler.err.switch.expression.no.result.expressions=\
    switch expression does not have any result expressions

# 0: name
compiler.err.call.must.be.first.stmt.in.ctor=\
    call to {0} must be first statement in constructor

# 0: symbol kind, 1: name, 2: list of type or message segment, 3: list of type or message segment, 4: symbol kind, 5: type, 6: message segment
compiler.err.cant.apply.symbol=\
    {0} {1} in {4} {5} cannot be applied to given types;\n\
    required: {2}\n\
    found:    {3}\n\
    reason: {6}

# 0: symbol kind, 1: name, 2: list of type
compiler.err.cant.apply.symbols=\
    no suitable {0} found for {1}({2})

# 0: symbol kind, 1: name, 2: list of type or message segment, 3: list of type or message segment, 4: symbol kind, 5: type, 6: message segment
compiler.misc.cant.apply.symbol=\
    {0} {1} in {4} {5} cannot be applied to given types\n\
    required: {2}\n\
    found:    {3}\n\
    reason: {6}

# 0: symbol kind, 1: name, 2: list of type
compiler.misc.cant.apply.symbols=\
    no suitable {0} found for {1}({2})

# 0: kind name, 1: symbol
compiler.misc.no.abstracts=\
    no abstract method found in {0} {1}

# 0: kind name, 1: symbol
compiler.misc.incompatible.abstracts=\
    multiple non-overriding abstract methods found in {0} {1}

compiler.err.bad.functional.intf.anno=\
    Unexpected @FunctionalInterface annotation

# 0: message segment
compiler.err.bad.functional.intf.anno.1=\
    Unexpected @FunctionalInterface annotation\n\
    {0}

# 0: message segment
compiler.err.anonymous.diamond.method.does.not.override.superclass=\
    method does not override or implement a method from a supertype\n\
    {0}

# 0: symbol
compiler.misc.not.a.functional.intf=\
    {0} is not a functional interface

# 0: symbol, 1: message segment
compiler.misc.not.a.functional.intf.1=\
    {0} is not a functional interface\n\
    {1}

# 0: type, 1: kind name, 2: symbol
compiler.misc.invalid.generic.lambda.target=\
    invalid functional descriptor for lambda expression\n\
    method {0} in {1} {2} is generic

# 0: kind name, 1: symbol
compiler.misc.incompatible.descs.in.functional.intf=\
    incompatible function descriptors found in {0} {1}

# 0: name, 1: list of type, 2: type, 3: list of type
compiler.misc.descriptor=\
    descriptor: {2} {0}({1})

# 0: name, 1: list of type, 2: type, 3: list of type
compiler.misc.descriptor.throws=\
    descriptor: {2} {0}({1}) throws {3}

# 0: type
compiler.misc.no.suitable.functional.intf.inst=\
    cannot infer functional interface descriptor for {0}

# 0: message segment
compiler.misc.bad.intersection.target.for.functional.expr=\
    bad intersection type target for lambda or method reference\n\
    {0}

# 0: symbol or type
compiler.misc.not.an.intf.component=\
    component type {0} is not an interface

# 0: kind name, 1: message segment
compiler.err.invalid.mref=\
    invalid {0} reference\n\
    {1}

# 0: kind name, 1: message segment
compiler.misc.invalid.mref=\
    invalid {0} reference\n\
    {1}

compiler.misc.static.mref.with.targs=\
    parameterized qualifier on static method reference

# 0: symbol
compiler.err.cant.assign.val.to.final.var=\
    cannot assign a value to final variable {0}

compiler.err.cant.assign.val.to.this=\
    cannot assign to ''this''

# 0: symbol, 1: message segment
compiler.err.cant.ref.non.effectively.final.var=\
    local variables referenced from {1} must be final or effectively final

compiler.err.try.with.resources.expr.needs.var=\
    the try-with-resources resource must either be a variable declaration or an expression denoting \
a reference to a final or effectively final variable

# 0: symbol
compiler.err.try.with.resources.expr.effectively.final.var=\
    variable {0} used as a try-with-resources resource neither final nor effectively final


compiler.misc.lambda=\
    a lambda expression

compiler.misc.inner.cls=\
    an inner class

# 0: type
compiler.err.cant.deref=\
    {0} cannot be dereferenced

compiler.err.cant.extend.intf.annotation=\
    ''extends'' not allowed for @interfaces

compiler.err.annotation.decl.not.allowed.here=\
    annotation type declaration not allowed here

# 0: symbol
compiler.err.cant.inherit.from.final=\
    cannot inherit from final {0}

# 0: symbol or string
compiler.err.cant.ref.before.ctor.called=\
    cannot reference {0} before supertype constructor has been called

compiler.err.cant.select.static.class.from.param.type=\
    cannot select a static class from a parameterized type

# 0: symbol, 1: string, 2: string
compiler.err.cant.inherit.diff.arg=\
    {0} cannot be inherited with different arguments: <{1}> and <{2}>

compiler.err.catch.without.try=\
    ''catch'' without ''try''

# 0: kind name, 1: symbol
compiler.err.clash.with.pkg.of.same.name=\
    {0} {1} clashes with package of same name

compiler.err.class.not.allowed=\
    class, interface or enum declaration not allowed here

compiler.err.const.expr.req=\
    constant expression required

compiler.err.cont.outside.loop=\
    continue outside of loop

# 0: symbol or type
compiler.err.cyclic.inheritance=\
    cyclic inheritance involving {0}

# 0: symbol
compiler.err.cyclic.value.type.membership=\
    cyclic inline type membership involving {0}

# 0: symbol
compiler.err.cyclic.annotation.element=\
    type of element {0} is cyclic

# 0: symbol
compiler.err.call.to.super.not.allowed.in.enum.ctor=\
    call to super not allowed in enum constructor

# 0: type
compiler.err.no.superclass=\
    {0} has no superclass.

# 0: symbol, 1: type, 2: symbol, 3: type, 4: type
compiler.err.concrete.inheritance.conflict=\
    methods {0} from {1} and {2} from {3} are inherited with the same signature

compiler.err.default.allowed.in.intf.annotation.member=\
    default value only allowed in an annotation type declaration

# 0: symbol
compiler.err.doesnt.exist=\
    package {0} does not exist

# 0: type
compiler.err.duplicate.annotation.invalid.repeated=\
    annotation {0} is not a valid repeatable annotation

# 0: name, 1: type
compiler.err.duplicate.annotation.member.value=\
    duplicate element ''{0}'' in annotation @{1}.

# 0: type
compiler.err.duplicate.annotation.missing.container=\
    {0} is not a repeatable annotation type

# 0: symbol
compiler.err.invalid.repeatable.annotation=\
    duplicate annotation: {0} is annotated with an invalid @Repeatable annotation

# 0: symbol or type
compiler.err.invalid.repeatable.annotation.no.value=\
    {0} is not a valid @Repeatable, no value element method declared

# 0: type, 1: number
compiler.err.invalid.repeatable.annotation.multiple.values=\
    {0} is not a valid @Repeatable, {1} element methods named ''value'' declared

# 0: type
compiler.err.invalid.repeatable.annotation.invalid.value=\
    {0} is not a valid @Repeatable: invalid value element

# 0: symbol or type, 1: type, 2: type
compiler.err.invalid.repeatable.annotation.value.return=\
    containing annotation type ({0}) must declare an element named ''value'' of type {2}

# 0: symbol or type, 1: symbol
compiler.err.invalid.repeatable.annotation.elem.nondefault=\
    containing annotation type ({0}) does not have a default value for element {1}

# 0: symbol, 1: string, 2: symbol, 3: string
compiler.err.invalid.repeatable.annotation.retention=\
    retention of containing annotation type ({0}) is shorter than the retention of repeatable annotation type ({2})

# 0: symbol, 1: symbol
compiler.err.invalid.repeatable.annotation.not.documented=\
    repeatable annotation type ({1}) is @Documented while containing annotation type ({0}) is not

# 0: symbol, 1: symbol
compiler.err.invalid.repeatable.annotation.not.inherited=\
    repeatable annotation type ({1}) is @Inherited while containing annotation type ({0}) is not

# 0: symbol, 1: symbol
compiler.err.invalid.repeatable.annotation.incompatible.target=\
    containing annotation type ({0}) is applicable to more targets than repeatable annotation type ({1})

# 0: symbol
compiler.err.invalid.repeatable.annotation.repeated.and.container.present=\
    container {0} must not be present at the same time as the element it contains

# 0: type, 1: symbol
compiler.err.invalid.repeatable.annotation.not.applicable=\
    container {0} is not applicable to element {1}

# 0: type
compiler.err.invalid.repeatable.annotation.not.applicable.in.context=\
    container {0} is not applicable in this type context

# 0: name
compiler.err.duplicate.class=\
    duplicate class: {0}

# 0: name, 1: name
compiler.err.same.binary.name=\
    classes: {0} and {1} have the same binary name

compiler.err.duplicate.case.label=\
    duplicate case label

compiler.err.duplicate.default.label=\
    duplicate default label

compiler.err.else.without.if=\
    ''else'' without ''if''

compiler.err.empty.char.lit=\
    empty character literal

# 0: symbol
compiler.err.encl.class.required=\
    an enclosing instance that contains {0} is required

compiler.err.enum.annotation.must.be.enum.constant=\
    an enum annotation value must be an enum constant

compiler.err.enum.cant.be.instantiated=\
    enum types may not be instantiated

compiler.err.enum.label.must.be.unqualified.enum=\
    an enum switch case label must be the unqualified name of an enumeration constant

compiler.err.enum.no.subclassing=\
    classes cannot directly extend java.lang.Enum

compiler.err.enum.types.not.extensible=\
    enum types are not extensible

compiler.err.enum.no.finalize=\
    enums cannot have finalize methods

# 0: file name, 1: string
compiler.err.error.reading.file=\
    error reading {0}; {1}

# 0: type
compiler.err.except.already.caught=\
    exception {0} has already been caught

# 0: type
compiler.err.except.never.thrown.in.try=\
    exception {0} is never thrown in body of corresponding try statement

# 0: symbol
compiler.err.final.parameter.may.not.be.assigned=\
    final parameter {0} may not be assigned

# 0: symbol
compiler.err.try.resource.may.not.be.assigned=\
    auto-closeable resource {0} may not be assigned

# 0: symbol
compiler.err.pattern.binding.may.not.be.assigned=\
    pattern binding {0} may not be assigned

# 0: symbol
compiler.err.multicatch.parameter.may.not.be.assigned=\
    multi-catch parameter {0} may not be assigned

# 0: type, 1: type
compiler.err.multicatch.types.must.be.disjoint=\
    Alternatives in a multi-catch statement cannot be related by subclassing\n\
    Alternative {0} is a subclass of alternative {1}

compiler.err.finally.without.try=\
    ''finally'' without ''try''

# 0: type, 1: message segment
compiler.err.foreach.not.applicable.to.type=\
    for-each not applicable to expression type\n\
    required: {1}\n\
    found:    {0}

compiler.err.fp.number.too.large=\
    floating point number too large

compiler.err.fp.number.too.small=\
    floating point number too small

compiler.err.generic.array.creation=\
    generic array creation

compiler.err.generic.throwable=\
    a generic class may not extend java.lang.Throwable

# 0: symbol
compiler.err.icls.cant.have.static.decl=\
    Illegal static declaration in inner class {0}\n\
    modifier \''static\'' is only allowed in constant variable declarations

# 0: string
compiler.err.illegal.char=\
    illegal character: ''{0}''

# 0: string, 1: string
compiler.err.illegal.char.for.encoding=\
    unmappable character (0x{0}) for encoding {1}

# 0: set of flag, 1: set of flag
compiler.err.illegal.combination.of.modifiers=\
    illegal combination of modifiers: {0} and {1}

compiler.err.illegal.enum.static.ref=\
    illegal reference to static field from initializer

compiler.err.illegal.esc.char=\
    illegal escape character

compiler.err.illegal.forward.ref=\
    illegal forward reference

# 0: symbol, 1: object
compiler.err.not.in.profile=\
    {0} is not available in profile ''{1}''

# 0: symbol
compiler.warn.forward.ref=\
    reference to variable ''{0}'' before it has been initialized

compiler.err.illegal.self.ref=\
    self-reference in initializer

# 0: symbol
compiler.warn.self.ref=\
    self-reference in initializer of variable ''{0}''

compiler.err.illegal.generic.type.for.instof=\
    illegal generic type for instanceof

# 0: type
compiler.err.illegal.initializer.for.type=\
    illegal initializer for {0}

compiler.err.illegal.line.end.in.char.lit=\
    illegal line end in character literal

compiler.err.illegal.text.block.open=\
    illegal text block open delimiter sequence, missing line terminator

compiler.warn.inconsistent.white.space.indentation=\
    inconsistent white space indentation

compiler.warn.trailing.white.space.will.be.removed=\
    trailing white space will be removed

compiler.err.illegal.nonascii.digit=\
    illegal non-ASCII digit

compiler.err.illegal.underscore=\
    illegal underscore

compiler.err.illegal.dot=\
    illegal ''.''

# 0: symbol
compiler.err.illegal.qual.not.icls=\
    illegal qualifier; {0} is not an inner class

compiler.err.illegal.start.of.expr=\
    illegal start of expression

compiler.err.illegal.start.of.stmt=\
    illegal start of statement

compiler.err.illegal.start.of.type=\
    illegal start of type

compiler.err.illegal.parenthesized.expression=\
    illegal parenthesized expression

compiler.err.illegal.unicode.esc=\
    illegal unicode escape

# 0: symbol
compiler.err.import.requires.canonical=\
    import requires canonical name for {0}

compiler.err.improperly.formed.type.param.missing=\
    improperly formed type, some parameters are missing

compiler.err.improperly.formed.type.inner.raw.param=\
    improperly formed type, type arguments given on a raw type

# 0: type, 1: type
compiler.err.incomparable.types=\
    incomparable types: {0} and {1}

# 0: string
compiler.err.int.number.too.large=\
    integer number too large

compiler.err.intf.annotation.members.cant.have.params=\
    elements in annotation type declarations cannot declare formal parameters

# 0: symbol
compiler.err.intf.annotation.cant.have.type.params=\
    annotation type {0} cannot be generic

compiler.err.intf.annotation.members.cant.have.type.params=\
    elements in annotation type declarations cannot be generic methods

# 0: symbol, 1: type
compiler.err.intf.annotation.member.clash=\
    annotation type {1} declares an element with the same name as method {0}

compiler.err.intf.expected.here=\
    interface expected here

compiler.err.intf.meth.cant.have.body=\
    interface abstract methods cannot have body

compiler.err.invalid.annotation.member.type=\
    invalid type for annotation type element

compiler.err.invalid.binary.number=\
    binary numbers must contain at least one binary digit

compiler.err.invalid.hex.number=\
    hexadecimal numbers must contain at least one hexadecimal digit

compiler.err.invalid.meth.decl.ret.type.req=\
    invalid method declaration; return type required

compiler.err.varargs.and.old.array.syntax=\
    legacy array notation not allowed on variable-arity parameter

compiler.err.varargs.and.receiver =\
    varargs notation not allowed on receiver parameter

compiler.err.varargs.must.be.last =\
    varargs parameter must be the last parameter

compiler.err.array.and.receiver =\
    legacy array notation not allowed on receiver parameter

compiler.err.wrong.receiver =\
    wrong receiver parameter name

compiler.err.variable.not.allowed=\
    variable declaration not allowed here

# 0: name
compiler.err.label.already.in.use=\
    label {0} already in use

# 0: symbol
compiler.err.local.var.accessed.from.icls.needs.final=\
    local variable {0} is accessed from within inner class; needs to be declared final

compiler.err.local.enum=\
    enum types must not be local

compiler.err.cannot.create.array.with.type.arguments=\
    cannot create array with type arguments

compiler.err.cannot.create.array.with.diamond=\
    cannot create array with ''<>''

compiler.err.invalid.module.directive=\
  module directive keyword or ''}'' expected

#
# limits.  We don't give the limits in the diagnostic because we expect
# them to change, yet we want to use the same diagnostic.  These are all
# detected during code generation.
#
compiler.err.limit.code=\
    code too large

compiler.err.limit.code.too.large.for.try.stmt=\
    code too large for try statement

compiler.err.limit.dimensions=\
    array type has too many dimensions

compiler.err.limit.locals=\
    too many local variables

compiler.err.limit.parameters=\
    too many parameters

compiler.err.limit.pool=\
    too many constants

compiler.err.limit.pool.in.class=\
    too many constants in class {0}

compiler.err.limit.stack=\
    code requires too much stack

compiler.err.limit.string=\
    constant string too long

# 0: string
compiler.err.limit.string.overflow=\
    UTF8 representation for string \"{0}...\" is too long for the constant pool

compiler.err.malformed.fp.lit=\
    malformed floating point literal

compiler.err.method.does.not.override.superclass=\
    method does not override or implement a method from a supertype

compiler.err.static.methods.cannot.be.annotated.with.override=\
    static methods cannot be annotated with @Override

compiler.err.missing.meth.body.or.decl.abstract=\
    missing method body, or declare abstract

compiler.err.missing.ret.stmt=\
    missing return statement

# 0: type
compiler.misc.missing.ret.val=\
    missing return value

compiler.misc.unexpected.ret.val=\
    unexpected return value

# 0: set of flag
compiler.err.mod.not.allowed.here=\
    modifier {0} not allowed here

# 0: name
compiler.err.modifier.not.allowed.here=\
    modifier {0} not allowed here

compiler.err.intf.not.allowed.here=\
    interface not allowed here

compiler.err.enums.must.be.static=\
    enum declarations allowed only in static contexts

# 0: symbol, 1: symbol
compiler.err.name.clash.same.erasure=\
    name clash: {0} and {1} have the same erasure

# 0: name, 1: list of type, 2: symbol, 3: name, 4: list of type, 5: symbol
compiler.err.name.clash.same.erasure.no.override=\
    name clash: {0}({1}) in {2} and {3}({4}) in {5} have the same erasure, yet neither overrides the other

# 0: string, 1: name, 2: name, 3: list of type, 4: symbol, 5: name, 6: list of type, 7: symbol
compiler.err.name.clash.same.erasure.no.override.1=\
    name clash: {0} {1} has two methods with the same erasure, yet neither overrides the other\n\
    first method:  {2}({3}) in {4}\n\
    second method: {5}({6}) in {7}

# 0: symbol, 1: symbol, 2: symbol, 3: symbol
compiler.err.name.clash.same.erasure.no.hide=\
    name clash: {0} in {1} and {2} in {3} have the same erasure, yet neither hides the other

compiler.err.name.reserved.for.internal.use=\
    {0} is reserved for internal use

compiler.err.native.meth.cant.have.body=\
    native methods cannot have a body


# 0: message segment
compiler.misc.incompatible.type.in.conditional=\
    bad type in conditional expression\n\
    {0}

compiler.misc.conditional.target.cant.be.void=\
    target-type for conditional expression cannot be void

compiler.misc.switch.expression.target.cant.be.void=\
    target-type for switch expression cannot be void

# 0: message segment
compiler.misc.incompatible.type.in.switch.expression=\
    bad type in switch expression\n\
    {0}

# 0: message segment
compiler.misc.incompatible.ret.type.in.lambda=\
    bad return type in lambda expression\n\
    {0}

compiler.misc.stat.expr.expected=\
    lambda body is not compatible with a void functional interface\n\
    (consider using a block lambda body, or use a statement expression instead)

# 0: message segment
compiler.misc.incompatible.ret.type.in.mref=\
    bad return type in method reference\n\
    {0}

compiler.err.lambda.body.neither.value.nor.void.compatible=\
    lambda body is neither value nor void compatible

# 0: list of type
compiler.err.incompatible.thrown.types.in.mref=\
    incompatible thrown types {0} in functional expression

compiler.misc.incompatible.arg.types.in.lambda=\
    incompatible parameter types in lambda expression

compiler.misc.incompatible.arg.types.in.mref=\
    incompatible parameter types in method reference

compiler.err.new.not.allowed.in.annotation=\
    ''new'' not allowed in an annotation

# 0: name, 1: type
compiler.err.no.annotation.member=\
    no annotation member {0} in {1}

# 0: symbol
compiler.err.no.encl.instance.of.type.in.scope=\
    no enclosing instance of type {0} is in scope

compiler.err.no.intf.expected.here=\
    no interface expected here

compiler.err.no.match.entry=\
    {0} has no match in entry in {1}; required {2}

# 0: type
compiler.err.not.annotation.type=\
    {0} is not an annotation type

# 0: symbol, 1: symbol, 2: message segment
compiler.err.not.def.access.package.cant.access=\
    {0} is not visible\n\
    ({2})

# 0: symbol, 1: symbol, 2: message segment
compiler.misc.not.def.access.package.cant.access=\
    {0} is not visible\n\
    ({2})

# 0: symbol, 1: message segment
compiler.err.package.not.visible=\
    package {0} is not visible\n\
    ({1})

# 0: symbol, 1: message segment
compiler.misc.package.not.visible=\
    package {0} is not visible\n\
    ({1})

# {0} - current module
# {1} - package in which the invisible class is declared
# {2} - module in which {1} is declared
# 0: symbol, 1: symbol, 2: symbol
compiler.misc.not.def.access.does.not.read=\
    package {1} is declared in module {2}, but module {0} does not read it

# {0} - package in which the invisible class is declared
# {1} - module in which {0} is declared
# 0: symbol, 1: symbol
compiler.misc.not.def.access.does.not.read.from.unnamed=\
    package {0} is declared in module {1}, which is not in the module graph

# {0} - package in which the invisible class is declared
# {1} - current module
# 0: symbol, 1: symbol
compiler.misc.not.def.access.does.not.read.unnamed=\
    package {0} is declared in the unnamed module, but module {0} does not read it

# {0} - package in which the invisible class is declared
# {1} - module in which {0} is declared
# 0: symbol, 1: symbol
compiler.misc.not.def.access.not.exported=\
    package {0} is declared in module {1}, which does not export it

# {0} - package in which the invisible class is declared
# {1} - module in which {0} is declared
# 0: symbol, 1: symbol
compiler.misc.not.def.access.not.exported.from.unnamed=\
    package {0} is declared in module {1}, which does not export it

# {0} - package in which the invisible class is declared
# {1} - module in which {0} is declared
# {2} - current module
# 0: symbol, 1: symbol, 2: symbol
compiler.misc.not.def.access.not.exported.to.module=\
    package {0} is declared in module {1}, which does not export it to module {2}

# {0} - package in which the invisible class is declared
# {1} - module in which {0} is declared
# 0: symbol, 1: symbol
compiler.misc.not.def.access.not.exported.to.module.from.unnamed=\
    package {0} is declared in module {1}, which does not export it to the unnamed module

# 0: symbol, 1: symbol
compiler.err.not.def.access.class.intf.cant.access=\
    {1}.{0} is defined in an inaccessible class or interface

# 0: symbol, 1: symbol
compiler.misc.not.def.access.class.intf.cant.access=\
    {1}.{0} is defined in an inaccessible class or interface

# 0: symbol, 1: symbol, 2: symbol, 3: message segment
compiler.err.not.def.access.class.intf.cant.access.reason=\
    {1}.{0} in package {2} is not accessible\n\
    ({3})

# 0: symbol, 1: symbol, 2: symbol, 3: message segment
compiler.misc.not.def.access.class.intf.cant.access.reason=\
    {1}.{0} in package {2} is not accessible\n\
    ({3})

# 0: symbol, 1: list of type, 2: type
compiler.misc.cant.access.inner.cls.constr=\
    cannot access constructor {0}({1})\n\
    an enclosing instance of type {2} is not in scope

# 0: symbol, 1: symbol
compiler.err.not.def.public.cant.access=\
    {0} is not public in {1}; cannot be accessed from outside package

# 0: symbol, 1: symbol
compiler.err.not.def.public=\
    {0} is not public in {1}

# 0: symbol, 1: symbol
compiler.misc.not.def.public.cant.access=\
    {0} is not public in {1}; cannot be accessed from outside package

# 0: name
compiler.err.not.loop.label=\
    not a loop label: {0}

compiler.err.not.stmt=\
    not a statement

# 0: symbol
compiler.err.not.encl.class=\
    not an enclosing class: {0}

# 0: name, 1: type
compiler.err.operator.cant.be.applied=\
    bad operand type {1} for unary operator ''{0}''

# 0: name, 1: type, 2: type
compiler.err.operator.cant.be.applied.1=\
    bad operand types for binary operator ''{0}''\n\
    first type:  {1}\n\
    second type: {2}

compiler.err.pkg.annotations.sb.in.package-info.java=\
    package annotations should be in file package-info.java

compiler.err.no.pkg.in.module-info.java=\
    package declarations not allowed in file module-info.java

# 0: symbol
compiler.err.pkg.clashes.with.class.of.same.name=\
    package {0} clashes with class of same name

compiler.err.warnings.and.werror=\
    warnings found and -Werror specified

# Errors related to annotation processing

# 0: symbol, 1: message segment, 2: string (stack-trace)
compiler.err.proc.cant.access=\
    cannot access {0}\n\
    {1}\n\
    Consult the following stack trace for details.\n\
    {2}

# 0: symbol, 1: message segment
compiler.err.proc.cant.access.1=\
    cannot access {0}\n\
    {1}

# 0: string
compiler.err.proc.cant.find.class=\
    Could not find class file for ''{0}''.

# 0: string
compiler.err.proc.cant.load.class=\
    Could not load processor class file due to ''{0}''.

# Print a client-generated error message; assumed to be localized, no translation required
# 0: string
compiler.err.proc.messager=\
    {0}

# 0: string
compiler.misc.exception.message=\
    {0}

compiler.misc.user.selected.completion.failure=\
    user-selected completion failure by class name

# 0: collection of string
compiler.err.proc.no.explicit.annotation.processing.requested=\
    Class names, ''{0}'', are only accepted if annotation processing is explicitly requested

compiler.err.proc.no.service=\
    A ServiceLoader was not usable and is required for annotation processing.

# 0: string, 1: string
compiler.err.proc.processor.bad.option.name=\
    Bad option name ''{0}'' provided by processor ''{1}''

# 0: string
compiler.err.proc.processor.cant.instantiate=\
    Could not instantiate an instance of processor ''{0}''

# 0: string
compiler.err.proc.processor.not.found=\
    Annotation processor ''{0}'' not found

# 0: string
compiler.err.proc.processor.wrong.type=\
    Annotation processor ''{0}'' does not implement javax.annotation.processing.Processor

compiler.err.proc.service.problem=\
    Error creating a service loader to load Processors.

# 0: string
compiler.err.proc.bad.config.file=\
    Bad service configuration file, or exception thrown while constructing Processor object: {0}

compiler.err.proc.cant.create.loader=\
    Could not create class loader for annotation processors: {0}

# 0: symbol
compiler.err.qualified.new.of.static.class=\
    qualified new of static class

compiler.err.recursive.ctor.invocation=\
    recursive constructor invocation

# 0: name, 1: symbol kind, 2: symbol, 3: symbol, 4: symbol kind, 5: symbol, 6: symbol
compiler.err.ref.ambiguous=\
    reference to {0} is ambiguous\n\
    both {1} {2} in {3} and {4} {5} in {6} match

# 0: name, 1: symbol kind, 2: symbol, 3: symbol, 4: symbol kind, 5: symbol, 6: symbol
compiler.misc.ref.ambiguous=\
    reference to {0} is ambiguous\n\
    both {1} {2} in {3} and {4} {5} in {6} match

compiler.err.repeated.annotation.target=\
    repeated annotation target

compiler.err.repeated.interface=\
    repeated interface

compiler.err.repeated.modifier=\
    repeated modifier

# 0: symbol, 1: set of modifier, 2: symbol
compiler.err.report.access=\
    {0} has {1} access in {2}

# 0: symbol, 1: set of modifier, 2: symbol
compiler.misc.report.access=\
    {0} has {1} access in {2}

compiler.err.ret.outside.meth=\
    return outside method

compiler.err.signature.doesnt.match.supertype=\
    signature does not match {0}; incompatible supertype

compiler.err.signature.doesnt.match.intf=\
    signature does not match {0}; incompatible interfaces

# 0: symbol, 1: symbol, 2: symbol
compiler.err.does.not.override.abstract=\
    {0} is not abstract and does not override abstract method {1} in {2}

# 0: file object
compiler.err.source.cant.overwrite.input.file=\
    error writing source; cannot overwrite input file {0}

# 0: symbol
compiler.err.stack.sim.error=\
    Internal error: stack sim error on {0}

compiler.err.static.imp.only.classes.and.interfaces=\
    static import only from classes and interfaces

compiler.err.string.const.req=\
    constant string expression required

# 0: symbol, 1: fragment
compiler.err.cannot.generate.class=\
    error while generating class {0}\n\
    ({1})

# 0: symbol, 1: symbol
compiler.misc.synthetic.name.conflict=\
    the symbol {0} conflicts with a compiler-synthesized symbol in {1}

# 0: symbol, 1: type
compiler.misc.illegal.signature=\
    illegal signature attribute for type {1}

compiler.err.throws.not.allowed.in.intf.annotation=\
    throws clause not allowed in @interface members

compiler.err.try.without.catch.finally.or.resource.decls=\
    ''try'' without ''catch'', ''finally'' or resource declarations

# 0: symbol
compiler.err.type.doesnt.take.params=\
    type {0} does not take parameters

compiler.err.type.var.cant.be.deref=\
    cannot select from a type variable

compiler.err.type.var.may.not.be.followed.by.other.bounds=\
    a type variable may not be followed by other bounds

compiler.err.type.var.more.than.once=\
    type variable {0} occurs more than once in result type of {1}; cannot be left uninstantiated

compiler.err.type.var.more.than.once.in.result=\
    type variable {0} occurs more than once in type of {1}; cannot be left uninstantiated

# 0: type, 1: type, 2: fragment
compiler.err.types.incompatible=\
    types {0} and {1} are incompatible;\n\
    {2}

# 0: name, 1: list of type
compiler.misc.incompatible.diff.ret=\
    both define {0}({1}), but with unrelated return types

# 0: kind name, 1: type, 2: name, 3: list of type, 4: symbol, 5: symbol
compiler.misc.incompatible.unrelated.defaults=\
    {0} {1} inherits unrelated defaults for {2}({3}) from types {4} and {5}

# 0: kind name, 1: type, 2: name, 3: list of type, 4: symbol, 5: symbol
compiler.misc.incompatible.abstract.default=\
    {0} {1} inherits abstract and default for {2}({3}) from types {4} and {5}

# 0: name, 1: kind name, 2: symbol
compiler.err.default.overrides.object.member=\
    default method {0} in {1} {2} overrides a member of java.lang.Object

# 0: type
compiler.err.illegal.static.intf.meth.call=\
    illegal static interface method call\n\
    the receiver expression should be replaced with the type qualifier ''{0}''

# 0: symbol or type, 1: message segment
compiler.err.illegal.default.super.call=\
    bad type qualifier {0} in default super call\n\
    {1}

# 0: symbol, 1: type
compiler.misc.overridden.default=\
    method {0} is overridden in {1}

# 0: symbol, 1: type or symbol
compiler.misc.redundant.supertype=\
    redundant interface {0} is extended by {1}

compiler.err.unclosed.char.lit=\
    unclosed character literal

compiler.err.unclosed.comment=\
    unclosed comment

compiler.err.unclosed.str.lit=\
    unclosed string literal

compiler.err.unclosed.text.block=\
    unclosed text block

# 0: string
compiler.err.unsupported.encoding=\
    unsupported encoding: {0}

compiler.err.io.exception=\
    error reading source file: {0}

# 0: name
compiler.err.undef.label=\
    undefined label: {0}

# 0: name
compiler.err.illegal.ref.to.restricted.type=\
    illegal reference to restricted type ''{0}''

# 0: name
compiler.warn.illegal.ref.to.restricted.type=\
    illegal reference to restricted type ''{0}''

# 0: name, 1: source
compiler.err.restricted.type.not.allowed=\
    ''{0}'' not allowed here\n\
    as of release {1}, ''{0}'' is a restricted type name and cannot be used for type declarations

# 0: name, 1: source
compiler.warn.restricted.type.not.allowed=\
    as of release {1}, ''{0}'' is a restricted type name and cannot be used for type declarations or as the element type of an array

# 0: name, 1: source
compiler.warn.restricted.type.not.allowed.preview=\
    ''{0}'' may become a restricted type name in a future release and may be unusable for type declarations or as the element type of an array

# 0: name (variable), 1: message segment
compiler.err.cant.infer.local.var.type=\
    cannot infer type for local variable {0}\n\
    ({1})

# 0: name
compiler.err.restricted.type.not.allowed.here=\
    ''{0}'' is not allowed here

# 0: name
compiler.err.restricted.type.not.allowed.array=\
    ''{0}'' is not allowed as an element type of an array

# 0: name
compiler.err.restricted.type.not.allowed.compound=\
    ''{0}'' is not allowed in a compound declaration

# 0: fragment
compiler.err.invalid.lambda.parameter.declaration=\
    invalid lambda parameter declaration\n\
    ({0})

compiler.misc.implicit.and.explicit.not.allowed=\
    cannot mix implicitly-typed and explicitly-typed parameters

compiler.misc.var.and.explicit.not.allowed=\
    cannot mix ''var'' and explicitly-typed parameters

compiler.misc.var.and.implicit.not.allowed=\
    cannot mix ''var'' and implicitly-typed parameters

compiler.misc.local.cant.infer.null=\
    variable initializer is ''null''

compiler.misc.local.cant.infer.void=\
    variable initializer is ''void''

compiler.misc.local.missing.init=\
    cannot use ''var'' on variable without initializer

compiler.misc.local.lambda.missing.target=\
    lambda expression needs an explicit target-type

compiler.misc.local.mref.missing.target=\
    method reference needs an explicit target-type

compiler.misc.local.array.missing.target=\
    array initializer needs an explicit target-type

compiler.misc.local.self.ref=\
    cannot use ''var'' on self-referencing variable

# 0: message segment, 1: unused
compiler.err.cant.apply.diamond=\
    cannot infer type arguments for {0}

# 0: message segment or type, 1: message segment
compiler.err.cant.apply.diamond.1=\
    cannot infer type arguments for {0}\n\
    reason: {1}

# 0: message segment or type, 1: message segment
compiler.misc.cant.apply.diamond.1=\
    cannot infer type arguments for {0}\n\
    reason: {1}

compiler.err.unreachable.stmt=\
    unreachable statement

compiler.err.not.exhaustive=\
    the switch expression does not cover all possible input values

compiler.err.initializer.must.be.able.to.complete.normally=\
    initializer must be able to complete normally

compiler.err.initializer.not.allowed=\
    initializers not allowed in interfaces

# 0: type
compiler.err.unreported.exception.need.to.catch.or.throw=\
    unreported exception {0}; must be caught or declared to be thrown

# 0: type
compiler.err.unreported.exception.default.constructor=\
    unreported exception {0} in default constructor

# 0: type, 1: name
compiler.err.unreported.exception.implicit.close=\
    unreported exception {0}; must be caught or declared to be thrown\n\
    exception thrown from implicit call to close() on resource variable ''{1}''

compiler.err.unsupported.cross.fp.lit=\
    hexadecimal floating-point literals are not supported on this VM

compiler.err.void.not.allowed.here=\
    ''void'' type not allowed here

# 0: string
compiler.err.wrong.number.type.args=\
    wrong number of type arguments; required {0}

# 0: symbol
compiler.err.var.might.already.be.assigned=\
    variable {0} might already have been assigned

# 0: symbol
compiler.err.var.might.not.have.been.initialized=\
    variable {0} might not have been initialized

# 0: symbol
compiler.err.var.not.initialized.in.default.constructor=\
    variable {0} not initialized in the default constructor

# 0: symbol
compiler.err.var.might.be.assigned.in.loop=\
    variable {0} might be assigned in loop

# 0: symbol, 1: message segment
compiler.err.varargs.invalid.trustme.anno=\
    Invalid {0} annotation. {1}

# 0: type
compiler.misc.varargs.trustme.on.reifiable.varargs=\
    Varargs element type {0} is reifiable.

# 0: type, 1: type
compiler.err.instanceof.reifiable.not.safe=\
    {0} cannot be safely cast to {1}

# 0: symbol
compiler.misc.varargs.trustme.on.non.varargs.meth=\
    Method {0} is not a varargs method.

# 0: symbol
compiler.misc.varargs.trustme.on.virtual.varargs=\
    Instance method {0} is neither final nor private.

# 0: symbol
compiler.misc.varargs.trustme.on.virtual.varargs.final.only=\
    Instance method {0} is not final.

# 0: type, 1: symbol kind, 2: symbol
compiler.misc.inaccessible.varargs.type=\
    formal varargs element type {0} is not accessible from {1} {2}

# In the following string, {1} will always be the detail message from
# java.io.IOException.
# 0: symbol, 1: string
compiler.err.class.cant.write=\
    error while writing {0}: {1}

# In the following string, {0} is the name of the class in the Java source.
# It really should be used two times..
# 0: kind name, 1: name
compiler.err.class.public.should.be.in.file=\
    {0} {1} is public, should be declared in a file named {1}.java

## All errors which do not refer to a particular line in the source code are
## preceded by this string.
compiler.err.error=\
    error:\u0020

# The following error messages do not refer to a line in the source code.
compiler.err.cant.read.file=\
    cannot read: {0}

# 0: string
compiler.err.plugin.not.found=\
    plug-in not found: {0}

# 0: path
compiler.warn.locn.unknown.file.on.module.path=\
    unknown file on module path: {0}


# 0: path
compiler.err.locn.bad.module-info=\
    problem reading module-info.class in {0}

# 0: path
compiler.err.locn.cant.read.directory=\
    cannot read directory {0}

# 0: path
compiler.err.locn.cant.read.file=\
    cannot read file {0}

# 0: path
compiler.err.locn.cant.get.module.name.for.jar=\
    cannot determine module name for {0}

# 0: path
compiler.err.multi-module.outdir.cannot.be.exploded.module=\
    in multi-module mode, the output directory cannot be an exploded module: {0}

# 0: path
compiler.warn.outdir.is.in.exploded.module=\
    the output directory is within an exploded module: {0}

# 0: file object
compiler.err.locn.module-info.not.allowed.on.patch.path=\
    module-info.class not allowed on patch path: {0}

# 0: string
compiler.err.locn.invalid.arg.for.xpatch=\
    invalid argument for --patch-module option: {0}

compiler.err.file.sb.on.source.or.patch.path.for.module=\
    file should be on source path, or on patch path for module

#####

# Fatal Errors

compiler.misc.fatal.err.no.java.lang=\
    Fatal Error: Unable to find package java.lang in classpath or bootclasspath

# 0: name
compiler.misc.fatal.err.cant.locate.meth=\
    Fatal Error: Unable to find method {0}

# 0: name
compiler.misc.fatal.err.cant.locate.field=\
    Fatal Error: Unable to find field {0}

# 0: type
compiler.misc.fatal.err.cant.locate.ctor=\
    Fatal Error: Unable to find constructor for {0}

compiler.misc.fatal.err.cant.close=\
    Fatal Error: Cannot close compiler resources

#####

##
## miscellaneous strings
##

compiler.misc.diamond.anonymous.methods.implicitly.override=\
    (due to <>, every non-private method declared in this anonymous class must override or implement a method from a supertype)

compiler.misc.source.unavailable=\
    (source unavailable)

compiler.misc.base.membership=\
    all your base class are belong to us

# 0: string, 1: string, 2: boolean
compiler.misc.x.print.processor.info=\
    Processor {0} matches {1} and returns {2}.

# 0: number, 1: string, 2: set of symbol, 3: boolean
compiler.misc.x.print.rounds=\
    Round {0}:\n\tinput files: {1}\n\tannotations: {2}\n\tlast round: {3}

# 0: file name
compiler.warn.file.from.future=\
    Modification date is in the future for file {0}

#####

## The following string will appear before all messages keyed as:
## "compiler.note".

compiler.note.compressed.diags=\
    Some messages have been simplified; recompile with -Xdiags:verbose to get full output

# 0: boolean, 1: symbol
compiler.note.lambda.stat=\
    Translating lambda expression\n\
    alternate metafactory = {0}\n\
    synthetic method = {1}

# 0: boolean, 1: unused
compiler.note.mref.stat=\
    Translating method reference\n\
    alternate metafactory = {0}\n\

# 0: boolean, 1: symbol
compiler.note.mref.stat.1=\
    Translating method reference\n\
    alternate metafactory = {0}\n\
    bridge method = {1}

compiler.note.note=\
    Note:\u0020

# 0: file name
compiler.note.deprecated.filename=\
    {0} uses or overrides a deprecated API.

compiler.note.deprecated.plural=\
    Some input files use or override a deprecated API.

# The following string may appear after one of the above deprecation
# messages.
compiler.note.deprecated.recompile=\
    Recompile with -Xlint:deprecation for details.

# 0: file name
compiler.note.deprecated.filename.additional=\
    {0} has additional uses or overrides of a deprecated API.

compiler.note.deprecated.plural.additional=\
    Some input files additionally use or override a deprecated API.

# 0: file name
compiler.note.removal.filename=\
    {0} uses or overrides a deprecated API that is marked for removal.

compiler.note.removal.plural=\
    Some input files use or override a deprecated API that is marked for removal.

# The following string may appear after one of the above removal messages.
compiler.note.removal.recompile=\
    Recompile with -Xlint:removal for details.

# 0: file name
compiler.note.removal.filename.additional=\
    {0} has additional uses or overrides of a deprecated API that is marked for removal.

compiler.note.removal.plural.additional=\
    Some input files additionally use or override a deprecated API that is marked for removal.

# 0: file name
compiler.note.unchecked.filename=\
    {0} uses unchecked or unsafe operations.

compiler.note.unchecked.plural=\
    Some input files use unchecked or unsafe operations.

# The following string may appear after one of the above unchecked messages.
compiler.note.unchecked.recompile=\
    Recompile with -Xlint:unchecked for details.

# 0: file name
compiler.note.unchecked.filename.additional=\
    {0} has additional unchecked or unsafe operations.

compiler.note.unchecked.plural.additional=\
    Some input files additionally use unchecked or unsafe operations.

# 0: file name
compiler.note.preview.filename=\
    {0} uses preview language features.

compiler.note.preview.plural=\
    Some input files use preview language features.

# The following string may appear after one of the above deprecation
# messages.
compiler.note.preview.recompile=\
    Recompile with -Xlint:preview for details.

# 0: file name
compiler.note.preview.filename.additional=\
    {0} has additional uses of preview language features.

compiler.note.preview.plural.additional=\
    Some input files additionally use preview language features.

# Notes related to annotation processing

# Print a client-generated note; assumed to be localized, no translation required
# 0: string
compiler.note.proc.messager=\
    {0}

# 0: string, 1: string, 2: string
compiler.note.multiple.elements=\
    Multiple elements named ''{1}'' in modules ''{2}'' were found by javax.lang.model.util.Elements.{0}.

#####

# 0: number
compiler.misc.count.error=\
    {0} error

# 0: number
compiler.misc.count.error.plural=\
    {0} errors

# 0: number, 1: number
compiler.misc.count.error.recompile=\
    only showing the first {0} errors, of {1} total; use -Xmaxerrs if you would like to see more

# 0: number, 1: number
compiler.misc.count.warn.recompile=\
    only showing the first {0} warnings, of {1} total; use -Xmaxwarns if you would like to see more

# 0: number
compiler.misc.count.warn=\
    {0} warning

# 0: number
compiler.misc.count.warn.plural=\
    {0} warnings

compiler.misc.version.not.available=\
    (version info not available)

## extra output when using -verbose (JavaCompiler)

# 0: symbol
compiler.misc.verbose.checking.attribution=\
    [checking {0}]

# 0: string
compiler.misc.verbose.parsing.done=\
    [parsing completed {0}ms]

# 0: file name
compiler.misc.verbose.parsing.started=\
    [parsing started {0}]

# 0: string
compiler.misc.verbose.total=\
    [total {0}ms]

# 0: file name
compiler.misc.verbose.wrote.file=\
    [wrote {0}]

## extra output when using -verbose (code/ClassReader)
# 0: string
compiler.misc.verbose.loading=\
    [loading {0}]

# 0: string
compiler.misc.verbose.sourcepath=\
    [search path for source files: {0}]

# 0: string
compiler.misc.verbose.classpath=\
    [search path for class files: {0}]

## extra output when using -prompt (util/Log)
compiler.misc.resume.abort=\
    R)esume, A)bort>

#####

##
## warnings
##

## All warning messages are preceded by the following string.
compiler.warn.warning=\
    warning:\u0020

## Warning messages may also include the following prefix to identify a
## lint option
# 0: option name
compiler.warn.lintOption=\
    [{0}]\u0020

# 0: symbol
compiler.warn.constant.SVUID=\
    serialVersionUID must be constant in class {0}

# 0: path
compiler.warn.dir.path.element.not.found=\
    bad path element "{0}": no such directory

# 0: file name
compiler.warn.dir.path.element.not.directory=\
    bad path element "{0}": not a directory

compiler.warn.finally.cannot.complete=\
    finally clause cannot complete normally

# 0: name
compiler.warn.poor.choice.for.module.name=\
    module name component {0} should avoid terminal digits

# 0: string
compiler.warn.incubating.modules=\
    using incubating module(s): {0}

# 0: symbol, 1: symbol
compiler.warn.has.been.deprecated=\
    {0} in {1} has been deprecated

# 0: symbol, 1: symbol
compiler.warn.has.been.deprecated.for.removal=\
    {0} in {1} has been deprecated and marked for removal

# 0: symbol
compiler.warn.is.preview=\
    {0} is an API that is part of a preview feature

# 0: symbol
compiler.err.is.preview=\
    {0} is an API that is part of a preview feature

# 0: symbol
compiler.warn.has.been.deprecated.module=\
    module {0} has been deprecated

# 0: symbol
compiler.warn.has.been.deprecated.for.removal.module=\
    module {0} has been deprecated and marked for removal

# 0: symbol
compiler.warn.sun.proprietary=\
    {0} is internal proprietary API and may be removed in a future release

compiler.warn.illegal.char.for.encoding=\
    unmappable character for encoding {0}

# 0: symbol
compiler.warn.improper.SVUID=\
    serialVersionUID must be declared static final in class {0}

# 0: type, 1: type
compiler.warn.inexact.non-varargs.call=\
    non-varargs call of varargs method with inexact argument type for last parameter;\n\
    cast to {0} for a varargs call\n\
    cast to {1} for a non-varargs call and to suppress this warning

# 0: list of type
compiler.warn.unreachable.catch=\
    unreachable catch clause\n\
    thrown type {0} has already been caught

# 0: list of type
compiler.warn.unreachable.catch.1=\
    unreachable catch clause\n\
    thrown types {0} have already been caught

# 0: symbol
compiler.warn.long.SVUID=\
    serialVersionUID must be of type long in class {0}

# 0: symbol
compiler.warn.missing.SVUID=\
    serializable class {0} has no definition of serialVersionUID

# 0: symbol, 1: symbol, 2: symbol, 3: symbol
compiler.warn.potentially.ambiguous.overload=\
    {0} in {1} is potentially ambiguous with {2} in {3}

# 0: message segment
compiler.warn.override.varargs.missing=\
    {0}; overridden method has no ''...''

# 0: message segment
compiler.warn.override.varargs.extra=\
    {0}; overriding method is missing ''...''

# 0: message segment
compiler.warn.override.bridge=\
    {0}; overridden method is a bridge method

# 0: symbol
compiler.warn.pkg-info.already.seen=\
    a package-info.java file has already been seen for package {0}

# 0: path
compiler.warn.path.element.not.found=\
    bad path element "{0}": no such file or directory

compiler.warn.possible.fall-through.into.case=\
    possible fall-through into case

# 0: type
compiler.warn.redundant.cast=\
    redundant cast to {0}

# 0: number
compiler.warn.position.overflow=\
    Position encoding overflows at line {0}

# 0: file name, 1: number, 2: number
compiler.warn.big.major.version=\
    {0}: major version {1} is newer than {2}, the highest major version supported by this compiler.\n\
    It is recommended that the compiler be upgraded.

# 0: kind name, 1: symbol
compiler.warn.static.not.qualified.by.type=\
    static {0} should be qualified by type name, {1}, instead of by an expression

# 0: string
compiler.warn.source.no.bootclasspath=\
    bootstrap class path not set in conjunction with -source {0}

# 0: string
compiler.warn.source.no.system.modules.path=\
    system modules path not set in conjunction with -source {0}

# 0: string
compiler.warn.option.obsolete.source=\
    source value {0} is obsolete and will be removed in a future release

# 0: target
compiler.warn.option.obsolete.target=\
    target value {0} is obsolete and will be removed in a future release

# 0: string, 1: string
compiler.err.option.removed.source=\
    Source option {0} is no longer supported. Use {1} or later.

# 0: target, 1: target
compiler.err.option.removed.target=\
    Target option {0} is no longer supported. Use {1} or later.


# 0: target, 1: target
compiler.warn.option.parameters.unsupported=\
    -parameters is not supported for target value {0}. Use {1} or later.

compiler.warn.option.obsolete.suppression=\
    To suppress warnings about obsolete options, use -Xlint:-options.

# 0: name, 1: number, 2: number, 3: number, 4: number
compiler.warn.future.attr=\
    {0} attribute introduced in version {1}.{2} class files is ignored in version {3}.{4} class files

compiler.warn.requires.automatic=\
    requires directive for an automatic module

compiler.warn.requires.transitive.automatic=\
    requires transitive directive for an automatic module

# Warnings related to annotation processing
# 0: string
compiler.warn.proc.package.does.not.exist=\
    package {0} does not exist

# 0: string
compiler.warn.proc.file.reopening=\
    Attempt to create a file for ''{0}'' multiple times

# 0: string
compiler.warn.proc.type.already.exists=\
    A file for type ''{0}'' already exists on the sourcepath or classpath

# 0: string
compiler.warn.proc.type.recreate=\
    Attempt to create a file for type ''{0}'' multiple times

# 0: string
compiler.warn.proc.illegal.file.name=\
    Cannot create file for illegal name ''{0}''.

# 0: string, 1: string
compiler.warn.proc.suspicious.class.name=\
    Creating file for a type whose name ends in {1}: ''{0}''

# 0: string
compiler.warn.proc.file.create.last.round=\
    File for type ''{0}'' created in the last round will not be subject to annotation processing.

# 0: string, 1: string
compiler.warn.proc.malformed.supported.string=\
    Malformed string ''{0}'' for a supported annotation type returned by processor ''{1}''

# 0: set of string
compiler.warn.proc.annotations.without.processors=\
    No processor claimed any of these annotations: {0}

# 0: source version, 1: string, 2: string
compiler.warn.proc.processor.incompatible.source.version=\
    Supported source version ''{0}'' from annotation processor ''{1}'' less than -source ''{2}''

# 0: string, 1: string
compiler.warn.proc.duplicate.option.name=\
    Duplicate supported option ''{0}'' returned by annotation processor ''{1}''

# 0: string, 1: string
compiler.warn.proc.duplicate.supported.annotation=\
    Duplicate supported annotation type ''{0}'' returned by annotation processor ''{1}''

# 0: string
compiler.warn.proc.redundant.types.with.wildcard=\
    Annotation processor ''{0}'' redundantly supports both ''*'' and other annotation types

compiler.warn.proc.proc-only.requested.no.procs=\
    Annotation processing without compilation requested but no processors were found.

compiler.warn.proc.use.implicit=\
    Implicitly compiled files were not subject to annotation processing.\n\
    Use -implicit to specify a policy for implicit compilation.

compiler.warn.proc.use.proc.or.implicit=\
    Implicitly compiled files were not subject to annotation processing.\n\
    Use -proc:none to disable annotation processing or -implicit to specify a policy for implicit compilation.

# Print a client-generated warning; assumed to be localized, no translation required
# 0: string
compiler.warn.proc.messager=\
    {0}

# 0: set of string
compiler.warn.proc.unclosed.type.files=\
    Unclosed files for the types ''{0}''; these types will not undergo annotation processing

# 0: string
compiler.warn.proc.unmatched.processor.options=\
    The following options were not recognized by any processor: ''{0}''

compiler.warn.try.explicit.close.call=\
    explicit call to close() on an auto-closeable resource

# 0: symbol
compiler.warn.try.resource.not.referenced=\
    auto-closeable resource {0} is never referenced in body of corresponding try statement

# 0: type
compiler.warn.try.resource.throws.interrupted.exc=\
    auto-closeable resource {0} has a member method close() that could throw InterruptedException

compiler.warn.unchecked.assign=\
    unchecked assignment: {0} to {1}

# 0: symbol, 1: type
compiler.warn.unchecked.assign.to.var=\
    unchecked assignment to variable {0} as member of raw type {1}

# 0: symbol, 1: type
compiler.warn.unchecked.call.mbr.of.raw.type=\
    unchecked call to {0} as a member of the raw type {1}

compiler.warn.unchecked.cast.to.type=\
    unchecked cast to type {0}

# 0: kind name, 1: name, 2: object, 3: object, 4: kind name, 5: symbol
compiler.warn.unchecked.meth.invocation.applied=\
    unchecked method invocation: {0} {1} in {4} {5} is applied to given types\n\
    required: {2}\n\
    found:    {3}

# 0: type
compiler.warn.unchecked.generic.array.creation=\
    unchecked generic array creation for varargs parameter of type {0}

# 0: type
compiler.warn.unchecked.varargs.non.reifiable.type=\
    Possible heap pollution from parameterized vararg type {0}

# 0: symbol
compiler.warn.varargs.unsafe.use.varargs.param=\
    Varargs method could cause heap pollution from non-reifiable varargs parameter {0}

compiler.warn.missing.deprecated.annotation=\
    deprecated item is not annotated with @Deprecated

# 0: kind name
compiler.warn.deprecated.annotation.has.no.effect=\
    @Deprecated annotation has no effect on this {0} declaration

# 0: string
compiler.warn.invalid.path=\
    Invalid filename: {0}

# 0: string
compiler.err.invalid.path=\
    Invalid filename: {0}


# 0: path
compiler.warn.invalid.archive.file=\
    Unexpected file on path: {0}

# 0: path
compiler.warn.unexpected.archive.file=\
    Unexpected extension for archive file: {0}

# 0: path
compiler.err.no.zipfs.for.archive=\
    No file system provider is available to handle this file: {0}

compiler.warn.div.zero=\
    division by zero

compiler.warn.empty.if=\
    empty statement after if

# 0: type, 1: name
compiler.warn.annotation.method.not.found=\
    Cannot find annotation method ''{1}()'' in type ''{0}''

# 0: type, 1: name, 2: message segment
compiler.warn.annotation.method.not.found.reason=\
    Cannot find annotation method ''{1}()'' in type ''{0}'': {2}

# 0: file object, 1: symbol, 2: name
compiler.warn.unknown.enum.constant=\
    unknown enum constant {1}.{2}

# 0: file object, 1: symbol, 2: name, 3: message segment
compiler.warn.unknown.enum.constant.reason=\
    unknown enum constant {1}.{2}\n\
    reason: {3}

# 0: type, 1: type
compiler.warn.raw.class.use=\
    found raw type: {0}\n\
    missing type arguments for generic class {1}

compiler.warn.diamond.redundant.args=\
    Redundant type arguments in new expression (use diamond operator instead).

compiler.warn.local.redundant.type=\
    Redundant type for local variable (replace explicit type with ''var'').

compiler.warn.potential.lambda.found=\
    This anonymous inner class creation can be turned into a lambda expression.

compiler.warn.method.redundant.typeargs=\
    Redundant type arguments in method call.

# 0: symbol, 1: message segment
compiler.warn.varargs.redundant.trustme.anno=\
    Redundant {0} annotation. {1}

# 0: symbol
compiler.warn.access.to.member.from.serializable.element=\
    access to member {0} from serializable element can be publicly accessible to untrusted code

# 0: symbol
compiler.warn.access.to.member.from.serializable.lambda=\
    access to member {0} from serializable lambda can be publicly accessible to untrusted code

#####

## The following are tokens which are non-terminals in the language. They should
## be named as JLS3 calls them when translated to the appropriate language.
compiler.misc.token.identifier=\
    <identifier>

compiler.misc.token.character=\
    <character>

compiler.misc.token.string=\
    <string>

compiler.misc.token.integer=\
    <integer>

compiler.misc.token.long-integer=\
    <long integer>

compiler.misc.token.float=\
    <float>

compiler.misc.token.double=\
    <double>

compiler.misc.token.bad-symbol=\
    <bad symbol>

compiler.misc.token.end-of-input=\
    <end of input>

## The argument to the following string will always be one of the following:
## 1. one of the above non-terminals
## 2. a keyword (JLS1.8)
## 3. a boolean literal (JLS3.10.3)
## 4. the null literal (JLS3.10.7)
## 5. a Java separator (JLS3.11)
## 6. an operator (JLS3.12)
##
## This is the only place these tokens will be used.
# 0: token
compiler.err.expected=\
    {0} expected

# 0: string
compiler.err.expected.str=\
    {0} expected

# 0: token, 1: token
compiler.err.expected2=\
    {0} or {1} expected

# 0: token, 1: token, 2: token
compiler.err.expected3=\
    {0}, {1}, or {2} expected

compiler.err.premature.eof=\
    reached end of file while parsing

compiler.err.enum.constant.expected=\
    enum constant expected here

compiler.err.enum.constant.not.expected=\
    enum constant not expected here

## The following are related in form, but do not easily fit the above paradigm.
compiler.err.expected.module=\
    ''module'' expected

compiler.err.expected.module.or.open=\
    ''module'' or ''open'' expected

compiler.err.dot.class.expected=\
    ''.class'' expected

## The argument to this string will always be either 'case' or 'default'.
# 0: token
compiler.err.orphaned=\
    orphaned {0}

# 0: name
compiler.misc.anonymous.class=\
    <anonymous {0}>

# 0: name, 1: type
compiler.misc.type.captureof=\
    capture#{0} of {1}

compiler.misc.type.captureof.1=\
    capture#{0}

compiler.misc.type.none=\
    <none>

compiler.misc.unnamed.package=\
    unnamed package

compiler.misc.unnamed.module=\
    unnamed module

#####

# 0: symbol, 1: message segment
compiler.err.cant.access=\
    cannot access {0}\n\
    {1}

# 0: name
compiler.misc.bad.class.file=\
    class file is invalid for class {0}

# 0: file name, 1: string (expected constant pool entry type), 2: number (constant pool index)
compiler.misc.bad.const.pool.entry=\
    bad constant pool entry in {0}\n\
    expected {1} at index {2}

# 0: file name, 1: number (constant pool index), 2: number (constant pool size)
compiler.misc.bad.const.pool.index=\
    bad constant pool index in {0}\n\
    index {1} is not within pool size {2}.

# 0: file name, 1: message segment
compiler.misc.bad.class.file.header=\
    bad class file: {0}\n\
    {1}\n\
    Please remove or make sure it appears in the correct subdirectory of the classpath.

# 0: file name, 1: message segment
compiler.misc.bad.source.file.header=\
    bad source file: {0}\n\
    {1}\n\
    Please remove or make sure it appears in the correct subdirectory of the sourcepath.

## The following are all possible strings for the second argument ({1}) of the
## above strings.
compiler.misc.bad.class.signature=\
    bad class signature: {0}

#0: symbol, 1: symbol
compiler.misc.bad.enclosing.class=\
    bad enclosing class for {0}: {1}

# 0: symbol
compiler.misc.bad.enclosing.method=\
    bad enclosing method attribute for class {0}

compiler.misc.bad.runtime.invisible.param.annotations=\
    bad RuntimeInvisibleParameterAnnotations attribute: {0}

compiler.misc.bad.const.pool.tag=\
    bad constant pool tag: {0}

compiler.misc.bad.const.pool.tag.at=\
    bad constant pool tag: {0} at {1}

compiler.misc.bad.signature=\
    bad signature: {0}

compiler.misc.bad.type.annotation.value=\
    bad type annotation target type value: {0}

compiler.misc.bad.module-info.name=\
    bad class name

compiler.misc.class.file.wrong.class=\
    class file contains wrong class: {0}

compiler.misc.module.info.invalid.super.class=\
    module-info with invalid super class

# 0: name
compiler.misc.class.file.not.found=\
    class file for {0} not found

# 0: string (constant value), 1: symbol (constant field), 2: type (field type)
compiler.misc.bad.constant.range=\
    constant value ''{0}'' for {1} is outside the expected range for {2}

# 0: string (constant value), 1: symbol (constant field), 2: string (expected class)
compiler.misc.bad.constant.value=\
    bad constant value ''{0}'' for {1}, expected {2}

# 0: type (field type)
compiler.misc.bad.constant.value.type=\
    variable of type ''{0}'' cannot have a constant value, but has one specified

# 0: string (classfile major version), 1: string (classfile minor version)
compiler.misc.invalid.default.interface=\
    default method found in version {0}.{1} classfile

# 0: string (classfile major version), 1: string (classfile minor version)
compiler.misc.invalid.static.interface=\
    static method found in version {0}.{1} classfile

# 0: string (classfile major version), 1: string (classfile minor version)
compiler.misc.anachronistic.module.info=\
    module declaration found in version {0}.{1} classfile

# 0: name
compiler.misc.file.doesnt.contain.class=\
    file does not contain class {0}

# 0: symbol
compiler.misc.file.does.not.contain.package=\
    file does not contain package {0}

compiler.misc.file.does.not.contain.module=\
    file does not contain module declaration

compiler.misc.illegal.start.of.class.file=\
    illegal start of class file

compiler.misc.unable.to.access.file=\
    unable to access file: {0}

compiler.misc.unicode.str.not.supported=\
    unicode string in class file not supported

compiler.misc.undecl.type.var=\
    undeclared type variable: {0}

compiler.misc.malformed.vararg.method=\
    class file contains malformed variable arity method: {0}

compiler.misc.wrong.version=\
    class file has wrong version {0}.{1}, should be {2}.{3}

#####

# 0: type, 1: type or symbol
compiler.err.not.within.bounds=\
    type argument {0} is not within bounds of type-variable {1}

## The following are all possible strings for the second argument ({1}) of the
## above string.

## none yet...

#####

# 0: message segment
compiler.err.prob.found.req=\
    incompatible types: {0}

# 0: message segment
compiler.misc.prob.found.req=\
    incompatible types: {0}

# 0: message segment, 1: type, 2: type
compiler.warn.prob.found.req=\
    {0}\n\
    required: {2}\n\
    found:    {1}

# 0: type, 1: type
compiler.misc.inconvertible.types=\
    {0} cannot be converted to {1}

# 0: type, 1: type
compiler.misc.possible.loss.of.precision=\
    possible lossy conversion from {0} to {1}

compiler.misc.unchecked.assign=\
    unchecked conversion

# compiler.misc.storecheck=\
#     assignment might cause later store checks to fail
# compiler.misc.unchecked=\
#     assigned array cannot dynamically check its stores
compiler.misc.unchecked.cast.to.type=\
    unchecked cast

# compiler.err.star.expected=\
#     ''*'' expected
# compiler.err.no.elem.type=\
#     \[\*\] cannot have a type

# 0: message segment
compiler.misc.try.not.applicable.to.type=\
    try-with-resources not applicable to variable type\n\
    ({0})

#####

# 0: object, 1: message segment
compiler.err.type.found.req=\
    unexpected type\n\
    required: {1}\n\
    found:    {0}

## The following are all possible strings for the first argument ({0}) of the
## above string.
compiler.misc.type.req.class=\
    class

compiler.misc.type.req.class.array=\
    class or array

compiler.misc.type.req.array.or.iterable=\
    array or java.lang.Iterable

compiler.misc.type.req.ref=\
    reference

compiler.misc.type.req.exact=\
    class or interface without bounds

# 0: type
compiler.misc.type.parameter=\
    type parameter {0}

#####

## The following are all possible strings for the last argument of all those
## diagnostics whose key ends in ".1"

# 0: type, 1: list of type
compiler.misc.no.unique.maximal.instance.exists=\
    no unique maximal instance exists for type variable {0} with upper bounds {1}

# 0: type, 1: list of type
compiler.misc.no.unique.minimal.instance.exists=\
    no unique minimal instance exists for type variable {0} with lower bounds {1}

# 0: type, 1: list of type
compiler.misc.incompatible.upper.bounds=\
    inference variable {0} has incompatible upper bounds {1}

# 0: type, 1: list of type
compiler.misc.incompatible.eq.bounds=\
    inference variable {0} has incompatible equality constraints {1}

# 0: type, 1: fragment, 2: fragment
compiler.misc.incompatible.bounds=\
    inference variable {0} has incompatible bounds\n\
    {1}\n\
    {2}

# 0: list of type
compiler.misc.lower.bounds=\
        lower bounds: {0}

# 0: list of type
compiler.misc.eq.bounds=\
        equality constraints: {0}

# 0: list of type
compiler.misc.upper.bounds=\
        lower bounds: {0}

# 0: list of type, 1: type, 2: type
compiler.misc.infer.no.conforming.instance.exists=\
    no instance(s) of type variable(s) {0} exist so that {1} conforms to {2}

# 0: list of type, 1: message segment
compiler.misc.infer.no.conforming.assignment.exists=\
    cannot infer type-variable(s) {0}\n\
    (argument mismatch; {1})

# 0: list of type
compiler.misc.infer.arg.length.mismatch=\
    cannot infer type-variable(s) {0}\n\
    (actual and formal argument lists differ in length)

# 0: list of type, 1: message segment
compiler.misc.infer.varargs.argument.mismatch=\
    cannot infer type-variable(s) {0}\n\
    (varargs mismatch; {1})

# 0: type, 1: list of type
compiler.misc.inferred.do.not.conform.to.upper.bounds=\
    inferred type does not conform to upper bound(s)\n\
    inferred: {0}\n\
    upper bound(s): {1}

# 0: type, 1: list of type
compiler.misc.inferred.do.not.conform.to.lower.bounds=\
    inferred type does not conform to lower bound(s)\n\
    inferred: {0}\n\
    lower bound(s): {1}

# 0: type, 1: list of type
compiler.misc.inferred.do.not.conform.to.eq.bounds=\
    inferred type does not conform to equality constraint(s)\n\
    inferred: {0}\n\
    equality constraints(s): {1}

# 0: symbol
compiler.misc.diamond=\
    {0}<>

# 0: type
compiler.misc.diamond.non.generic=\
    cannot use ''<>'' with non-generic class {0}

# 0: list of type, 1: message segment
compiler.misc.diamond.invalid.arg=\
    type argument {0} inferred for {1} is not allowed in this context\n\
    inferred argument is not expressible in the Signature attribute

# 0: list of type, 1: message segment
compiler.misc.diamond.invalid.args=\
    type arguments {0} inferred for {1} are not allowed in this context\n\
    inferred arguments are not expressible in the Signature attribute

# 0: type
compiler.misc.diamond.and.explicit.params=\
    cannot use ''<>'' with explicit type parameters for constructor

compiler.misc.mref.infer.and.explicit.params=\
    cannot use raw constructor reference with explicit type parameters for constructor

# 0: type, 1: list of type
compiler.misc.explicit.param.do.not.conform.to.bounds=\
    explicit type argument {0} does not conform to declared bound(s) {1}

compiler.misc.arg.length.mismatch=\
    actual and formal argument lists differ in length

# 0: string
compiler.misc.wrong.number.type.args=\
    wrong number of type arguments; required {0}

# 0: message segment
compiler.misc.no.conforming.assignment.exists=\
    argument mismatch; {0}

# 0: message segment
compiler.misc.varargs.argument.mismatch=\
    varargs mismatch; {0}

#####

# 0: symbol or type, 1: file name
compiler.warn.auxiliary.class.accessed.from.outside.of.its.source.file=\
    auxiliary class {0} in {1} should not be accessed from outside its own source file

## The first argument ({0}) is a "kindname".
# 0: kind name, 1: symbol, 2: symbol
compiler.err.abstract.cant.be.accessed.directly=\
    abstract {0} {1} in {2} cannot be accessed directly

## The first argument ({0}) is a "kindname".
# 0: symbol kind, 1: symbol
compiler.err.non-static.cant.be.ref=\
    non-static {0} {1} cannot be referenced from a static context

# 0: symbol kind, 1: symbol
compiler.misc.bad.static.method.in.unbound.lookup=\
    unexpected static {0} {1} found in unbound lookup

# 0: symbol kind, 1: symbol
compiler.misc.bad.instance.method.in.unbound.lookup=\
    unexpected instance {0} {1} found in unbound lookup

# 0: symbol kind, 1: symbol
compiler.misc.bad.static.method.in.bound.lookup=\
    unexpected static {0} {1} found in bound lookup

## Both arguments ({0}, {1}) are "kindname"s.  {0} is a comma-separated list
## of kindnames (the list should be identical to that provided in source.
# 0: set of kind name, 1: set of kind name
compiler.err.unexpected.type=\
    unexpected type\n\
    required: {0}\n\
    found:    {1}

compiler.err.unexpected.lambda=\
   lambda expression not expected here

compiler.err.unexpected.mref=\
   method reference not expected here

## The first argument {0} is a "kindname" (e.g. 'constructor', 'field', etc.)
## The second argument {1} is the non-resolved symbol
## The third argument {2} is a list of type parameters (non-empty if {1} is a method)
## The fourth argument {3} is a list of argument types (non-empty if {1} is a method)
# 0: kind name, 1: name, 2: unused, 3: unused
compiler.err.cant.resolve=\
    cannot find symbol\n\
    symbol: {0} {1}

# 0: kind name, 1: name, 2: unused, 3: list of type
compiler.err.cant.resolve.args=\
    cannot find symbol\n\
    symbol: {0} {1}({3})

# 0: kind name, 1: name, 2: unused, 3: list of type
compiler.misc.cant.resolve.args=\
    cannot find symbol\n\
    symbol: {0} {1}({3})

# 0: kind name, 1: name, 2: list of type, 3: list of type
compiler.err.cant.resolve.args.params=\
    cannot find symbol\n\
    symbol: {0} <{2}>{1}({3})

## arguments from {0} to {3} have the same meaning as above
## The fifth argument {4} is a location subdiagnostic (see below)
# 0: kind name, 1: name, 2: unused, 3: unused, 4: message segment
compiler.err.cant.resolve.location=\
    cannot find symbol\n\
    symbol:   {0} {1}\n\
    location: {4}

# 0: kind name, 1: name, 2: unused, 3: list of type, 4: message segment
compiler.err.cant.resolve.location.args=\
    cannot find symbol\n\
    symbol:   {0} {1}({3})\n\
    location: {4}

# 0: kind name, 1: name, 2: list of type, 3: list, 4: message segment
compiler.err.cant.resolve.location.args.params=\
    cannot find symbol\n\
    symbol:   {0} <{2}>{1}({3})\n\
    location: {4}

### Following are replicated/used for method reference diagnostics

# 0: kind name, 1: name, 2: unused, 3: list of type, 4: message segment
compiler.misc.cant.resolve.location.args=\
    cannot find symbol\n\
    symbol:   {0} {1}({3})\n\
    location: {4}

# 0: kind name, 1: name, 2: list of type, 3: list, 4: message segment
compiler.misc.cant.resolve.location.args.params=\
    cannot find symbol\n\
    symbol:   {0} <{2}>{1}({3})\n\
    location: {4}

##a location subdiagnostic is composed as follows:
## The first argument {0} is the location "kindname" (e.g. 'constructor', 'field', etc.)
## The second argument {1} is the location name
## The third argument {2} is the location type (only when {1} is a variable name)

# 0: kind name, 1: type or symbol, 2: unused
compiler.misc.location=\
    {0} {1}

# 0: kind name, 1: symbol, 2: type
compiler.misc.location.1=\
    {0} {1} of type {2}

## The following are all possible string for "kindname".
## They should be called whatever the JLS calls them after it been translated
## to the appropriate language.
# compiler.misc.kindname.constructor=\
#     static member
compiler.misc.kindname.annotation=\
    @interface

compiler.misc.kindname.constructor=\
    constructor

compiler.misc.kindname.enum=\
    enum

compiler.misc.kindname.interface=\
    interface

compiler.misc.kindname.static=\
    static

compiler.misc.kindname.type.variable=\
    type variable

compiler.misc.kindname.type.variable.bound=\
    bound of type variable

compiler.misc.kindname.variable=\
    variable

compiler.misc.kindname.value=\
    value

compiler.misc.kindname.method=\
    method

compiler.misc.kindname.class=\
    class

compiler.misc.kindname.package=\
    package

compiler.misc.kindname.module=\
    module

compiler.misc.kindname.static.init=\
    static initializer

compiler.misc.kindname.instance.init=\
    instance initializer

#####

compiler.misc.no.args=\
    no arguments

# 0: message segment
compiler.err.override.static=\
    {0}\n\
    overriding method is static

# 0: message segment, 1: set of flag
compiler.err.override.meth=\
    {0}\n\
    overridden method is {1}

# 0: message segment, 1: type
compiler.err.override.meth.doesnt.throw=\
    {0}\n\
    overridden method does not throw {1}

# In the following string {1} is a space separated list of Java Keywords, as
# they would have been declared in the source code
# 0: message segment, 1: set of flag or string
compiler.err.override.weaker.access=\
    {0}\n\
    attempting to assign weaker access privileges; was {1}

# 0: message segment, 1: type, 2: type
compiler.err.override.incompatible.ret=\
    {0}\n\
    return type {1} is not compatible with {2}

# 0: message segment, 1: type, 2: type
compiler.warn.override.unchecked.ret=\
    {0}\n\
    return type requires unchecked conversion from {1} to {2}

# 0: message segment, 1: type
compiler.warn.override.unchecked.thrown=\
    {0}\n\
    overridden method does not throw {1}

# 0: symbol
compiler.warn.override.equals.but.not.hashcode=\
    Class {0} overrides equals, but neither it nor any superclass overrides hashCode method

## The following are all possible strings for the first argument ({0}) of the
## above strings.
# 0: symbol, 1: symbol, 2: symbol, 3: symbol
compiler.misc.cant.override=\
    {0} in {1} cannot override {2} in {3}

# 0: symbol, 1: symbol, 2: symbol, 3: symbol
compiler.misc.cant.hide=\
    {0} in {1} cannot hide {2} in {3}

# 0: symbol, 1: symbol, 2: symbol, 3: symbol
compiler.misc.cant.implement=\
    {0} in {1} cannot implement {2} in {3}

# 0: symbol, 1: symbol, 2: symbol, 3: symbol
compiler.misc.clashes.with=\
    {0} in {1} clashes with {2} in {3}

# 0: symbol, 1: symbol, 2: symbol, 3: symbol
compiler.misc.unchecked.override=\
    {0} in {1} overrides {2} in {3}

# 0: symbol, 1: symbol, 2: symbol, 3: symbol
compiler.misc.unchecked.implement=\
    {0} in {1} implements {2} in {3}

# 0: symbol, 1: symbol, 2: symbol, 3: symbol
compiler.misc.unchecked.clash.with=\
    {0} in {1} overrides {2} in {3}

# 0: symbol, 1: symbol, 2: symbol, 3: symbol
compiler.misc.varargs.override=\
    {0} in {1} overrides {2} in {3}

# 0: symbol, 1: symbol, 2: symbol, 3: symbol
compiler.misc.varargs.implement=\
    {0} in {1} implements {2} in {3}

# 0: symbol, 1: symbol, 2: symbol, 3: symbol
compiler.misc.varargs.clash.with=\
    {0} in {1} overrides {2} in {3}

# 0: kind name, 1: symbol, 2: symbol, 3: message segment
compiler.misc.inapplicable.method=\
    {0} {1}.{2} is not applicable\n\
    ({3})

########################################
# Diagnostics for language feature changes.
# Such diagnostics have a common template which can be customized by using a feature
# diagnostic fragment (one of those given below).
########################################

# 0: message segment (feature), 1: string (found version), 2: string (expected version)
compiler.err.feature.not.supported.in.source=\
   {0} is not supported in -source {1}\n\
    (use -source {2} or higher to enable {0})

# 0: message segment (feature), 1: string (found version), 2: string (expected version)
compiler.err.feature.not.supported.in.source.plural=\
   {0} are not supported in -source {1}\n\
    (use -source {2} or higher to enable {0})

# 0: message segment (feature), 1: string (found version), 2: string (expected version)
compiler.misc.feature.not.supported.in.source=\
   {0} is not supported in -source {1}\n\
    (use -source {2} or higher to enable {0})

# 0: message segment (feature), 1: string (found version), 2: string (expected version)
compiler.misc.feature.not.supported.in.source.plural=\
   {0} are not supported in -source {1}\n\
    (use -source {2} or higher to enable {0})

# 0: message segment (feature)
compiler.err.preview.feature.disabled=\
   {0} is a preview feature and is disabled by default.\n\
   (use --enable-preview to enable {0})

# 0: message segment (feature)
compiler.err.preview.feature.disabled.plural=\
   {0} are a preview feature and are disabled by default.\n\
   (use --enable-preview to enable {0})

# 0: file object (classfile), 1: string (expected version)
compiler.err.preview.feature.disabled.classfile=\
   classfile for {0} uses preview features of Java SE {1}.\n\
   (use --enable-preview to allow loading of classfiles which contain preview features)

# 0: message segment (feature)
compiler.warn.preview.feature.use=\
   {0} is a preview feature and may be removed in a future release.

# 0: message segment (feature)
compiler.warn.preview.feature.use.plural=\
   {0} are a preview feature and may be removed in a future release.

# 0: file object (classfile), 1: string (expected version)
compiler.warn.preview.feature.use.classfile=\
   classfile for {0} uses preview features of Java SE {1}.


compiler.misc.feature.modules=\
    modules

compiler.misc.feature.diamond.and.anon.class=\
    ''<>'' with anonymous inner classes

compiler.misc.feature.var.in.try.with.resources=\
    variables in try-with-resources

compiler.misc.feature.type.annotations=\
    type annotations

compiler.misc.feature.annotations.after.type.params=\
    annotations after method type parameters

compiler.misc.feature.repeatable.annotations=\
    repeated annotations

compiler.misc.feature.diamond=\
    diamond operator

compiler.misc.feature.lambda=\
    lambda expressions

compiler.misc.feature.method.references=\
    method references

compiler.misc.feature.default.methods=\
    default methods

compiler.misc.feature.intersection.types.in.cast=\
    intersection types

compiler.misc.feature.static.intf.methods=\
    static interface methods

compiler.misc.feature.static.intf.method.invoke=\
    static interface method invocations

compiler.misc.feature.private.intf.methods=\
    private interface methods

compiler.misc.feature.text.blocks=\
    text blocks

compiler.misc.feature.multiple.case.labels=\
    multiple case labels

compiler.misc.feature.switch.rules=\
    switch rules

compiler.misc.feature.switch.expressions=\
    switch expressions

compiler.misc.feature.var.syntax.in.implicit.lambda=\
    var syntax in implicit lambdas

<<<<<<< HEAD
compiler.misc.feature.inline.type=\
    inline type
=======
compiler.misc.feature.pattern.matching.instanceof=\
    pattern matching in instanceof

compiler.misc.feature.reifiable.types.instanceof=\
    reifiable types in instanceof
>>>>>>> b9c7a608

compiler.warn.underscore.as.identifier=\
    as of release 9, ''_'' is a keyword, and may not be used as an identifier

compiler.err.underscore.as.identifier=\
    as of release 9, ''_'' is a keyword, and may not be used as an identifier

compiler.err.underscore.as.identifier.in.lambda=\
    ''_'' used as an identifier\n\
    (use of ''_'' as an identifier is forbidden for lambda parameters)

compiler.err.enum.as.identifier=\
    as of release 5, ''enum'' is a keyword, and may not be used as an identifier

compiler.err.assert.as.identifier=\
    as of release 1.4, ''assert'' is a keyword, and may not be used as an identifier

# TODO 308: make a better error message
compiler.err.this.as.identifier=\
    as of release 8, ''this'' is allowed as the parameter name for the receiver type only\n\
    which has to be the first parameter, and cannot be a lambda parameter

compiler.err.receiver.parameter.not.applicable.constructor.toplevel.class=\
    receiver parameter not applicable for constructor of top-level class

# TODO 308: make a better error message
# 0: annotation
compiler.err.cant.type.annotate.scoping.1=\
    scoping construct cannot be annotated with type-use annotation: {0}

# TODO 308: make a better error message
# 0: list of annotation
compiler.err.cant.type.annotate.scoping=\
    scoping construct cannot be annotated with type-use annotations: {0}

# 0: type, 1: type
compiler.err.incorrect.receiver.name=\
    the receiver name does not match the enclosing class type\n\
    required: {0}\n\
    found:    {1}

# 0: type, 1: type
compiler.err.incorrect.receiver.type=\
    the receiver type does not match the enclosing class type\n\
    required: {0}\n\
    found:    {1}

# 0: type, 1: type
compiler.err.incorrect.constructor.receiver.type=\
    the receiver type does not match the enclosing outer class type\n\
    required: {0}\n\
    found:    {1}

# 0: type, 1: type
compiler.err.incorrect.constructor.receiver.name=\
    the receiver name does not match the enclosing outer class type\n\
    required: {0}\n\
    found:    {1}

compiler.err.no.annotations.on.dot.class=\
    no annotations are allowed in the type of a class literal

########################################
# Diagnostics for verbose resolution
# used by Resolve (debug only)
########################################

# 0: number, 1: symbol, 2: unused
compiler.misc.applicable.method.found=\
    #{0} applicable method found: {1}

# 0: number, 1: symbol, 2: message segment
compiler.misc.applicable.method.found.1=\
    #{0} applicable method found: {1}\n\
    ({2})

# 0: number, 1: symbol, 2: message segment
compiler.misc.not.applicable.method.found=\
    #{0} not applicable method found: {1}\n\
    ({2})

# 0: type
compiler.misc.partial.inst.sig=\
    partially instantiated to: {0}

# 0: name, 1: symbol, 2: number, 3: string (method resolution phase), 4: list of type or message segment, 5: list of type or message segment
compiler.note.verbose.resolve.multi=\
    resolving method {0} in type {1} to candidate {2}\n\
    phase: {3}\n\
    with actuals: {4}\n\
    with type-args: {5}\n\
    candidates:

# 0: name, 1: symbol, 2: unused, 3: string (method resolution phase), 4: list of type or message segment, 5: list of type or message segment
compiler.note.verbose.resolve.multi.1=\
    erroneous resolution for method {0} in type {1}\n\
    phase: {3}\n\
    with actuals: {4}\n\
    with type-args: {5}\n\
    candidates:

# 0: symbol, 1: type, 2: type
compiler.note.deferred.method.inst=\
    Deferred instantiation of method {0}\n\
    instantiated signature: {1}\n\
    target-type: {2}

########################################
# Diagnostics for lambda deduplication
# used by LambdaToMethod (debug only)
########################################

# 0: symbol
compiler.note.verbose.l2m.deduplicate=\
    deduplicating lambda implementation method {0}

########################################
# Diagnostics for where clause implementation
# used by the RichDiagnosticFormatter.
########################################

compiler.misc.type.null=\
    <null>

# X#n (where n is an int id) is disambiguated tvar name
# 0: name, 1: number
compiler.misc.type.var=\
    {0}#{1}

# CAP#n (where n is an int id) is an abbreviation for 'captured type'
# 0: number
compiler.misc.captured.type=\
    CAP#{0}

# <INT#n> (where n is an int id) is an abbreviation for 'intersection type'
# 0: number
compiler.misc.intersection.type=\
    INT#{0}

# where clause for captured type: contains upper ('extends {1}') and lower
# ('super {2}') bound along with the wildcard that generated this captured type ({3})
# 0: type, 1: type, 2: type, 3: type
compiler.misc.where.captured=\
    {0} extends {1} super: {2} from capture of {3}

# compact where clause for captured type: contains upper ('extends {1}') along
# with the wildcard that generated this captured type ({3})
# 0: type, 1: type, 2: unused, 3: type
compiler.misc.where.captured.1=\
    {0} extends {1} from capture of {3}

# where clause for type variable: contains upper bound(s) ('extends {1}') along with
# the kindname ({2}) and location ({3}) in which the typevar has been declared
# 0: type, 1: list of type, 2: symbol kind, 3: symbol
compiler.misc.where.typevar=\
    {0} extends {1} declared in {2} {3}

# compact where clause for type variable: contains the kindname ({2}) and location ({3})
# in which the typevar has been declared
# 0: type, 1: list of type, 2: symbol kind, 3: symbol
compiler.misc.where.typevar.1=\
    {0} declared in {2} {3}

# where clause for fresh type variable: contains upper bound(s) ('extends {1}').
# Since a fresh type-variable is synthetic - there's no location/kindname here.
# 0: type, 1: list of type
compiler.misc.where.fresh.typevar=\
    {0} extends {1}

# where clause for type variable: contains all the upper bound(s) ('extends {1}')
# of this intersection type
# 0: type, 1: list of type
compiler.misc.where.intersection=\
    {0} extends {1}

### Where clause headers ###
compiler.misc.where.description.captured=\
    where {0} is a fresh type-variable:

# 0: set of type
compiler.misc.where.description.typevar=\
    where {0} is a type-variable:

# 0: set of type
compiler.misc.where.description.intersection=\
    where {0} is an intersection type:

# 0: set of type
compiler.misc.where.description.captured.1=\
    where {0} are fresh type-variables:

# 0: set of type
compiler.misc.where.description.typevar.1=\
    where {0} are type-variables:

# 0: set of type
compiler.misc.where.description.intersection.1=\
    where {0} are intersection types:

###
# errors related to doc comments

compiler.err.dc.bad.entity=\
    bad HTML entity

compiler.err.dc.bad.gt=\
    bad use of ''>''

compiler.err.dc.bad.inline.tag=\
    incorrect use of inline tag

compiler.err.dc.identifier.expected=\
    identifier expected

compiler.err.dc.malformed.html=\
    malformed HTML

compiler.err.dc.missing.semicolon=\
    semicolon missing

compiler.err.dc.no.content=\
    no content

compiler.err.dc.no.tag.name=\
    no tag name after '@'

compiler.err.dc.gt.expected=\
    ''>'' expected

compiler.err.dc.ref.bad.parens=\
    '')'' missing in reference

compiler.err.dc.ref.syntax.error=\
    syntax error in reference

compiler.err.dc.ref.unexpected.input=\
    unexpected text

compiler.err.dc.unexpected.content=\
    unexpected content

compiler.err.dc.unterminated.inline.tag=\
    unterminated inline tag

compiler.err.dc.unterminated.signature=\
    unterminated signature

compiler.err.dc.unterminated.string=\
    unterminated string

###
# errors related to modules

compiler.err.expected.module=\
    expected ''module''

# 0: symbol
compiler.err.module.not.found=\
    module not found: {0}

# 0: symbol
compiler.warn.module.not.found=\
    module not found: {0}

compiler.err.too.many.modules=\
    too many module declarations found

compiler.err.module.not.found.on.module.source.path=\
    module not found on module source path

compiler.err.not.in.module.on.module.source.path=\
    not in a module on the module source path

# 0: symbol
compiler.err.duplicate.module=\
    duplicate module: {0}

# 0: symbol
compiler.err.duplicate.requires=\
    duplicate requires: {0}

# 0: symbol
compiler.err.conflicting.exports=\
    duplicate or conflicting exports: {0}

# 0: symbol
compiler.err.conflicting.opens=\
    duplicate or conflicting opens: {0}

# 0: symbol
compiler.err.conflicting.exports.to.module=\
    duplicate or conflicting exports to module: {0}

# 0: symbol
compiler.err.conflicting.opens.to.module=\
    duplicate or conflicting opens to module: {0}

compiler.err.no.opens.unless.strong=\
    ''opens'' only allowed in strong modules

# 0: symbol
compiler.err.repeated.provides.for.service=\
    multiple ''provides'' for service {0}

# 0: symbol, 1: symbol
compiler.err.duplicate.provides=\
    duplicate provides: service {0}, implementation {1}

# 0: symbol
compiler.err.duplicate.uses=\
    duplicate uses: {0}

# 0: symbol
compiler.err.service.implementation.is.abstract=\
    the service implementation is an abstract class: {0}

compiler.err.service.implementation.must.be.subtype.of.service.interface=\
    the service implementation type must be a subtype of the service interface type, or \
    have a public static no-args method named "provider" returning the service implementation

compiler.err.service.implementation.provider.return.must.be.subtype.of.service.interface=\
    the "provider" method return type must be a subtype of the service interface type

# 0: symbol
compiler.err.service.implementation.is.inner=\
    the service implementation is an inner class: {0}

# 0: symbol
compiler.err.service.definition.is.enum=\
    the service definition is an enum: {0}

# 0: symbol
compiler.err.service.implementation.doesnt.have.a.no.args.constructor=\
    the service implementation does not have a default constructor: {0}

# 0: symbol
compiler.err.service.implementation.no.args.constructor.not.public=\
    the no arguments constructor of the service implementation is not public: {0}

# 0: symbol
compiler.err.package.empty.or.not.found=\
    package is empty or does not exist: {0}

# 0: symbol
compiler.warn.package.empty.or.not.found=\
    package is empty or does not exist: {0}

compiler.err.no.output.dir=\
    no class output directory specified

compiler.err.unnamed.pkg.not.allowed.named.modules=\
    unnamed package is not allowed in named modules

# 0: name, 1: name
compiler.err.module.name.mismatch=\
    module name {0} does not match expected name {1}

# 0: name, 1: name
compiler.misc.module.name.mismatch=\
    module name {0} does not match expected name {1}

# 0: name
compiler.err.module.non.zero.opens=\
    open module {0} has non-zero opens_count

# 0: name
compiler.misc.module.non.zero.opens=\
    open module {0} has non-zero opens_count

compiler.err.module.decl.sb.in.module-info.java=\
    module declarations should be in a file named module-info.java

# 0: set of string
compiler.err.too.many.patched.modules=\
    too many patched modules ({0}), use --module-source-path

# 0: name, 1: name
compiler.err.file.patched.and.msp=\
    file accessible from both --patch-module and --module-source-path, \
    but belongs to a different module on each path: {0}, {1}

compiler.err.processorpath.no.processormodulepath=\
    illegal combination of -processorpath and --processor-module-path

# 0: symbol
compiler.err.package.in.other.module=\
    package exists in another module: {0}

# 0: symbol, 1: name, 2: symbol, 3: symbol
compiler.err.package.clash.from.requires=\
    module {0} reads package {1} from both {2} and {3}

# 0: name, 1: symbol, 2: symbol
compiler.err.package.clash.from.requires.in.unnamed=\
    the unnamed module reads package {0} from both {1} and {2}

# 0: string
compiler.err.module.not.found.in.module.source.path=\
    module {0} not found in module source path

compiler.err.output.dir.must.be.specified.with.dash.m.option=\
    class output directory must be specified if -m option is used

compiler.err.modulesourcepath.must.be.specified.with.dash.m.option=\
    module source path must be specified if -m option is used

# 0: symbol
compiler.err.service.implementation.not.in.right.module=\
    service implementation must be defined in the same module as the provides directive

# 0: symbol
compiler.err.cyclic.requires=\
    cyclic dependence involving {0}

# 0: fragment, 1: name
compiler.err.duplicate.module.on.path=\
    duplicate module on {0}\nmodule in {1}

# 0: option name, 1: string
compiler.warn.bad.name.for.option=\
    bad name in value for {0} option: ''{1}''

# 0: option name, 1: string
compiler.err.bad.name.for.option=\
    bad name in value for {0} option: ''{1}''

# 0: option name, 1: symbol
compiler.warn.module.for.option.not.found=\
    module name in {0} option not found: {1}

compiler.err.addmods.all.module.path.invalid=\
    --add-modules ALL-MODULE-PATH can only be used when compiling the unnamed module or \
    when compiling in the context of an automatic module

# 0: symbol
compiler.err.add.exports.with.release=\
    exporting a package from system module {0} is not allowed with --release

# 0: symbol
compiler.err.add.reads.with.release=\
    adding read edges for system module {0} is not allowed with --release

compiler.warn.addopens.ignored=\
    --add-opens has no effect at compile time

compiler.misc.locn.module_source_path=\
    module source path

compiler.misc.locn.upgrade_module_path=\
    upgrade module path

compiler.misc.locn.system_modules=\
    system modules

compiler.misc.locn.module_path=\
    application module path

compiler.misc.cant.resolve.modules=\
    cannot resolve modules

compiler.misc.bad.requires.flag=\
    bad requires flag: {0}

# 0: string
compiler.err.invalid.module.specifier=\
    module specifier not allowed: {0}

# 0: symbol
compiler.warn.service.provided.but.not.exported.or.used=\
    service interface provided but not exported or used

# 0: kind name, 1: symbol, 2: symbol
compiler.warn.leaks.not.accessible=\
    {0} {1} in module {2} is not accessible to clients that require this module
# 0: kind name, 1: symbol, 2: symbol
compiler.warn.leaks.not.accessible.unexported=\
    {0} {1} in module {2} is not exported
# 0: kind name, 1: symbol, 2: symbol
compiler.warn.leaks.not.accessible.not.required.transitive=\
    {0} {1} in module {2} is not indirectly exported using 'requires transitive'
# 0: kind name, 1: symbol, 2: symbol
compiler.warn.leaks.not.accessible.unexported.qualified=\
    {0} {1} in module {2} may not be visible to all clients that require this module

###
# errors related to options

# 0: string, 1: string
compiler.err.illegal.argument.for.option=\
    illegal argument for {0}: {1}

compiler.err.match.binding.exists=\
    illegal attempt to redefine an existing match binding

compiler.err.switch.null.not.allowed=\
    null label in case is not allowed

compiler.err.switch.case.unexpected.statement=\
    unexpected statement in case, expected is an expression, a block or a throw statement

compiler.err.switch.mixing.case.types=\
    different case kinds used in the switch

############################################
# messages previouly at javac.properties

compiler.err.empty.A.argument=\
    -A requires an argument; use ''-Akey'' or ''-Akey=value''

# 0: string
compiler.err.invalid.A.key=\
    key in annotation processor option ''{0}'' is not a dot-separated sequence of identifiers

# 0: string
compiler.err.invalid.flag=\
    invalid flag: {0}

compiler.err.profile.bootclasspath.conflict=\
    profile and bootclasspath options cannot be used together

# 0: string
compiler.err.invalid.profile=\
    invalid profile: {0}

# 0: string
compiler.err.invalid.target=\
    invalid target release: {0}

# 0: option name, 1: target
compiler.err.option.not.allowed.with.target=\
    option {0} not allowed with target {1}

# 0: string
compiler.err.option.too.many=\
    option {0} can only be specified once

compiler.err.no.source.files=\
    no source files

compiler.err.no.source.files.classes=\
    no source files or class names

# 0: string
compiler.err.req.arg=\
    {0} requires an argument

# 0: string
compiler.err.invalid.source=\
    invalid source release: {0}

# 0: string, 1: string
compiler.err.error.writing.file=\
    error writing {0}; {1}

compiler.err.sourcepath.modulesourcepath.conflict=\
    cannot specify both --source-path and --module-source-path

# 0: string, 1: target
compiler.warn.source.target.conflict=\
    source release {0} requires target release {1}

# 0: string, 1: target
compiler.warn.target.default.source.conflict=\
    target release {0} conflicts with default source release {1}

# 0: profile, 1: target
compiler.warn.profile.target.conflict=\
    profile {0} is not valid for target release {1}

# 0: string
compiler.err.file.not.directory=\
    not a directory: {0}

# 0: object
compiler.err.file.not.file=\
    not a file: {0}

compiler.err.two.class.loaders.1=\
    javac is split between multiple class loaders: check your configuration

# 0: url, 1: url
compiler.err.two.class.loaders.2=\
    javac is split between multiple class loaders:\n\
    one class comes from file: {0}\n\
    while javac comes from {1}

# 0: string, 1: string
compiler.err.bad.value.for.option=\
    bad value for {0} option: ''{1}''

# 0: string
compiler.err.no.value.for.option=\
    no value for {0} option

# 0: string
compiler.err.repeated.value.for.patch.module=\
    --patch-module specified more than once for module {0}

# 0: string
compiler.err.repeated.value.for.module.source.path=\
    --module-source-path specified more than once for module {0}

compiler.err.multiple.values.for.module.source.path=\
    --module-source-path specified more than once with a pattern argument

# 0: string
compiler.err.unmatched.quote=\
    unmatched quote in environment variable {0}

# 0: option name
compiler.err.release.bootclasspath.conflict=\
    option {0} cannot be used together with --release

# 0: string
compiler.err.unsupported.release.version=\
    release version {0} not supported

# 0: string
compiler.err.file.not.found=\
    file not found: {0}

# 0: string, 1: source
compiler.err.preview.not.latest=\
    invalid source release {0} with --enable-preview\n\
    (preview language features are only supported for release {1})

compiler.err.preview.without.source.or.release=\
    --enable-preview must be used with either -source or --release

# 0: name (of method)
compiler.err.value.does.not.support=\
    Inline types do not support {0}

compiler.err.make.default.with.nonvalue=\
    Default value creation requires an inline type

compiler.err.value.may.not.extend=\
    Inline type may not extend another inline type or class

compiler.err.value.instance.field.expected.here=\
    withfield operator requires an instance field of an inline class here

compiler.err.bad.value.based.anno=\
    Unexpected @ValueBased annotation

# 0: type
compiler.warn.suspicious.mix.of.null.with.value.based.class=\
    Suspicious mix of null with value based class {0}

# 0: type
compiler.warn.potential.null.pollution=\
    Potential null pollution from nullable type {0}

compiler.err.with.field.operator.disallowed=\
    WithField operator is allowed only with -XDallowWithFieldOperator

compiler.err.empty.value.not.yet=\
    Inline types with zero instance size are not supported yet

compiler.err.this.exposed.prematurely=\
    Inine type instance should not be passed around before being fully initialized

compiler.warn.this.exposed.prematurely=\
    value based type instance should not be passed around before being fully initialized

# 0: type
compiler.err.generic.parameterization.with.value.type=\
    Inferred type {0} involves generic parameterization by an inline type; This is allowed only with -XDallowGenericsOverValues<|MERGE_RESOLUTION|>--- conflicted
+++ resolved
@@ -2921,16 +2921,14 @@
 compiler.misc.feature.var.syntax.in.implicit.lambda=\
     var syntax in implicit lambdas
 
-<<<<<<< HEAD
+compiler.misc.feature.pattern.matching.instanceof=\
+    pattern matching in instanceof
+
+compiler.misc.feature.reifiable.types.instanceof=\
+    reifiable types in instanceof
+
 compiler.misc.feature.inline.type=\
     inline type
-=======
-compiler.misc.feature.pattern.matching.instanceof=\
-    pattern matching in instanceof
-
-compiler.misc.feature.reifiable.types.instanceof=\
-    reifiable types in instanceof
->>>>>>> b9c7a608
 
 compiler.warn.underscore.as.identifier=\
     as of release 9, ''_'' is a keyword, and may not be used as an identifier
