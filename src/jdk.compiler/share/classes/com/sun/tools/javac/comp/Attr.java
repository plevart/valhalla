--- conflicted
+++ resolved
@@ -202,7 +202,6 @@
     boolean useBeforeDeclarationWarning;
 
     /**
-<<<<<<< HEAD
      * Switch: Allow value types to parameterize generic types?
      */
     boolean allowGenericsOverValues;
@@ -217,13 +216,6 @@
      */
     boolean allowValueConstructors;
     /**
-     * Switch: allow strings in switch?
-     */
-    boolean allowStringsInSwitch;
-
-    /**
-=======
->>>>>>> 6ccb6093
      * Switch: name of source level; used for error reporting.
      */
     String sourceName;
