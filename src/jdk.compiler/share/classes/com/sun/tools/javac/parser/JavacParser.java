/*
 * Copyright (c) 1999, 2019, Oracle and/or its affiliates. All rights reserved.
 * DO NOT ALTER OR REMOVE COPYRIGHT NOTICES OR THIS FILE HEADER.
 *
 * This code is free software; you can redistribute it and/or modify it
 * under the terms of the GNU General Public License version 2 only, as
 * published by the Free Software Foundation.  Oracle designates this
 * particular file as subject to the "Classpath" exception as provided
 * by Oracle in the LICENSE file that accompanied this code.
 *
 * This code is distributed in the hope that it will be useful, but WITHOUT
 * ANY WARRANTY; without even the implied warranty of MERCHANTABILITY or
 * FITNESS FOR A PARTICULAR PURPOSE.  See the GNU General Public License
 * version 2 for more details (a copy is included in the LICENSE file that
 * accompanied this code).
 *
 * You should have received a copy of the GNU General Public License version
 * 2 along with this work; if not, write to the Free Software Foundation,
 * Inc., 51 Franklin St, Fifth Floor, Boston, MA 02110-1301 USA.
 *
 * Please contact Oracle, 500 Oracle Parkway, Redwood Shores, CA 94065 USA
 * or visit www.oracle.com if you need additional information or have any
 * questions.
 */

package com.sun.tools.javac.parser;

import java.util.*;
import java.util.function.Function;
import java.util.stream.Collectors;

import com.sun.source.tree.CaseTree.CaseKind;
import com.sun.source.tree.MemberReferenceTree.ReferenceMode;
import com.sun.source.tree.ModuleTree.ModuleKind;

import com.sun.tools.javac.code.*;
import com.sun.tools.javac.code.Flags.Flag;
import com.sun.tools.javac.code.Source.Feature;
import com.sun.tools.javac.parser.Tokens.*;
import com.sun.tools.javac.parser.Tokens.Comment.CommentStyle;
import com.sun.tools.javac.resources.CompilerProperties.Errors;
import com.sun.tools.javac.resources.CompilerProperties.Fragments;
import com.sun.tools.javac.resources.CompilerProperties.Warnings;
import com.sun.tools.javac.tree.*;
import com.sun.tools.javac.tree.JCTree.*;
import com.sun.tools.javac.util.*;
import com.sun.tools.javac.util.JCDiagnostic.DiagnosticFlag;
import com.sun.tools.javac.util.JCDiagnostic.Error;
import com.sun.tools.javac.util.JCDiagnostic.Fragment;
import com.sun.tools.javac.util.List;

import static com.sun.tools.javac.code.Flags.asFlagSet;
import static com.sun.tools.javac.parser.Tokens.TokenKind.*;
import static com.sun.tools.javac.parser.Tokens.TokenKind.ASSERT;
import static com.sun.tools.javac.parser.Tokens.TokenKind.CASE;
import static com.sun.tools.javac.parser.Tokens.TokenKind.CATCH;
import static com.sun.tools.javac.parser.Tokens.TokenKind.EQ;
import static com.sun.tools.javac.parser.Tokens.TokenKind.GT;
import static com.sun.tools.javac.parser.Tokens.TokenKind.IMPORT;
import static com.sun.tools.javac.parser.Tokens.TokenKind.LT;
import static com.sun.tools.javac.parser.Tokens.TokenKind.SYNCHRONIZED;
import static com.sun.tools.javac.tree.JCTree.Tag.*;
import static com.sun.tools.javac.resources.CompilerProperties.Fragments.ImplicitAndExplicitNotAllowed;
import static com.sun.tools.javac.resources.CompilerProperties.Fragments.VarAndExplicitNotAllowed;
import static com.sun.tools.javac.resources.CompilerProperties.Fragments.VarAndImplicitNotAllowed;

/** The parser maps a token sequence into an abstract syntax
 *  tree. It operates by recursive descent, with code derived
 *  systematically from an LL(1) grammar. For efficiency reasons, an
 *  operator precedence scheme is used for parsing binary operation
 *  expressions.
 *
 *  <p><b>This is NOT part of any supported API.
 *  If you write code that depends on this, you do so at your own risk.
 *  This code and its internal interfaces are subject to change or
 *  deletion without notice.</b>
 */
public class JavacParser implements Parser {

    /** The number of precedence levels of infix operators.
     */
    private static final int infixPrecedenceLevels = 10;

    /** Is the parser instantiated to parse a module-info file ?
     */
    private final boolean parseModuleInfo;

    /** The scanner used for lexical analysis.
     */
    protected Lexer S;

    /** The factory to be used for abstract syntax tree construction.
     */
    protected TreeMaker F;

    /** The log to be used for error diagnostics.
     */
    private Log log;

    /** The Source language setting. */
    private Source source;

    /** The Preview language setting. */
    private Preview preview;

    /** The name table. */
    private Names names;

    /** End position mappings container */
    protected final AbstractEndPosTable endPosTable;

    // Because of javac's limited lookahead, some contexts are ambiguous in
    // the presence of type annotations even though they are not ambiguous
    // in the absence of type annotations.  Consider this code:
    //   void m(String [] m) { }
    //   void m(String ... m) { }
    // After parsing "String", javac calls bracketsOpt which immediately
    // returns if the next character is not '['.  Similarly, javac can see
    // if the next token is ... and in that case parse an ellipsis.  But in
    // the presence of type annotations:
    //   void m(String @A [] m) { }
    //   void m(String @A ... m) { }
    // no finite lookahead is enough to determine whether to read array
    // levels or an ellipsis.  Furthermore, if you call bracketsOpt, then
    // bracketsOpt first reads all the leading annotations and only then
    // discovers that it needs to fail.  bracketsOpt needs a way to push
    // back the extra annotations that it read.  (But, bracketsOpt should
    // not *always* be allowed to push back extra annotations that it finds
    // -- in most contexts, any such extra annotation is an error.
    //
    // The following two variables permit type annotations that have
    // already been read to be stored for later use.  Alternate
    // implementations are possible but would cause much larger changes to
    // the parser.

    /** Type annotations that have already been read but have not yet been used. **/
    private List<JCAnnotation> typeAnnotationsPushedBack = List.nil();

    /**
     * If the parser notices extra annotations, then it either immediately
     * issues an error (if this variable is false) or places the extra
     * annotations in variable typeAnnotationsPushedBack (if this variable
     * is true).
     */
    private boolean permitTypeAnnotationsPushBack = false;

    interface ErrorRecoveryAction {
        JCTree doRecover(JavacParser parser);
    }

    enum BasicErrorRecoveryAction implements ErrorRecoveryAction {
        BLOCK_STMT {public JCTree doRecover(JavacParser parser) { return parser.parseStatementAsBlock(); }},
        CATCH_CLAUSE {public JCTree doRecover(JavacParser parser) { return parser.catchClause(); }}
    }

    /** Construct a parser from a given scanner, tree factory and log.
     */
    protected JavacParser(ParserFactory fac,
                          Lexer S,
                          boolean keepDocComments,
                          boolean keepLineMap,
                          boolean keepEndPositions) {
        this(fac, S, keepDocComments, keepLineMap, keepEndPositions, false);

    }
    /** Construct a parser from a given scanner, tree factory and log.
     */
    protected JavacParser(ParserFactory fac,
                     Lexer S,
                     boolean keepDocComments,
                     boolean keepLineMap,
                     boolean keepEndPositions,
                     boolean parseModuleInfo) {
        this.S = S;
        nextToken(); // prime the pump
        this.F = fac.F;
        this.log = fac.log;
        this.names = fac.names;
        this.source = fac.source;
        this.preview = fac.preview;
        this.allowStringFolding = fac.options.getBoolean("allowStringFolding", true);
        this.keepDocComments = keepDocComments;
        this.parseModuleInfo = parseModuleInfo;
        docComments = newDocCommentTable(keepDocComments, fac);
        this.keepLineMap = keepLineMap;
        this.errorTree = F.Erroneous();
        endPosTable = newEndPosTable(keepEndPositions);
        this.allowYieldStatement = (!preview.isPreview(Feature.SWITCH_EXPRESSION) || preview.isEnabled()) &&
                Feature.SWITCH_EXPRESSION.allowedInSource(source);
        this.allowWithFieldOperator = fac.options.isSet("allowWithFieldOperator");
    }

    protected AbstractEndPosTable newEndPosTable(boolean keepEndPositions) {
        return  keepEndPositions
                ? new SimpleEndPosTable(this)
                : new EmptyEndPosTable(this);
    }

    protected DocCommentTable newDocCommentTable(boolean keepDocComments, ParserFactory fac) {
        return keepDocComments ? new LazyDocCommentTable(fac) : null;
    }

    /** Switch: should we fold strings?
     */
    boolean allowStringFolding;

    /** Switch: should we allow withField operator at source level ?
    */
    boolean allowWithFieldOperator;

    /** Switch: should we keep docComments?
     */
    boolean keepDocComments;

    /** Switch: should we keep line table?
     */
    boolean keepLineMap;

    /** Switch: is "this" allowed as an identifier?
     * This is needed to parse receiver types.
     */
    boolean allowThisIdent;

    /** Switch: is yield statement allowed in this source level?
     */
    boolean allowYieldStatement;

    /** The type of the method receiver, as specified by a first "this" parameter.
     */
    JCVariableDecl receiverParam;

    /** When terms are parsed, the mode determines which is expected:
     *     mode = EXPR        : an expression
     *     mode = TYPE        : a type
     *     mode = NOPARAMS    : no parameters allowed for type
     *     mode = TYPEARG     : type argument
     *     mode |= NOLAMBDA   : lambdas are not allowed
     *     mode |= NOQUESTION   : type terminal ? is not allowed
     */
    protected static final int EXPR = 0x1;
    protected static final int TYPE = 0x2;
    protected static final int NOPARAMS = 0x4;
    protected static final int TYPEARG = 0x8;
    protected static final int DIAMOND = 0x10;
    protected static final int NOLAMBDA = 0x20;
    protected static final int NOQUESTION = 0x40;

    protected void selectExprMode() {
        mode = (mode & NOLAMBDA) | EXPR;
    }

    protected void selectTypeMode() {
        mode = (mode & NOLAMBDA) | TYPE;
    }

    /** The current mode.
     */
    protected int mode = 0;

    /** The mode of the term that was parsed last.
     */
    protected int lastmode = 0;

    /* ---------- token management -------------- */

    protected Token token;

    public Token token() {
        return token;
    }

    public void nextToken() {
        S.nextToken();
        token = S.token();
    }

    protected boolean peekToken(Filter<TokenKind> tk) {
        return peekToken(0, tk);
    }

    protected boolean peekToken(int lookahead, Filter<TokenKind> tk) {
        return tk.accepts(S.token(lookahead + 1).kind);
    }

    protected boolean peekToken(Filter<TokenKind> tk1, Filter<TokenKind> tk2) {
        return peekToken(0, tk1, tk2);
    }

    protected boolean peekToken(int lookahead, Filter<TokenKind> tk1, Filter<TokenKind> tk2) {
        return tk1.accepts(S.token(lookahead + 1).kind) &&
                tk2.accepts(S.token(lookahead + 2).kind);
    }

    protected boolean peekToken(Filter<TokenKind> tk1, Filter<TokenKind> tk2, Filter<TokenKind> tk3) {
        return peekToken(0, tk1, tk2, tk3);
    }

    protected boolean peekToken(int lookahead, Filter<TokenKind> tk1, Filter<TokenKind> tk2, Filter<TokenKind> tk3) {
        return tk1.accepts(S.token(lookahead + 1).kind) &&
                tk2.accepts(S.token(lookahead + 2).kind) &&
                tk3.accepts(S.token(lookahead + 3).kind);
    }

    protected boolean peekToken(int lookahead, Filter<TokenKind> tk1, Filter<TokenKind> tk2, Filter<TokenKind> tk3, Filter<TokenKind> tk4) {
        return tk1.accepts(S.token(lookahead + 1).kind) &&
                tk2.accepts(S.token(lookahead + 2).kind) &&
                tk3.accepts(S.token(lookahead + 3).kind) &&
                tk4.accepts(S.token(lookahead + 4).kind);
    }

    @SuppressWarnings("unchecked")
    protected boolean peekToken(Filter<TokenKind>... kinds) {
        return peekToken(0, kinds);
    }

    @SuppressWarnings("unchecked")
    protected boolean peekToken(int lookahead, Filter<TokenKind>... kinds) {
        for (; lookahead < kinds.length ; lookahead++) {
            if (!kinds[lookahead].accepts(S.token(lookahead + 1).kind)) {
                return false;
            }
        }
        return true;
    }

    /* ---------- error recovery -------------- */

    private JCErroneous errorTree;

    /** Skip forward until a suitable stop token is found.
     */
    protected void skip(boolean stopAtImport, boolean stopAtMemberDecl, boolean stopAtIdentifier, boolean stopAtStatement) {
         while (true) {
             switch (token.kind) {
                case SEMI:
                    nextToken();
                    return;
                case PUBLIC:
                case FINAL:
                case ABSTRACT:
                case MONKEYS_AT:
                case EOF:
                case CLASS:
                case INTERFACE:
                case ENUM:
                    return;
                case IMPORT:
                    if (stopAtImport)
                        return;
                    break;
                case LBRACE:
                case RBRACE:
                case PRIVATE:
                case PROTECTED:
                case STATIC:
                case TRANSIENT:
                case NATIVE:
                case VOLATILE:
                case SYNCHRONIZED:
                case STRICTFP:
                case LT:
                case BYTE:
                case SHORT:
                case CHAR:
                case INT:
                case LONG:
                case FLOAT:
                case DOUBLE:
                case BOOLEAN:
                case VOID:
                    if (stopAtMemberDecl)
                        return;
                    break;
                case UNDERSCORE:
                case IDENTIFIER:
                   if (stopAtIdentifier)
                        return;
                    break;
                case CASE:
                case DEFAULT:
                case IF:
                case FOR:
                case WHILE:
                case DO:
                case TRY:
                case SWITCH:
                case RETURN:
                case THROW:
                case BREAK:
                case CONTINUE:
                case ELSE:
                case FINALLY:
                case CATCH:
                case THIS:
                case SUPER:
                case NEW:
                    if (stopAtStatement)
                        return;
                    break;
                case ASSERT:
                    if (stopAtStatement)
                        return;
                    break;
            }
            nextToken();
        }
    }

    protected JCErroneous syntaxError(int pos, Error errorKey) {
        return syntaxError(pos, List.nil(), errorKey);
    }

    protected JCErroneous syntaxError(int pos, List<JCTree> errs, Error errorKey) {
        setErrorEndPos(pos);
        JCErroneous err = F.at(pos).Erroneous(errs);
        reportSyntaxError(err, errorKey);
        if (errs != null) {
            JCTree last = errs.last();
            if (last != null)
                storeEnd(last, pos);
        }
        return toP(err);
    }

    private static final int RECOVERY_THRESHOLD = 50;
    private int errorPos = Position.NOPOS;
    private int count = 0;

    /**
     * Report a syntax using the given the position parameter and arguments,
     * unless one was already reported at the same position.
     */
    protected void reportSyntaxError(int pos, Error errorKey) {
        JCDiagnostic.DiagnosticPosition diag = new JCDiagnostic.SimpleDiagnosticPosition(pos);
        reportSyntaxError(diag, errorKey);
    }

    /**
     * Report a syntax error using the given DiagnosticPosition object and
     * arguments, unless one was already reported at the same position.
     */
    protected void reportSyntaxError(JCDiagnostic.DiagnosticPosition diagPos, Error errorKey) {
        int pos = diagPos.getPreferredPosition();
        if (pos > S.errPos() || pos == Position.NOPOS) {
            if (token.kind == EOF) {
                log.error(DiagnosticFlag.SYNTAX, diagPos, Errors.PrematureEof);
            } else {
                log.error(DiagnosticFlag.SYNTAX, diagPos, errorKey);
            }
        }
        S.errPos(pos);
        if (token.pos == errorPos) {
            //check for a possible infinite loop in parsing:
            Assert.check(count++ < RECOVERY_THRESHOLD);
        } else {
            count = 0;
            errorPos = token.pos;
        }
    }

    /** If next input token matches given token, skip it, otherwise report
     *  an error.
     */
    public void accept(TokenKind tk) {
        accept(tk, Errors::Expected);
    }

    /** If next input token matches given token, skip it, otherwise report
     *  an error.
     */
    public void accept(TokenKind tk, Function<TokenKind, Error> errorProvider) {
        if (token.kind == tk) {
            nextToken();
        } else {
            setErrorEndPos(token.pos);
            reportSyntaxError(S.prevToken().endPos, errorProvider.apply(tk));
        }
    }

    /** Report an illegal start of expression/type error at given position.
     */
    JCExpression illegal(int pos) {
        setErrorEndPos(pos);
        if ((mode & EXPR) != 0)
            return syntaxError(pos, Errors.IllegalStartOfExpr);
        else
            return syntaxError(pos, Errors.IllegalStartOfType);

    }

    /** Report an illegal start of expression/type error at current position.
     */
    JCExpression illegal() {
        return illegal(token.pos);
    }

    /** Diagnose a modifier flag from the set, if any. */
    protected void checkNoMods(long mods) {
        if (mods != 0) {
            long lowestMod = mods & -mods;
            log.error(DiagnosticFlag.SYNTAX, token.pos, Errors.ModNotAllowedHere(Flags.asFlagSet(lowestMod)));
        }
    }

/* ---------- doc comments --------- */

    /** A table to store all documentation comments
     *  indexed by the tree nodes they refer to.
     *  defined only if option flag keepDocComment is set.
     */
    private final DocCommentTable docComments;

    /** Make an entry into docComments hashtable,
     *  provided flag keepDocComments is set and given doc comment is non-null.
     *  @param tree   The tree to be used as index in the hashtable
     *  @param dc     The doc comment to associate with the tree, or null.
     */
    protected void attach(JCTree tree, Comment dc) {
        if (keepDocComments && dc != null) {
//          System.out.println("doc comment = ");System.out.println(dc);//DEBUG
            docComments.putComment(tree, dc);
        }
    }

/* -------- source positions ------- */

    protected void setErrorEndPos(int errPos) {
        endPosTable.setErrorEndPos(errPos);
    }

    protected void storeEnd(JCTree tree, int endpos) {
        endPosTable.storeEnd(tree, endpos);
    }

    protected <T extends JCTree> T to(T t) {
        return endPosTable.to(t);
    }

    protected <T extends JCTree> T toP(T t) {
        return endPosTable.toP(t);
    }

    /** Get the start position for a tree node.  The start position is
     * defined to be the position of the first character of the first
     * token of the node's source text.
     * @param tree  The tree node
     */
    public int getStartPos(JCTree tree) {
        return TreeInfo.getStartPos(tree);
    }

    /**
     * Get the end position for a tree node.  The end position is
     * defined to be the position of the last character of the last
     * token of the node's source text.  Returns Position.NOPOS if end
     * positions are not generated or the position is otherwise not
     * found.
     * @param tree  The tree node
     */
    public int getEndPos(JCTree tree) {
        return endPosTable.getEndPos(tree);
    }



/* ---------- parsing -------------- */

    /**
     * Ident = IDENTIFIER
     */
    public Name ident() {
        return ident(false);
    }

    protected Name ident(boolean advanceOnErrors) {
        if (token.kind == IDENTIFIER) {
            Name name = token.name();
            nextToken();
            return name;
        } else if (token.kind == ASSERT) {
            log.error(DiagnosticFlag.SYNTAX, token.pos, Errors.AssertAsIdentifier);
            nextToken();
            return names.error;
        } else if (token.kind == ENUM) {
            log.error(DiagnosticFlag.SYNTAX, token.pos, Errors.EnumAsIdentifier);
            nextToken();
            return names.error;
        } else if (token.kind == THIS) {
            if (allowThisIdent) {
                // Make sure we're using a supported source version.
                checkSourceLevel(Feature.TYPE_ANNOTATIONS);
                Name name = token.name();
                nextToken();
                return name;
            } else {
                log.error(DiagnosticFlag.SYNTAX, token.pos, Errors.ThisAsIdentifier);
                nextToken();
                return names.error;
            }
        } else if (token.kind == UNDERSCORE) {
            if (Feature.UNDERSCORE_IDENTIFIER.allowedInSource(source)) {
                log.warning(token.pos, Warnings.UnderscoreAsIdentifier);
            } else {
                log.error(DiagnosticFlag.SYNTAX, token.pos, Errors.UnderscoreAsIdentifier);
            }
            Name name = token.name();
            nextToken();
            return name;
        } else {
            accept(IDENTIFIER);
            if (advanceOnErrors) {
                nextToken();
            }
            return names.error;
        }
    }

    /**
     * Qualident = Ident { DOT [Annotations] Ident } {?}
     */
    public JCExpression qualident(boolean allowAnnos) {
        JCExpression t = toP(F.at(token.pos).Ident(ident()));
        while (token.kind == DOT) {
            int pos = token.pos;
            nextToken();
            List<JCAnnotation> tyannos = null;
            if (allowAnnos) {
                tyannos = typeAnnotationsOpt();
            }
            t = toP(F.at(pos).Select(t, ident()));
            if (tyannos != null && tyannos.nonEmpty()) {
                t = toP(F.at(tyannos.head.pos).AnnotatedType(tyannos, t));
            }
        }
        /* if the qualified identifier being parsed is for a type name (as indicated by allowAnnos),
           also process any terminal ? to signal nullable projection for a value type.
        */
        if (allowAnnos && token.kind == QUES) {
            t.setQuestioned();
            nextToken();
        }
        return t;
    }

    JCExpression literal(Name prefix) {
        return literal(prefix, token.pos);
    }

    /**
     * Literal =
     *     INTLITERAL
     *   | LONGLITERAL
     *   | FLOATLITERAL
     *   | DOUBLELITERAL
     *   | CHARLITERAL
     *   | STRINGLITERAL
     *   | TRUE
     *   | FALSE
     *   | NULL
     */
    JCExpression literal(Name prefix, int pos) {
        JCExpression t = errorTree;
        switch (token.kind) {
        case INTLITERAL:
            try {
                t = F.at(pos).Literal(
                    TypeTag.INT,
                    Convert.string2int(strval(prefix), token.radix()));
            } catch (NumberFormatException ex) {
                log.error(DiagnosticFlag.SYNTAX, token.pos, Errors.IntNumberTooLarge(strval(prefix)));
            }
            break;
        case LONGLITERAL:
            try {
                t = F.at(pos).Literal(
                    TypeTag.LONG,
                    Long.valueOf(Convert.string2long(strval(prefix), token.radix())));
            } catch (NumberFormatException ex) {
                log.error(DiagnosticFlag.SYNTAX, token.pos, Errors.IntNumberTooLarge(strval(prefix)));
            }
            break;
        case FLOATLITERAL: {
            String proper = token.radix() == 16 ?
                    ("0x"+ token.stringVal()) :
                    token.stringVal();
            Float n;
            try {
                n = Float.valueOf(proper);
            } catch (NumberFormatException ex) {
                // error already reported in scanner
                n = Float.NaN;
            }
            if (n.floatValue() == 0.0f && !isZero(proper))
                log.error(DiagnosticFlag.SYNTAX, token.pos, Errors.FpNumberTooSmall);
            else if (n.floatValue() == Float.POSITIVE_INFINITY)
                log.error(DiagnosticFlag.SYNTAX, token.pos, Errors.FpNumberTooLarge);
            else
                t = F.at(pos).Literal(TypeTag.FLOAT, n);
            break;
        }
        case DOUBLELITERAL: {
            String proper = token.radix() == 16 ?
                    ("0x"+ token.stringVal()) :
                    token.stringVal();
            Double n;
            try {
                n = Double.valueOf(proper);
            } catch (NumberFormatException ex) {
                // error already reported in scanner
                n = Double.NaN;
            }
            if (n.doubleValue() == 0.0d && !isZero(proper))
                log.error(DiagnosticFlag.SYNTAX, token.pos, Errors.FpNumberTooSmall);
            else if (n.doubleValue() == Double.POSITIVE_INFINITY)
                log.error(DiagnosticFlag.SYNTAX, token.pos, Errors.FpNumberTooLarge);
            else
                t = F.at(pos).Literal(TypeTag.DOUBLE, n);
            break;
        }
        case CHARLITERAL:
            t = F.at(pos).Literal(
                TypeTag.CHAR,
                token.stringVal().charAt(0) + 0);
            break;
        case STRINGLITERAL:
            t = F.at(pos).Literal(
                TypeTag.CLASS,
                token.stringVal());
            break;
        case TRUE: case FALSE:
            t = F.at(pos).Literal(
                TypeTag.BOOLEAN,
                (token.kind == TRUE ? 1 : 0));
            break;
        case NULL:
            t = F.at(pos).Literal(
                TypeTag.BOT,
                null);
            break;
        default:
            Assert.error();
        }
        if (t == errorTree)
            t = F.at(pos).Erroneous();
        storeEnd(t, token.endPos);
        nextToken();
        return t;
    }
    //where
        boolean isZero(String s) {
            char[] cs = s.toCharArray();
            int base = ((cs.length > 1 && Character.toLowerCase(cs[1]) == 'x') ? 16 : 10);
            int i = ((base==16) ? 2 : 0);
            while (i < cs.length && (cs[i] == '0' || cs[i] == '.')) i++;
            return !(i < cs.length && (Character.digit(cs[i], base) > 0));
        }

        String strval(Name prefix) {
            String s = token.stringVal();
            return prefix.isEmpty() ? s : prefix + s;
        }

    /** terms can be either expressions or types.
     */
    public JCExpression parseExpression() {
        return term(EXPR);
    }

    /**
     * parses (optional) type annotations followed by a type. If the
     * annotations are present before the type and are not consumed during array
     * parsing, this method returns a {@link JCAnnotatedType} consisting of
     * these annotations and the underlying type. Otherwise, it returns the
     * underlying type.
     *
     * <p>
     *
     * Note that this method sets {@code mode} to {@code TYPE} first, before
     * parsing annotations.
     */
    public JCExpression parseType() {
        return parseType(false);
    }

    public JCExpression parseTypeSansQuestion() {
        List<JCAnnotation> annotations = typeAnnotationsOpt();
        boolean questionOK = peekToken(0, QUES) && peekToken(1, LBRACKET)  && peekToken(2, RBRACKET);
        JCExpression result = unannotatedType(false, TYPE | (questionOK ? 0 : NOQUESTION));
        mode &= ~NOQUESTION;
        if (annotations.nonEmpty()) {
            result = insertAnnotationsToMostInner(result, annotations, false);
        }

        return result;
    }

    public JCExpression parseType(boolean allowVar) {
        List<JCAnnotation> annotations = typeAnnotationsOpt();
        return parseType(allowVar, annotations);
    }

    public JCExpression parseType(boolean allowVar, List<JCAnnotation> annotations) {
        JCExpression result = unannotatedType(allowVar, TYPE);

        if (annotations.nonEmpty()) {
            result = insertAnnotationsToMostInner(result, annotations, false);
        }

        return result;
    }

<<<<<<< HEAD
    public JCExpression unannotatedType(boolean allowVar, int termMode) {
        JCExpression result = term(termMode);
        Name restrictedTypeName;
=======
    public JCExpression unannotatedType(boolean allowVar) {
        JCExpression result = term(TYPE);
        Name restrictedTypeName = restrictedTypeName(result, !allowVar);
>>>>>>> ea0fbbca

        if (restrictedTypeName != null && (!allowVar || restrictedTypeName != names.var)) {
            syntaxError(result.pos, Errors.RestrictedTypeNotAllowedHere(restrictedTypeName));
        }

        return result;
    }



    protected JCExpression term(int newmode) {
        int prevmode = mode;
        mode = newmode;
        JCExpression t = term();
        lastmode = mode;
        mode = prevmode;
        return t;
    }

    /**
     *  {@literal
     *  Expression = Expression1 [ExpressionRest]
     *  ExpressionRest = [AssignmentOperator Expression1]
     *  AssignmentOperator = "=" | "+=" | "-=" | "*=" | "/=" |
     *                       "&=" | "|=" | "^=" |
     *                       "%=" | "<<=" | ">>=" | ">>>="
     *  Type = Type1
     *  TypeNoParams = TypeNoParams1
     *  StatementExpression = Expression
     *  ConstantExpression = Expression
     *  }
     */
    JCExpression term() {
        JCExpression t = term1();
        if ((mode & EXPR) != 0 &&
            token.kind == EQ || PLUSEQ.compareTo(token.kind) <= 0 && token.kind.compareTo(GTGTGTEQ) <= 0)
            return termRest(t);
        else
            return t;
    }

    JCExpression termRest(JCExpression t) {
        switch (token.kind) {
        case EQ: {
            int pos = token.pos;
            nextToken();
            selectExprMode();
            JCExpression t1 = term();
            return toP(F.at(pos).Assign(t, t1));
        }
        case PLUSEQ:
        case SUBEQ:
        case STAREQ:
        case SLASHEQ:
        case PERCENTEQ:
        case AMPEQ:
        case BAREQ:
        case CARETEQ:
        case LTLTEQ:
        case GTGTEQ:
        case GTGTGTEQ:
            int pos = token.pos;
            TokenKind tk = token.kind;
            nextToken();
            selectExprMode();
            JCExpression t1 = term();
            return F.at(pos).Assignop(optag(tk), t, t1);
        default:
            return t;
        }
    }

    /** Expression1   = Expression2 [Expression1Rest]
     *  Type1         = Type2
     *  TypeNoParams1 = TypeNoParams2
     */
    JCExpression term1() {
        JCExpression t = term2();
        if ((mode & EXPR) != 0 && token.kind == QUES) {
            selectExprMode();
            return term1Rest(t);
        } else {
            return t;
        }
    }

    /** Expression1Rest = ["?" Expression ":" Expression1]
     */
    JCExpression term1Rest(JCExpression t) {
        if (token.kind == QUES) {
            int pos = token.pos;
            nextToken();
            JCExpression t1 = term();
            accept(COLON);
            JCExpression t2 = term1();
            return F.at(pos).Conditional(t, t1, t2);
        } else {
            return t;
        }
    }

    /** Expression2   = Expression3 [Expression2Rest]
     *  Type2         = Type3
     *  TypeNoParams2 = TypeNoParams3
     */
    JCExpression term2() {
        JCExpression t = term3();
        if ((mode & EXPR) != 0 && prec(token.kind) >= TreeInfo.orPrec) {
            selectExprMode();
            return term2Rest(t, TreeInfo.orPrec);
        } else {
            return t;
        }
    }

    /*  Expression2Rest = {infixop Expression3}
     *                  | Expression3 instanceof Type
     *  infixop         = "||"
     *                  | "&&"
     *                  | "|"
     *                  | "^"
     *                  | "&"
     *                  | "==" | "!="
     *                  | "<" | ">" | "<=" | ">="
     *                  | "<<" | ">>" | ">>>"
     *                  | "+" | "-"
     *                  | "*" | "/" | "%"
     */
    JCExpression term2Rest(JCExpression t, int minprec) {
        JCExpression[] odStack = newOdStack();
        Token[] opStack = newOpStack();

        // optimization, was odStack = new Tree[...]; opStack = new Tree[...];
        int top = 0;
        odStack[0] = t;
        int startPos = token.pos;
        Token topOp = Tokens.DUMMY;
        while (prec(token.kind) >= minprec) {
            opStack[top] = topOp;
            top++;
            topOp = token;
            nextToken();
            odStack[top] = (topOp.kind == INSTANCEOF) ? parseTypeSansQuestion() : term3();
            while (top > 0 && prec(topOp.kind) >= prec(token.kind)) {
                odStack[top-1] = makeOp(topOp.pos, topOp.kind, odStack[top-1],
                                        odStack[top]);
                top--;
                topOp = opStack[top];
            }
        }
        Assert.check(top == 0);
        t = odStack[0];

        if (t.hasTag(JCTree.Tag.PLUS)) {
            t = foldStrings(t);
        }

        odStackSupply.add(odStack);
        opStackSupply.add(opStack);
        return t;
    }
    //where
        /** Construct a binary or type test node.
         */
        private JCExpression makeOp(int pos,
                                    TokenKind topOp,
                                    JCExpression od1,
                                    JCExpression od2)
        {
            if (topOp == INSTANCEOF) {
                return F.at(pos).TypeTest(od1, od2);
            } else {
                return F.at(pos).Binary(optag(topOp), od1, od2);
            }
        }
        /** If tree is a concatenation of string literals, replace it
         *  by a single literal representing the concatenated string.
         */
        protected JCExpression foldStrings(JCExpression tree) {
            if (!allowStringFolding)
                return tree;
            ListBuffer<JCExpression> opStack = new ListBuffer<>();
            ListBuffer<JCLiteral> litBuf = new ListBuffer<>();
            boolean needsFolding = false;
            JCExpression curr = tree;
            while (true) {
                if (curr.hasTag(JCTree.Tag.PLUS)) {
                    JCBinary op = (JCBinary)curr;
                    needsFolding |= foldIfNeeded(op.rhs, litBuf, opStack, false);
                    curr = op.lhs;
                } else {
                    needsFolding |= foldIfNeeded(curr, litBuf, opStack, true);
                    break; //last one!
                }
            }
            if (needsFolding) {
                List<JCExpression> ops = opStack.toList();
                JCExpression res = ops.head;
                for (JCExpression op : ops.tail) {
                    res = F.at(op.getStartPosition()).Binary(optag(TokenKind.PLUS), res, op);
                    storeEnd(res, getEndPos(op));
                }
                return res;
            } else {
                return tree;
            }
        }

        private boolean foldIfNeeded(JCExpression tree, ListBuffer<JCLiteral> litBuf,
                                                ListBuffer<JCExpression> opStack, boolean last) {
            JCLiteral str = stringLiteral(tree);
            if (str != null) {
                litBuf.prepend(str);
                return last && merge(litBuf, opStack);
            } else {
                boolean res = merge(litBuf, opStack);
                litBuf.clear();
                opStack.prepend(tree);
                return res;
            }
        }

        boolean merge(ListBuffer<JCLiteral> litBuf, ListBuffer<JCExpression> opStack) {
            if (litBuf.isEmpty()) {
                return false;
            } else if (litBuf.size() == 1) {
                opStack.prepend(litBuf.first());
                return false;
            } else {
                JCExpression t = F.at(litBuf.first().getStartPosition()).Literal(TypeTag.CLASS,
                        litBuf.stream().map(lit -> (String)lit.getValue()).collect(Collectors.joining()));
                storeEnd(t, litBuf.last().getEndPosition(endPosTable));
                opStack.prepend(t);
                return true;
            }
        }

        private JCLiteral stringLiteral(JCTree tree) {
            if (tree.hasTag(LITERAL)) {
                JCLiteral lit = (JCLiteral)tree;
                if (lit.typetag == TypeTag.CLASS) {
                    return lit;
                }
            }
            return null;
        }


        /** optimization: To save allocating a new operand/operator stack
         *  for every binary operation, we use supplys.
         */
        ArrayList<JCExpression[]> odStackSupply = new ArrayList<>();
        ArrayList<Token[]> opStackSupply = new ArrayList<>();

        private JCExpression[] newOdStack() {
            if (odStackSupply.isEmpty())
                return new JCExpression[infixPrecedenceLevels + 1];
            return odStackSupply.remove(odStackSupply.size() - 1);
        }

        private Token[] newOpStack() {
            if (opStackSupply.isEmpty())
                return new Token[infixPrecedenceLevels + 1];
            return opStackSupply.remove(opStackSupply.size() - 1);
        }

    /**
     *  Expression3    = PrefixOp Expression3
     *                 | "(" Expr | TypeNoParams ")" Expression3
     *                 | Primary {Selector} {PostfixOp}
     *
     *  {@literal
     *  Primary        = "(" Expression ")"
     *                 | Literal
     *                 | [TypeArguments] THIS [Arguments]
     *                 | [TypeArguments] SUPER SuperSuffix
     *                 | NEW [TypeArguments] Creator
     *                 | "(" Arguments ")" "->" ( Expression | Block )
     *                 | Ident "->" ( Expression | Block )
     *                 | [Annotations] Ident { "." [Annotations] Ident }
     *                 | Expression3 MemberReferenceSuffix
     *                   [ [Annotations] "[" ( "]" BracketsOpt "." CLASS | Expression "]" )
     *                   | Arguments
     *                   | "." ( CLASS | THIS | [TypeArguments] SUPER Arguments | NEW [TypeArguments] InnerCreator )
     *                   ]
     *                 | BasicType BracketsOpt "." CLASS
     *  }
     *
     *  PrefixOp       = "++" | "--" | "!" | "~" | "+" | "-"
     *  PostfixOp      = "++" | "--"
     *  Type3          = Ident { "." Ident } [TypeArguments] {TypeSelector} BracketsOpt
     *                 | BasicType
     *  TypeNoParams3  = Ident { "." Ident } BracketsOpt
     *  Selector       = "." [TypeArguments] Ident [Arguments]
     *                 | "." THIS
     *                 | "." [TypeArguments] SUPER SuperSuffix
     *                 | "." NEW [TypeArguments] InnerCreator
     *                 | "[" Expression "]"
     *  TypeSelector   = "." Ident [TypeArguments]
     *  SuperSuffix    = Arguments | "." Ident [Arguments]
     */
    protected JCExpression term3() {
        int pos = token.pos;
        JCExpression t;
        List<JCExpression> typeArgs = typeArgumentsOpt(EXPR);
        switch (token.kind) {
        case QUES:
            if ((mode & TYPE) != 0 && (mode & (TYPEARG|NOPARAMS)) == TYPEARG) {
                selectTypeMode();
                return typeArgument();
            } else
                return illegal();
        case PLUSPLUS: case SUBSUB: case BANG: case TILDE: case PLUS: case SUB:
            if (typeArgs == null && (mode & EXPR) != 0) {
                TokenKind tk = token.kind;
                nextToken();
                selectExprMode();
                if (tk == SUB &&
                    (token.kind == INTLITERAL || token.kind == LONGLITERAL) &&
                    token.radix() == 10) {
                    selectExprMode();
                    t = literal(names.hyphen, pos);
                } else {
                    t = term3();
                    return F.at(pos).Unary(unoptag(tk), t);
                }
            } else return illegal();
            break;
        case WITHFIELD:
            if (!allowWithFieldOperator) {
                log.error(pos, Errors.WithFieldOperatorDisallowed);
            }
            if (typeArgs == null && (mode & EXPR) != 0) {
                nextToken();
                accept(LPAREN);
                mode = EXPR;
                t = term();
                accept(COMMA);
                mode = EXPR;
                JCExpression v = term();
                accept(RPAREN);
                return F.at(pos).WithField(t, v);
            } else return illegal();
        case LPAREN:
            if (typeArgs == null && (mode & EXPR) != 0) {
                ParensResult pres = analyzeParens();
                switch (pres) {
                    case CAST:
                       accept(LPAREN);
                       selectTypeMode();
                       int pos1 = pos;
                       List<JCExpression> targets = List.of(t = parseType());
                       while (token.kind == AMP) {
                           checkSourceLevel(Feature.INTERSECTION_TYPES_IN_CAST);
                           accept(AMP);
                           targets = targets.prepend(parseType());
                       }
                       if (targets.length() > 1) {
                           t = toP(F.at(pos1).TypeIntersection(targets.reverse()));
                       }
                       accept(RPAREN);
                       selectExprMode();
                       JCExpression t1 = term3();
                       return F.at(pos).TypeCast(t, t1);
                    case IMPLICIT_LAMBDA:
                    case EXPLICIT_LAMBDA:
                        t = lambdaExpressionOrStatement(true, pres == ParensResult.EXPLICIT_LAMBDA, pos);
                        break;
                    default: //PARENS
                        accept(LPAREN);
                        selectExprMode();
                        t = termRest(term1Rest(term2Rest(term3(), TreeInfo.orPrec)));
                        accept(RPAREN);
                        t = toP(F.at(pos).Parens(t));
                        break;
                }
            } else {
                return illegal();
            }
            break;
        case THIS:
            if ((mode & EXPR) != 0) {
                selectExprMode();
                t = to(F.at(pos).Ident(names._this));
                nextToken();
                if (typeArgs == null)
                    t = argumentsOpt(null, t);
                else
                    t = arguments(typeArgs, t);
                typeArgs = null;
            } else return illegal();
            break;
        case SUPER:
            if ((mode & EXPR) != 0) {
                selectExprMode();
                t = to(F.at(pos).Ident(names._super));
                t = superSuffix(typeArgs, t);
                typeArgs = null;
            } else return illegal();
            break;
        case INTLITERAL: case LONGLITERAL: case FLOATLITERAL: case DOUBLELITERAL:
        case CHARLITERAL: case STRINGLITERAL:
        case TRUE: case FALSE: case NULL:
            if (typeArgs == null && (mode & EXPR) != 0) {
                selectExprMode();
                t = literal(names.empty);
            } else return illegal();
            break;
        case NEW:
            if (typeArgs != null) return illegal();
            if ((mode & EXPR) != 0) {
                selectExprMode();
                nextToken();
                if (token.kind == LT) typeArgs = typeArguments(false);
                t = creator(pos, typeArgs);
                typeArgs = null;
            } else return illegal();
            break;
        case MONKEYS_AT:
            // Only annotated cast types and method references are valid
            List<JCAnnotation> typeAnnos = typeAnnotationsOpt();
            if (typeAnnos.isEmpty()) {
                // else there would be no '@'
                throw new AssertionError("Expected type annotations, but found none!");
            }

            JCExpression expr = term3();

            if ((mode & TYPE) == 0) {
                // Type annotations on class literals no longer legal
                switch (expr.getTag()) {
                case REFERENCE: {
                    JCMemberReference mref = (JCMemberReference) expr;
                    mref.expr = toP(F.at(pos).AnnotatedType(typeAnnos, mref.expr));
                    t = mref;
                    break;
                }
                case SELECT: {
                    JCFieldAccess sel = (JCFieldAccess) expr;

                    if (sel.name != names._class) {
                        return illegal();
                    } else {
                        log.error(token.pos, Errors.NoAnnotationsOnDotClass);
                        return expr;
                    }
                }
                default:
                    return illegal(typeAnnos.head.pos);
                }

            } else {
                // Type annotations targeting a cast
                t = insertAnnotationsToMostInner(expr, typeAnnos, false);
            }
            break;
        case UNDERSCORE: case IDENTIFIER: case ASSERT: case ENUM:
            if (typeArgs != null) return illegal();
            if ((mode & EXPR) != 0 && (mode & NOLAMBDA) == 0 && peekToken(ARROW)) {
                t = lambdaExpressionOrStatement(false, false, pos);
            } else {
                t = toP(F.at(token.pos).Ident(ident()));
                handleQuestion(t);
                loop: while (true) {
                    pos = token.pos;
                    final List<JCAnnotation> annos = typeAnnotationsOpt();

                    // need to report an error later if LBRACKET is for array
                    // index access rather than array creation level
                    if (!annos.isEmpty() && token.kind != LBRACKET && token.kind != ELLIPSIS)
                        return illegal(annos.head.pos);

                    switch (token.kind) {
                    case LBRACKET:
                        nextToken();
                        if (token.kind == RBRACKET) {
                            nextToken();
                            t = bracketsOpt(t);
                            t = toP(F.at(pos).TypeArray(t));
                            if (annos.nonEmpty()) {
                                t = toP(F.at(pos).AnnotatedType(annos, t));
                            }
                            t = bracketsSuffix(t);
                        } else {
                            if ((mode & EXPR) != 0) {
                                selectExprMode();
                                JCExpression t1 = term();
                                if (!annos.isEmpty()) t = illegal(annos.head.pos);
                                t = to(F.at(pos).Indexed(t, t1));
                            }
                            accept(RBRACKET);
                        }
                        break loop;
                    case LPAREN:
                        if ((mode & EXPR) != 0) {
                            selectExprMode();
                            t = arguments(typeArgs, t);
                            if (!annos.isEmpty()) t = illegal(annos.head.pos);
                            typeArgs = null;
                        }
                        break loop;
                    case DOT:
                        nextToken();
                        if (token.kind == TokenKind.IDENTIFIER && typeArgs != null) {
                            return illegal();
                        }
                        int oldmode = mode;
                        mode &= ~NOPARAMS;
                        typeArgs = typeArgumentsOpt(EXPR);
                        mode = oldmode;
                        if ((mode & EXPR) != 0) {
                            switch (token.kind) {
                            case DEFAULT:
                                if (typeArgs != null) return illegal();
                                selectExprMode();
                                t = F.at(pos).Select(t, names._default);
                                nextToken();
                                break loop;
                            case CLASS:
                                if (typeArgs != null) return illegal();
                                selectExprMode();
                                t = to(F.at(pos).Select(t, names._class));
                                nextToken();
                                break loop;
                            case THIS:
                                if (typeArgs != null) return illegal();
                                selectExprMode();
                                t = to(F.at(pos).Select(t, names._this));
                                nextToken();
                                break loop;
                            case SUPER:
                                selectExprMode();
                                t = to(F.at(pos).Select(t, names._super));
                                t = superSuffix(typeArgs, t);
                                typeArgs = null;
                                break loop;
                            case NEW:
                                if (typeArgs != null) return illegal();
                                selectExprMode();
                                int pos1 = token.pos;
                                nextToken();
                                if (token.kind == LT) typeArgs = typeArguments(false);
                                t = innerCreator(pos1, typeArgs, t);
                                typeArgs = null;
                                break loop;
                            }
                        }

                        List<JCAnnotation> tyannos = null;
                        if ((mode & TYPE) != 0 && token.kind == MONKEYS_AT) {
                            tyannos = typeAnnotationsOpt();
                        }
                        // typeArgs saved for next loop iteration.
                        t = toP(F.at(pos).Select(t, ident()));
                        handleQuestion(t);
                        if (tyannos != null && tyannos.nonEmpty()) {
                            t = toP(F.at(tyannos.head.pos).AnnotatedType(tyannos, t));
                        }
                        break;
                    case ELLIPSIS:
                        if (this.permitTypeAnnotationsPushBack) {
                            this.typeAnnotationsPushedBack = annos;
                        } else if (annos.nonEmpty()) {
                            // Don't return here -- error recovery attempt
                            illegal(annos.head.pos);
                        }
                        break loop;
                    case LT:
                        if ((mode & TYPE) == 0 && isParameterizedTypePrefix()) {
                            //this is either an unbound method reference whose qualifier
                            //is a generic type i.e. A<S>::m or a default value creation of
                            //the form ValueType<S>.default
                            int pos1 = token.pos;
                            accept(LT);
                            ListBuffer<JCExpression> args = new ListBuffer<>();
                            args.append(typeArgument());
                            while (token.kind == COMMA) {
                                nextToken();
                                args.append(typeArgument());
                            }
                            accept(GT);
                            t = toP(F.at(pos1).TypeApply(t, args.toList()));
                            while (token.kind == DOT) {
                                nextToken();
                                if (token.kind == DEFAULT) {
                                    t =  toP(F.at(token.pos).Select(t, names._default));
                                    nextToken();
                                    selectExprMode();
                                    return term3Rest(t, typeArgs);
                                }
                                selectTypeMode();
                                t = toP(F.at(token.pos).Select(t, ident()));
                                t = typeArgumentsOpt(t);
                            }
                            t = bracketsOpt(t);
                            if (token.kind != COLCOL) {
                                //method reference expected here
                                t = illegal();
                            }
                            selectExprMode();
                            return term3Rest(t, typeArgs);
                        }
                        break loop;
                    default:
                        break loop;
                    }
                }
            }
            if (typeArgs != null) illegal();
            t = typeArgumentsOpt(t);
            break;
        case BYTE: case SHORT: case CHAR: case INT: case LONG: case FLOAT:
        case DOUBLE: case BOOLEAN:
            if (typeArgs != null) illegal();
            t = bracketsSuffix(bracketsOpt(basicType()));
            break;
        case VOID:
            if (typeArgs != null) illegal();
            if ((mode & EXPR) != 0) {
                nextToken();
                if (token.kind == DOT) {
                    JCPrimitiveTypeTree ti = toP(F.at(pos).TypeIdent(TypeTag.VOID));
                    t = bracketsSuffix(ti);
                } else {
                    return illegal(pos);
                }
            } else {
                // Support the corner case of myMethodHandle.<void>invoke() by passing
                // a void type (like other primitive types) to the next phase.
                // The error will be reported in Attr.attribTypes or Attr.visitApply.
                JCPrimitiveTypeTree ti = to(F.at(pos).TypeIdent(TypeTag.VOID));
                nextToken();
                return ti;
                //return illegal();
            }
            break;
        case SWITCH:
            checkSourceLevel(Feature.SWITCH_EXPRESSION);
            allowYieldStatement = true;
            int switchPos = token.pos;
            nextToken();
            JCExpression selector = parExpression();
            accept(LBRACE);
            ListBuffer<JCCase> cases = new ListBuffer<>();
            while (true) {
                pos = token.pos;
                switch (token.kind) {
                case CASE:
                case DEFAULT:
                    cases.appendList(switchExpressionStatementGroup());
                    break;
                case RBRACE: case EOF:
                    JCSwitchExpression e = to(F.at(switchPos).SwitchExpression(selector,
                                                                               cases.toList()));
                    e.endpos = token.pos;
                    accept(RBRACE);
                    return e;
                default:
                    nextToken(); // to ensure progress
                    syntaxError(pos, Errors.Expected3(CASE, DEFAULT, RBRACE));
                }
            }
        default:
            return illegal();
        }
        return term3Rest(t, typeArgs);
    }

    // where
        private void handleQuestion(JCExpression t) {
            if (token.kind == QUES) {
                if (((mode & NOQUESTION) == 0 && (mode & TYPE) != 0) ||
                        (peekToken(0, LBRACKET) && peekToken(1, RBRACKET) && peekToken(2, DOT) && peekToken(3, CLASS))) {
                    t.setQuestioned();
                    nextToken();
                }
            }
        }

    private List<JCCase> switchExpressionStatementGroup() {
        ListBuffer<JCCase> caseExprs = new ListBuffer<>();
        int casePos = token.pos;
        ListBuffer<JCExpression> pats = new ListBuffer<>();

        if (token.kind == DEFAULT) {
            nextToken();
        } else {
            accept(CASE);
            while (true) {
                pats.append(term(EXPR | NOLAMBDA));
                if (token.kind != COMMA) break;
                checkSourceLevel(Feature.SWITCH_MULTIPLE_CASE_LABELS);
                nextToken();
            };
        }
        List<JCStatement> stats = null;
        JCTree body = null;
        @SuppressWarnings("removal")
        CaseKind kind;
        switch (token.kind) {
            case ARROW:
                checkSourceLevel(Feature.SWITCH_RULE);
                nextToken();
                if (token.kind == TokenKind.THROW || token.kind == TokenKind.LBRACE) {
                    stats = List.of(parseStatement());
                    body = stats.head;
                    kind = JCCase.RULE;
                } else {
                    JCExpression value = parseExpression();
                    stats = List.of(to(F.at(value).Yield(value)));
                    body = value;
                    kind = JCCase.RULE;
                    accept(SEMI);
                }
                break;
            default:
                accept(COLON, tk -> Errors.Expected2(COLON, ARROW));
                stats = blockStatements();
                kind = JCCase.STATEMENT;
                break;
        }
        caseExprs.append(toP(F.at(casePos).Case(kind, pats.toList(), stats, body)));
        return caseExprs.toList();
    }

    JCExpression term3Rest(JCExpression t, List<JCExpression> typeArgs) {
        if (typeArgs != null) illegal();
        while (true) {
            int pos1 = token.pos;
            final List<JCAnnotation> annos = typeAnnotationsOpt();

            if (token.kind == LBRACKET) {
                nextToken();
                if ((mode & TYPE) != 0) {
                    int oldmode = mode;
                    selectTypeMode();
                    if (token.kind == RBRACKET) {
                        nextToken();
                        t = bracketsOpt(t);
                        t = toP(F.at(pos1).TypeArray(t));
                        if (token.kind == COLCOL) {
                            selectExprMode();
                            continue;
                        }
                        if (annos.nonEmpty()) {
                            t = toP(F.at(pos1).AnnotatedType(annos, t));
                        }
                        return t;
                    }
                    mode = oldmode;
                }
                if ((mode & EXPR) != 0) {
                    selectExprMode();
                    JCExpression t1 = term();
                    t = to(F.at(pos1).Indexed(t, t1));
                }
                accept(RBRACKET);
            } else if (token.kind == DOT) {
                nextToken();
                typeArgs = typeArgumentsOpt(EXPR);
                if (token.kind == SUPER && (mode & EXPR) != 0) {
                    selectExprMode();
                    t = to(F.at(pos1).Select(t, names._super));
                    nextToken();
                    t = arguments(typeArgs, t);
                    typeArgs = null;
                } else if ((token.kind == NEW) && (mode & EXPR) != 0) {
                    if (typeArgs != null) return illegal();
                    selectExprMode();
                    int pos2 = token.pos;
                    nextToken();
                    if (token.kind == LT) typeArgs = typeArguments(false);
                    t = innerCreator(pos2, typeArgs, t);
                    typeArgs = null;
                } else {
                    List<JCAnnotation> tyannos = null;
                    if ((mode & TYPE) != 0 && token.kind == MONKEYS_AT) {
                        // is the mode check needed?
                        tyannos = typeAnnotationsOpt();
                    }
                    t = toP(F.at(pos1).Select(t, ident(true)));
                    if (tyannos != null && tyannos.nonEmpty()) {
                        t = toP(F.at(tyannos.head.pos).AnnotatedType(tyannos, t));
                    }
                    t = argumentsOpt(typeArgs, typeArgumentsOpt(t));
                    typeArgs = null;
                }
            } else if ((mode & EXPR) != 0 && token.kind == COLCOL) {
                selectExprMode();
                if (typeArgs != null) return illegal();
                accept(COLCOL);
                t = memberReferenceSuffix(pos1, t);
            } else {
                if (!annos.isEmpty()) {
                    if (permitTypeAnnotationsPushBack)
                        typeAnnotationsPushedBack = annos;
                    else
                        return illegal(annos.head.pos);
                }
                break;
            }
        }
        while ((token.kind == PLUSPLUS || token.kind == SUBSUB) && (mode & EXPR) != 0) {
            selectExprMode();
            t = to(F.at(token.pos).Unary(
                  token.kind == PLUSPLUS ? POSTINC : POSTDEC, t));
            nextToken();
        }
        return toP(t);
    }

    /**
     * If we see an identifier followed by a '&lt;' it could be an unbound
     * method reference or a default value creation that uses a parameterized type
     * or a binary expression. To disambiguate, look for a
     * matching '&gt;' and see if the subsequent terminal is either '.' or '::'.
     */
    @SuppressWarnings("fallthrough")
    boolean isParameterizedTypePrefix() {
        int pos = 0, depth = 0;
        outer: for (Token t = S.token(pos) ; ; t = S.token(++pos)) {
            switch (t.kind) {
                case IDENTIFIER: case UNDERSCORE: case QUES: case EXTENDS: case SUPER:
                case DOT: case RBRACKET: case LBRACKET: case COMMA:
                case BYTE: case SHORT: case INT: case LONG: case FLOAT:
                case DOUBLE: case BOOLEAN: case CHAR:
                case MONKEYS_AT:
                    break;

                case LPAREN:
                    // skip annotation values
                    int nesting = 0;
                    for (; ; pos++) {
                        TokenKind tk2 = S.token(pos).kind;
                        switch (tk2) {
                            case EOF:
                                return false;
                            case LPAREN:
                                nesting++;
                                break;
                            case RPAREN:
                                nesting--;
                                if (nesting == 0) {
                                    continue outer;
                                }
                                break;
                        }
                    }

                case LT:
                    depth++; break;
                case GTGTGT:
                    depth--;
                case GTGT:
                    depth--;
                case GT:
                    depth--;
                    if (depth == 0) {
                        TokenKind nextKind = S.token(pos + 1).kind;
                        return
                            nextKind == TokenKind.DOT ||
                            nextKind == TokenKind.LBRACKET ||
                            nextKind == TokenKind.COLCOL;
                    }
                    break;
                default:
                    return false;
            }
        }
    }

    /**
     * If we see an identifier followed by a '&lt;' it could be an unbound
     * method reference or a binary expression. To disambiguate, look for a
     * matching '&gt;' and see if the subsequent terminal is either '.' or '::'.
     */
    @SuppressWarnings("fallthrough")
    ParensResult analyzeParens() {
        int depth = 0;
        boolean type = false;
        ParensResult defaultResult = ParensResult.PARENS;
        outer: for (int lookahead = 0; ; lookahead++) {
            TokenKind tk = S.token(lookahead).kind;
            switch (tk) {
                case COMMA:
                    type = true;
                case EXTENDS: case SUPER: case DOT: case AMP:
                    //skip
                    break;
                case QUES:
                    if (peekToken(lookahead, EXTENDS) ||
                            peekToken(lookahead, SUPER)) {
                        //wildcards
                        type = true;
                    }
                    break;
                case BYTE: case SHORT: case INT: case LONG: case FLOAT:
                case DOUBLE: case BOOLEAN: case CHAR: case VOID:
                    if (peekToken(lookahead, RPAREN)) {
                        //Type, ')' -> cast
                        return ParensResult.CAST;
                    } else if (peekToken(lookahead, LAX_IDENTIFIER)) {
                        //Type, Identifier/'_'/'assert'/'enum' -> explicit lambda
                        return ParensResult.EXPLICIT_LAMBDA;
                    }
                    break;
                case LPAREN:
                    if (lookahead != 0) {
                        // '(' in a non-starting position -> parens
                        return ParensResult.PARENS;
                    } else if (peekToken(lookahead, RPAREN)) {
                        // '(', ')' -> explicit lambda
                        return ParensResult.EXPLICIT_LAMBDA;
                    }
                    break;
                case RPAREN:
                    // if we have seen something that looks like a type,
                    // then it's a cast expression
                    if (type) return ParensResult.CAST;
                    // otherwise, disambiguate cast vs. parenthesized expression
                    // based on subsequent token.
                    switch (S.token(lookahead + 1).kind) {
                        /*case PLUSPLUS: case SUBSUB: */
                        case BANG: case TILDE:
                        case LPAREN: case THIS: case SUPER:
                        case INTLITERAL: case LONGLITERAL: case FLOATLITERAL:
                        case DOUBLELITERAL: case CHARLITERAL: case STRINGLITERAL:
                        case TRUE: case FALSE: case NULL:
                        case NEW: case IDENTIFIER: case ASSERT: case ENUM: case UNDERSCORE:
                        case SWITCH:
                        case BYTE: case SHORT: case CHAR: case INT:
                        case LONG: case FLOAT: case DOUBLE: case BOOLEAN: case VOID:
                            return ParensResult.CAST;
                        default:
                            return defaultResult;
                    }
                case UNDERSCORE:
                case ASSERT:
                case ENUM:
                case IDENTIFIER:
                    if (peekToken(lookahead, LAX_IDENTIFIER) || (peekToken(lookahead, QUES, LAX_IDENTIFIER) && (peekToken(lookahead + 2, RPAREN) || peekToken(lookahead + 2, COMMA)))) {
                        // Identifier[?], Identifier/'_'/'assert'/'enum' -> explicit lambda
                        return ParensResult.EXPLICIT_LAMBDA;
                    } else if (peekToken(lookahead, RPAREN, ARROW)) {
                        // Identifier, ')' '->' -> implicit lambda
                        return (mode & NOLAMBDA) == 0 ? ParensResult.IMPLICIT_LAMBDA
                                                      : ParensResult.PARENS;
                    } else if (depth == 0 && peekToken(lookahead, COMMA)) {
                        defaultResult = ParensResult.IMPLICIT_LAMBDA;
                    }
                    type = false;
                    break;
                case FINAL:
                case ELLIPSIS:
                    //those can only appear in explicit lambdas
                    return ParensResult.EXPLICIT_LAMBDA;
                case MONKEYS_AT:
                    type = true;
                    lookahead += 1; //skip '@'
                    while (peekToken(lookahead, DOT)) {
                        lookahead += 2;
                    }
                    if (peekToken(lookahead, LPAREN)) {
                        lookahead++;
                        //skip annotation values
                        int nesting = 0;
                        for (; ; lookahead++) {
                            TokenKind tk2 = S.token(lookahead).kind;
                            switch (tk2) {
                                case EOF:
                                    return ParensResult.PARENS;
                                case LPAREN:
                                    nesting++;
                                    break;
                                case RPAREN:
                                    nesting--;
                                    if (nesting == 0) {
                                        continue outer;
                                    }
                                break;
                            }
                        }
                    }
                    break;
                case LBRACKET:
                    if (peekToken(lookahead, RBRACKET, LAX_IDENTIFIER)) {
                        // '[', ']', Identifier/'_'/'assert'/'enum' -> explicit lambda
                        return ParensResult.EXPLICIT_LAMBDA;
                    } else if (peekToken(lookahead, RBRACKET, RPAREN) ||
                            peekToken(lookahead, RBRACKET, AMP)) {
                        // '[', ']', ')' -> cast
                        // '[', ']', '&' -> cast (intersection type)
                        return ParensResult.CAST;
                    } else if (peekToken(lookahead, RBRACKET)) {
                        //consume the ']' and skip
                        type = true;
                        lookahead++;
                        break;
                    } else {
                        return ParensResult.PARENS;
                    }
                case LT:
                    depth++; break;
                case GTGTGT:
                    depth--;
                case GTGT:
                    depth--;
                case GT:
                    depth--;
                    if (depth == 0) {
                        if (peekToken(lookahead, RPAREN) ||
                                peekToken(lookahead, AMP)) {
                            // '>', ')' -> cast
                            // '>', '&' -> cast
                            return ParensResult.CAST;
                        } else if (peekToken(lookahead, LAX_IDENTIFIER, COMMA) ||
                                peekToken(lookahead, LAX_IDENTIFIER, RPAREN, ARROW) ||
                                peekToken(lookahead, QUES, LAX_IDENTIFIER, COMMA) ||
                                peekToken(lookahead, QUES, LAX_IDENTIFIER, RPAREN, ARROW) ||
                                peekToken(lookahead, ELLIPSIS)) {
                            // '>', Identifier/'_'/'assert'/'enum', ',' -> explicit lambda
                            // '>', Identifier/'_'/'assert'/'enum', ')', '->' -> explicit lambda
                            // '>', '...' -> explicit lambda
                            return ParensResult.EXPLICIT_LAMBDA;
                        }
                        //it looks a type, but could still be (i) a cast to generic type,
                        //(ii) an unbound method reference or (iii) an explicit lambda
                        type = true;
                        break;
                    } else if (depth < 0) {
                        //unbalanced '<', '>' - not a generic type
                        return ParensResult.PARENS;
                    }
                    break;
                default:
                    //this includes EOF
                    return defaultResult;
            }
        }
    }

    /** Accepts all identifier-like tokens */
    protected Filter<TokenKind> LAX_IDENTIFIER = t -> t == IDENTIFIER || t == UNDERSCORE || t == ASSERT || t == ENUM;

    enum ParensResult {
        CAST,
        EXPLICIT_LAMBDA,
        IMPLICIT_LAMBDA,
        PARENS
    }

    JCExpression lambdaExpressionOrStatement(boolean hasParens, boolean explicitParams, int pos) {
        List<JCVariableDecl> params = explicitParams ?
                formalParameters(true) :
                implicitParameters(hasParens);
        if (explicitParams) {
            LambdaClassifier lambdaClassifier = new LambdaClassifier();
            for (JCVariableDecl param: params) {
                Name restrictedTypeName;
                if (param.vartype != null &&
                        (restrictedTypeName = restrictedTypeName(param.vartype, false)) != null &&
                        param.vartype.hasTag(TYPEARRAY)) {
                    log.error(DiagnosticFlag.SYNTAX, param.pos,
                        Feature.VAR_SYNTAX_IMPLICIT_LAMBDAS.allowedInSource(source)
                            ? Errors.RestrictedTypeNotAllowedArray(restrictedTypeName) : Errors.RestrictedTypeNotAllowedHere(restrictedTypeName));
                }
                lambdaClassifier.addParameter(param);
                if (lambdaClassifier.result() == LambdaParameterKind.ERROR) {
                    break;
                }
            }
            if (lambdaClassifier.diagFragment != null) {
                log.error(DiagnosticFlag.SYNTAX, pos, Errors.InvalidLambdaParameterDeclaration(lambdaClassifier.diagFragment));
            }
            for (JCVariableDecl param: params) {
                if (param.vartype != null
                        && restrictedTypeName(param.vartype, true) != null) {
                    checkSourceLevel(param.pos, Feature.VAR_SYNTAX_IMPLICIT_LAMBDAS);
                    param.startPos = TreeInfo.getStartPos(param.vartype);
                    param.vartype = null;
                }
            }
        }
        return lambdaExpressionOrStatementRest(params, pos);
    }

    enum LambdaParameterKind {
        VAR(0),
        EXPLICIT(1),
        IMPLICIT(2),
        ERROR(-1);

        private final int index;

        LambdaParameterKind(int index) {
            this.index = index;
        }
    }

    private final static Fragment[][] decisionTable = new Fragment[][] {
        /*              VAR                              EXPLICIT                         IMPLICIT  */
        /* VAR      */ {null,                            VarAndExplicitNotAllowed,        VarAndImplicitNotAllowed},
        /* EXPLICIT */ {VarAndExplicitNotAllowed,        null,                            ImplicitAndExplicitNotAllowed},
        /* IMPLICIT */ {VarAndImplicitNotAllowed,        ImplicitAndExplicitNotAllowed,   null},
    };

    class LambdaClassifier {

        LambdaParameterKind kind;
        Fragment diagFragment;
        List<JCVariableDecl> params;

        void addParameter(JCVariableDecl param) {
            if (param.vartype != null && param.name != names.empty) {
                if (restrictedTypeName(param.vartype, false) != null) {
                    reduce(LambdaParameterKind.VAR);
                } else {
                    reduce(LambdaParameterKind.EXPLICIT);
                }
            }
            if (param.vartype == null && param.name != names.empty ||
                param.vartype != null && param.name == names.empty) {
                reduce(LambdaParameterKind.IMPLICIT);
            }
        }

        private void reduce(LambdaParameterKind newKind) {
            if (kind == null) {
                kind = newKind;
            } else if (kind != newKind && kind != LambdaParameterKind.ERROR) {
                LambdaParameterKind currentKind = kind;
                kind = LambdaParameterKind.ERROR;
                boolean varIndex = currentKind.index == LambdaParameterKind.VAR.index ||
                        newKind.index == LambdaParameterKind.VAR.index;
                diagFragment = Feature.VAR_SYNTAX_IMPLICIT_LAMBDAS.allowedInSource(source) || !varIndex ?
                        decisionTable[currentKind.index][newKind.index] : null;
            }
        }

        LambdaParameterKind result() {
            return kind;
        }
    }

    JCExpression lambdaExpressionOrStatementRest(List<JCVariableDecl> args, int pos) {
        checkSourceLevel(Feature.LAMBDA);
        accept(ARROW);

        return token.kind == LBRACE ?
            lambdaStatement(args, pos, token.pos) :
            lambdaExpression(args, pos);
    }

    JCExpression lambdaStatement(List<JCVariableDecl> args, int pos, int pos2) {
        JCBlock block = block(pos2, 0);
        return toP(F.at(pos).Lambda(args, block));
    }

    JCExpression lambdaExpression(List<JCVariableDecl> args, int pos) {
        JCTree expr = parseExpression();
        return toP(F.at(pos).Lambda(args, expr));
    }

    /** SuperSuffix = Arguments | "." [TypeArguments] Ident [Arguments]
     */
    JCExpression superSuffix(List<JCExpression> typeArgs, JCExpression t) {
        nextToken();
        if (token.kind == LPAREN || typeArgs != null) {
            t = arguments(typeArgs, t);
        } else if (token.kind == COLCOL) {
            if (typeArgs != null) return illegal();
            t = memberReferenceSuffix(t);
        } else {
            int pos = token.pos;
            accept(DOT);
            typeArgs = (token.kind == LT) ? typeArguments(false) : null;
            t = toP(F.at(pos).Select(t, ident()));
            t = argumentsOpt(typeArgs, t);
        }
        return t;
    }

    /** BasicType = BYTE | SHORT | CHAR | INT | LONG | FLOAT | DOUBLE | BOOLEAN
     */
    JCPrimitiveTypeTree basicType() {
        JCPrimitiveTypeTree t = to(F.at(token.pos).TypeIdent(typetag(token.kind)));
        nextToken();
        return t;
    }

    /** ArgumentsOpt = [ Arguments ]
     */
    JCExpression argumentsOpt(List<JCExpression> typeArgs, JCExpression t) {
        if ((mode & EXPR) != 0 && token.kind == LPAREN || typeArgs != null) {
            selectExprMode();
            return arguments(typeArgs, t);
        } else {
            return t;
        }
    }

    /** Arguments = "(" [Expression { COMMA Expression }] ")"
     */
    List<JCExpression> arguments() {
        ListBuffer<JCExpression> args = new ListBuffer<>();
        if (token.kind == LPAREN) {
            nextToken();
            if (token.kind != RPAREN) {
                args.append(parseExpression());
                while (token.kind == COMMA) {
                    nextToken();
                    args.append(parseExpression());
                }
            }
            accept(RPAREN);
        } else {
            syntaxError(token.pos, Errors.Expected(LPAREN));
        }
        return args.toList();
    }

    JCExpression arguments(List<JCExpression> typeArgs, JCExpression t) {
        int pos = token.pos;
        List<JCExpression> args = arguments();
        JCExpression mi = F.at(pos).Apply(typeArgs, t, args);
        if (t.hasTag(IDENT) && isInvalidUnqualifiedMethodIdentifier(((JCIdent) t).pos,
                                                                    ((JCIdent) t).name)) {
            log.error(DiagnosticFlag.SYNTAX, t, Errors.InvalidYield);
            mi = F.Erroneous(List.of(mi));
        }
        return toP(mi);
    }

    boolean isInvalidUnqualifiedMethodIdentifier(int pos, Name name) {
        if (name == names.yield) {
            if (allowYieldStatement) {
                return true;
            } else {
                log.warning(pos, Warnings.InvalidYield);
            }
        }
        return false;
    }

    /**  TypeArgumentsOpt = [ TypeArguments ]
     */
    JCExpression typeArgumentsOpt(JCExpression t) {
        if (token.kind == LT &&
            (mode & TYPE) != 0 &&
            (mode & NOPARAMS) == 0) {
            selectTypeMode();
            return typeArguments(t, false);
        } else {
            return t;
        }
    }
    List<JCExpression> typeArgumentsOpt() {
        return typeArgumentsOpt(TYPE);
    }

    List<JCExpression> typeArgumentsOpt(int useMode) {
        if (token.kind == LT) {
            if ((mode & useMode) == 0 ||
                (mode & NOPARAMS) != 0) {
                illegal();
            }
            mode = useMode;
            return typeArguments(false);
        }
        return null;
    }

    /**
     *  {@literal
     *  TypeArguments  = "<" TypeArgument {"," TypeArgument} ">"
     *  }
     */
    List<JCExpression> typeArguments(boolean diamondAllowed) {
        if (token.kind == LT) {
            nextToken();
            if (token.kind == GT && diamondAllowed) {
                checkSourceLevel(Feature.DIAMOND);
                mode |= DIAMOND;
                nextToken();
                return List.nil();
            } else {
                ListBuffer<JCExpression> args = new ListBuffer<>();
                args.append(((mode & EXPR) == 0) ? typeArgument() : parseType());
                while (token.kind == COMMA) {
                    nextToken();
                    args.append(((mode & EXPR) == 0) ? typeArgument() : parseType());
                }
                switch (token.kind) {

                case GTGTGTEQ: case GTGTEQ: case GTEQ:
                case GTGTGT: case GTGT:
                    token = S.split();
                    break;
                case GT:
                    nextToken();
                    break;
                default:
                    args.append(syntaxError(token.pos, Errors.Expected(GT)));
                    break;
                }
                return args.toList();
            }
        } else {
            return List.of(syntaxError(token.pos, Errors.Expected(LT)));
        }
    }

    /**
     *  {@literal
     *  TypeArgument = Type
     *               | [Annotations] "?"
     *               | [Annotations] "?" EXTENDS Type {"&" Type}
     *               | [Annotations] "?" SUPER Type
     *  }
     */
    JCExpression typeArgument() {
        List<JCAnnotation> annotations = typeAnnotationsOpt();
        if (token.kind != QUES) return parseType(false, annotations);
        int pos = token.pos;
        nextToken();
        JCExpression result;
        if (token.kind == EXTENDS) {
            TypeBoundKind t = to(F.at(pos).TypeBoundKind(BoundKind.EXTENDS));
            nextToken();
            JCExpression bound = parseType();
            result = F.at(pos).Wildcard(t, bound);
        } else if (token.kind == SUPER) {
            TypeBoundKind t = to(F.at(pos).TypeBoundKind(BoundKind.SUPER));
            nextToken();
            JCExpression bound = parseType();
            result = F.at(pos).Wildcard(t, bound);
        } else if (LAX_IDENTIFIER.accepts(token.kind)) {
            //error recovery
            TypeBoundKind t = F.at(Position.NOPOS).TypeBoundKind(BoundKind.UNBOUND);
            JCExpression wc = toP(F.at(pos).Wildcard(t, null));
            JCIdent id = toP(F.at(token.pos).Ident(ident()));
            JCErroneous err = F.at(pos).Erroneous(List.<JCTree>of(wc, id));
            reportSyntaxError(err, Errors.Expected3(GT, EXTENDS, SUPER));
            result = err;
        } else {
            TypeBoundKind t = toP(F.at(pos).TypeBoundKind(BoundKind.UNBOUND));
            result = toP(F.at(pos).Wildcard(t, null));
        }
        if (!annotations.isEmpty()) {
            result = toP(F.at(annotations.head.pos).AnnotatedType(annotations,result));
        }
        handleQuestion(result);
        return result;
    }

    JCTypeApply typeArguments(JCExpression t, boolean diamondAllowed) {
        int pos = token.pos;
        List<JCExpression> args = typeArguments(diamondAllowed);
        JCTypeApply ta = toP(F.at(pos).TypeApply(t, args));
        handleQuestion(ta);
        return ta;
    }

    /**
     * BracketsOpt = { [Annotations] "[" "]" }*
     *
     * <p>
     *
     * <code>annotations</code> is the list of annotations targeting
     * the expression <code>t</code>.
     */
    private JCExpression bracketsOpt(JCExpression t,
            List<JCAnnotation> annotations) {
        List<JCAnnotation> nextLevelAnnotations = typeAnnotationsOpt();

        if (token.kind == LBRACKET) {
            int pos = token.pos;
            nextToken();
            t = bracketsOptCont(t, pos, nextLevelAnnotations);
        } else if (!nextLevelAnnotations.isEmpty()) {
            if (permitTypeAnnotationsPushBack) {
                this.typeAnnotationsPushedBack = nextLevelAnnotations;
            } else {
                return illegal(nextLevelAnnotations.head.pos);
            }
        }

        if (!annotations.isEmpty()) {
            t = toP(F.at(token.pos).AnnotatedType(annotations, t));
        }
        return t;
    }

    /** BracketsOpt = [ "[" "]" { [Annotations] "[" "]"} ]
     */
    private JCExpression bracketsOpt(JCExpression t) {
        return bracketsOpt(t, List.nil());
    }

    private JCExpression bracketsOptCont(JCExpression t, int pos,
            List<JCAnnotation> annotations) {
        accept(RBRACKET);
        t = bracketsOpt(t);
        t = toP(F.at(pos).TypeArray(t));
        if (annotations.nonEmpty()) {
            t = toP(F.at(pos).AnnotatedType(annotations, t));
        }
        return t;
    }

    /** BracketsSuffixExpr = "." CLASS
     *  BracketsSuffixType =
     */
    JCExpression bracketsSuffix(JCExpression t) {
        if ((mode & EXPR) != 0 && token.kind == DOT) {
            selectExprMode();
            int pos = token.pos;
            nextToken();
            accept(CLASS);
            if (token.pos == endPosTable.errorEndPos) {
                // error recovery
                Name name;
                if (LAX_IDENTIFIER.accepts(token.kind)) {
                    name = token.name();
                    nextToken();
                } else {
                    name = names.error;
                }
                t = F.at(pos).Erroneous(List.<JCTree>of(toP(F.at(pos).Select(t, name))));
            } else {
                Tag tag = t.getTag();
                // Type annotations are illegal on class literals. Annotated non array class literals
                // are complained about directly in term3(), Here check for type annotations on dimensions
                // taking care to handle some interior dimension(s) being annotated.
                if ((tag == TYPEARRAY && TreeInfo.containsTypeAnnotation(t)) || tag == ANNOTATED_TYPE)
                    syntaxError(token.pos, Errors.NoAnnotationsOnDotClass);
                t = toP(F.at(pos).Select(t, names._class));
            }
        } else if ((mode & TYPE) != 0) {
            if (token.kind != COLCOL) {
                selectTypeMode();
            }
        } else if (token.kind != COLCOL) {
            syntaxError(token.pos, Errors.DotClassExpected);
        }
        return t;
    }

    /**
     * MemberReferenceSuffix = "::" [TypeArguments] Ident
     *                       | "::" [TypeArguments] "new"
     */
    JCExpression memberReferenceSuffix(JCExpression t) {
        int pos1 = token.pos;
        accept(COLCOL);
        return memberReferenceSuffix(pos1, t);
    }

    JCExpression memberReferenceSuffix(int pos1, JCExpression t) {
        checkSourceLevel(Feature.METHOD_REFERENCES);
        selectExprMode();
        List<JCExpression> typeArgs = null;
        if (token.kind == LT) {
            typeArgs = typeArguments(false);
        }
        Name refName;
        ReferenceMode refMode;
        if (token.kind == NEW) {
            refMode = ReferenceMode.NEW;
            refName = names.init;
            nextToken();
        } else {
            refMode = ReferenceMode.INVOKE;
            refName = ident();
        }
        return toP(F.at(t.getStartPosition()).Reference(refMode, refName, t, typeArgs));
    }

    /** Creator = [Annotations] Qualident [TypeArguments] ( ArrayCreatorRest | ClassCreatorRest )
     */
    JCExpression creator(int newpos, List<JCExpression> typeArgs) {
        final JCModifiers mods = modifiersOpt();
        List<JCAnnotation> newAnnotations = mods.annotations;
        if (!newAnnotations.isEmpty()) {
            checkSourceLevel(newAnnotations.head.pos, Feature.TYPE_ANNOTATIONS);
        }
        switch (token.kind) {
        case BYTE: case SHORT: case CHAR: case INT: case LONG: case FLOAT:
        case DOUBLE: case BOOLEAN:
            if (mods.flags != 0) {
                long badModifiers = (mods.flags & Flags.VALUE) != 0 ? mods.flags & ~Flags.FINAL : mods.flags;
                log.error(token.pos, Errors.ModNotAllowedHere(asFlagSet(badModifiers)));
            }
            if (typeArgs == null) {
                if (newAnnotations.isEmpty()) {
                    return arrayCreatorRest(newpos, basicType());
                } else {
                    return arrayCreatorRest(newpos, toP(F.at(newAnnotations.head.pos).AnnotatedType(newAnnotations, basicType())));
                }
            }
            break;
        default:
        }
        JCExpression t = qualident(true);

        int oldmode = mode;
        selectTypeMode();
        boolean diamondFound = false;
        int lastTypeargsPos = -1;
        if (token.kind == LT) {
            lastTypeargsPos = token.pos;
            t = typeArguments(t, true);
            diamondFound = (mode & DIAMOND) != 0;
        }
        while (token.kind == DOT) {
            if (diamondFound) {
                //cannot select after a diamond
                illegal();
            }
            int pos = token.pos;
            nextToken();
            List<JCAnnotation> tyannos = typeAnnotationsOpt();
            t = toP(F.at(pos).Select(t, ident()));

            if (tyannos != null && tyannos.nonEmpty()) {
                t = toP(F.at(tyannos.head.pos).AnnotatedType(tyannos, t));
            }

            if (token.kind == LT) {
                lastTypeargsPos = token.pos;
                t = typeArguments(t, true);
                diamondFound = (mode & DIAMOND) != 0;
            }
        }
        mode = oldmode;
        if (token.kind == LBRACKET || token.kind == MONKEYS_AT) {
            // handle type annotations for non primitive arrays
            if (newAnnotations.nonEmpty()) {
                t = insertAnnotationsToMostInner(t, newAnnotations, false);
            }

            JCExpression e = arrayCreatorRest(newpos, t);
            if (diamondFound) {
                reportSyntaxError(lastTypeargsPos, Errors.CannotCreateArrayWithDiamond);
                return toP(F.at(newpos).Erroneous(List.of(e)));
            }
            else if (typeArgs != null) {
                int pos = newpos;
                if (!typeArgs.isEmpty() && typeArgs.head.pos != Position.NOPOS) {
                    // note: this should always happen but we should
                    // not rely on this as the parser is continuously
                    // modified to improve error recovery.
                    pos = typeArgs.head.pos;
                }
                setErrorEndPos(S.prevToken().endPos);
                JCErroneous err = F.at(pos).Erroneous(typeArgs.prepend(e));
                reportSyntaxError(err, Errors.CannotCreateArrayWithTypeArguments);
                return toP(err);
            }
            return e;
        } else if (token.kind == LPAREN) {
            long badModifiers = mods.flags & ~(Flags.VALUE | Flags.FINAL);
            if (badModifiers != 0)
                log.error(token.pos, Errors.ModNotAllowedHere(asFlagSet(badModifiers)));
            // handle type annotations for instantiations and anonymous classes
            if (newAnnotations.nonEmpty()) {
                t = insertAnnotationsToMostInner(t, newAnnotations, false);
            }
            JCNewClass newClass = classCreatorRest(newpos, null, typeArgs, t, mods.flags);
            if ((newClass.def == null) && (mods.flags != 0)) {
                badModifiers = (mods.flags & Flags.VALUE) != 0 ? mods.flags & ~Flags.FINAL : mods.flags;
                log.error(newClass.pos, Errors.ModNotAllowedHere(asFlagSet(badModifiers)));
            }
            return newClass;
        } else {
            setErrorEndPos(token.pos);
            reportSyntaxError(token.pos, Errors.Expected2(LPAREN, LBRACKET));
            t = toP(F.at(newpos).NewClass(null, typeArgs, t, List.nil(), null));
            return toP(F.at(newpos).Erroneous(List.<JCTree>of(t)));
        }
    }

    /** InnerCreator = [Annotations] Ident [TypeArguments] ClassCreatorRest
     */
    JCExpression innerCreator(int newpos, List<JCExpression> typeArgs, JCExpression encl) {
        List<JCAnnotation> newAnnotations = typeAnnotationsOpt();

        JCExpression t = toP(F.at(token.pos).Ident(ident()));

        if (newAnnotations.nonEmpty()) {
            t = toP(F.at(newAnnotations.head.pos).AnnotatedType(newAnnotations, t));
        }

        if (token.kind == LT) {
            int oldmode = mode;
            t = typeArguments(t, true);
            mode = oldmode;
        }
        return classCreatorRest(newpos, encl, typeArgs, t, 0);
    }

    /** ArrayCreatorRest = [Annotations] "[" ( "]" BracketsOpt ArrayInitializer
     *                         | Expression "]" {[Annotations]  "[" Expression "]"} BracketsOpt )
     */
    JCExpression arrayCreatorRest(int newpos, JCExpression elemtype) {
        List<JCAnnotation> annos = typeAnnotationsOpt();

        accept(LBRACKET);
        if (token.kind == RBRACKET) {
            accept(RBRACKET);
            elemtype = bracketsOpt(elemtype, annos);
            if (token.kind == LBRACE) {
                JCNewArray na = (JCNewArray)arrayInitializer(newpos, elemtype);
                if (annos.nonEmpty()) {
                    // when an array initializer is present then
                    // the parsed annotations should target the
                    // new array tree
                    // bracketsOpt inserts the annotation in
                    // elemtype, and it needs to be corrected
                    //
                    JCAnnotatedType annotated = (JCAnnotatedType)elemtype;
                    assert annotated.annotations == annos;
                    na.annotations = annotated.annotations;
                    na.elemtype = annotated.underlyingType;
                }
                return na;
            } else {
                JCExpression t = toP(F.at(newpos).NewArray(elemtype, List.nil(), null));
                return syntaxError(token.pos, List.of(t), Errors.ArrayDimensionMissing);
            }
        } else {
            ListBuffer<JCExpression> dims = new ListBuffer<>();

            // maintain array dimension type annotations
            ListBuffer<List<JCAnnotation>> dimAnnotations = new ListBuffer<>();
            dimAnnotations.append(annos);

            dims.append(parseExpression());
            accept(RBRACKET);
            while (token.kind == LBRACKET
                    || token.kind == MONKEYS_AT) {
                List<JCAnnotation> maybeDimAnnos = typeAnnotationsOpt();
                int pos = token.pos;
                nextToken();
                if (token.kind == RBRACKET) {
                    elemtype = bracketsOptCont(elemtype, pos, maybeDimAnnos);
                } else {
                    if (token.kind == RBRACKET) { // no dimension
                        elemtype = bracketsOptCont(elemtype, pos, maybeDimAnnos);
                    } else {
                        dimAnnotations.append(maybeDimAnnos);
                        dims.append(parseExpression());
                        accept(RBRACKET);
                    }
                }
            }

            List<JCExpression> elems = null;
            int errpos = token.pos;

            if (token.kind == LBRACE) {
                elems = arrayInitializerElements(newpos, elemtype);
            }

            JCNewArray na = toP(F.at(newpos).NewArray(elemtype, dims.toList(), elems));
            na.dimAnnotations = dimAnnotations.toList();

            if (elems != null) {
                return syntaxError(errpos, List.of(na), Errors.IllegalArrayCreationBothDimensionAndInitialization);
            }

            return na;
        }
    }

    /** ClassCreatorRest = Arguments [ClassBody]
     */
    JCNewClass classCreatorRest(int newpos,
                                  JCExpression encl,
                                  List<JCExpression> typeArgs,
                                  JCExpression t,
                                  long flags)
    {
        List<JCExpression> args = arguments();
        JCClassDecl body = null;
        if (token.kind == LBRACE) {
            int pos = token.pos;
            List<JCTree> defs = classOrInterfaceBody(names.empty, false);
            JCModifiers mods = F.at(Position.NOPOS).Modifiers(flags);
            body = toP(F.at(pos).AnonymousClassDef(mods, defs));
        }
        JCNewClass newClass = toP(F.at(newpos).NewClass(encl, typeArgs, t, args, body));
        return newClass;
    }

    /** ArrayInitializer = "{" [VariableInitializer {"," VariableInitializer}] [","] "}"
     */
    JCExpression arrayInitializer(int newpos, JCExpression t) {
        List<JCExpression> elems = arrayInitializerElements(newpos, t);
        return toP(F.at(newpos).NewArray(t, List.nil(), elems));
    }

    List<JCExpression> arrayInitializerElements(int newpos, JCExpression t) {
        accept(LBRACE);
        ListBuffer<JCExpression> elems = new ListBuffer<>();
        if (token.kind == COMMA) {
            nextToken();
        } else if (token.kind != RBRACE) {
            elems.append(variableInitializer());
            while (token.kind == COMMA) {
                nextToken();
                if (token.kind == RBRACE) break;
                elems.append(variableInitializer());
            }
        }
        accept(RBRACE);
        return elems.toList();
    }

    /** VariableInitializer = ArrayInitializer | Expression
     */
    public JCExpression variableInitializer() {
        return token.kind == LBRACE ? arrayInitializer(token.pos, null) : parseExpression();
    }

    /** ParExpression = "(" Expression ")"
     */
    JCExpression parExpression() {
        int pos = token.pos;
        accept(LPAREN);
        JCExpression t = parseExpression();
        accept(RPAREN);
        return toP(F.at(pos).Parens(t));
    }

    /** Block = "{" BlockStatements "}"
     */
    JCBlock block(int pos, long flags) {
        accept(LBRACE);
        List<JCStatement> stats = blockStatements();
        JCBlock t = F.at(pos).Block(flags, stats);
        while (token.kind == CASE || token.kind == DEFAULT) {
            syntaxError(token.pos, Errors.Orphaned(token.kind));
            switchBlockStatementGroups();
        }
        // the Block node has a field "endpos" for first char of last token, which is
        // usually but not necessarily the last char of the last token.
        t.endpos = token.pos;
        accept(RBRACE);
        return toP(t);
    }

    public JCBlock block() {
        return block(token.pos, 0);
    }

    /** BlockStatements = { BlockStatement }
     *  BlockStatement  = LocalVariableDeclarationStatement
     *                  | ClassOrInterfaceOrEnumDeclaration
     *                  | [Ident ":"] Statement
     *  LocalVariableDeclarationStatement
     *                  = { FINAL | '@' Annotation } Type VariableDeclarators ";"
     */
    @SuppressWarnings("fallthrough")
    List<JCStatement> blockStatements() {
        //todo: skip to anchor on error(?)
        int lastErrPos = -1;
        ListBuffer<JCStatement> stats = new ListBuffer<>();
        while (true) {
            List<JCStatement> stat = blockStatement();
            if (stat.isEmpty()) {
                return stats.toList();
            } else {
                // error recovery
                if (token.pos == lastErrPos)
                    return stats.toList();
                if (token.pos <= endPosTable.errorEndPos) {
                    skip(false, true, true, true);
                    lastErrPos = token.pos;
                }
                stats.addAll(stat);
            }
        }
    }

    /*
     * Parse a Statement (JLS 14.5). As an enhancement to improve error recovery,
     * this method will also recognize variable and class declarations (which are
     * not legal for a Statement) by delegating the parsing to BlockStatement (JLS 14.2).
     * If any illegal declarations are found, they will be wrapped in an erroneous tree,
     * and an error will be produced by this method.
     */
    JCStatement parseStatementAsBlock() {
        int pos = token.pos;
        List<JCStatement> stats = blockStatement();
        if (stats.isEmpty()) {
            JCErroneous e = syntaxError(pos, Errors.IllegalStartOfStmt);
            return toP(F.at(pos).Exec(e));
        } else {
            JCStatement first = stats.head;
            Error error = null;
            switch (first.getTag()) {
            case CLASSDEF:
                error = Errors.ClassNotAllowed;
                break;
            case VARDEF:
                error = Errors.VariableNotAllowed;
                break;
            }
            if (error != null) {
                log.error(DiagnosticFlag.SYNTAX, first, error);
                List<JCBlock> blist = List.of(F.at(first.pos).Block(0, stats));
                return toP(F.at(pos).Exec(F.at(first.pos).Erroneous(blist)));
            }
            return first;
        }
    }

    /**This method parses a statement appearing inside a block.
     */
    @SuppressWarnings("fallthrough")
    List<JCStatement> blockStatement() {
        //todo: skip to anchor on error(?)
        token = recastToken(token);
        int pos = token.pos;
        switch (token.kind) {
        case RBRACE: case CASE: case DEFAULT: case EOF:
            return List.nil();
        case LBRACE: case IF: case FOR: case WHILE: case DO: case TRY:
        case SWITCH: case SYNCHRONIZED: case RETURN: case THROW: case BREAK:
        case CONTINUE: case SEMI: case ELSE: case FINALLY: case CATCH:
        case ASSERT:
            return List.of(parseSimpleStatement());
        case VALUE:
        case MONKEYS_AT:
        case FINAL: {
            Comment dc = token.comment(CommentStyle.JAVADOC);
            JCModifiers mods = modifiersOpt();
            if (token.kind == INTERFACE ||
                token.kind == CLASS ||
                token.kind == ENUM) {
                return List.of(classOrInterfaceOrEnumDeclaration(mods, dc));
            } else {
                JCExpression t = parseType(true);
                return localVariableDeclarations(mods, t);
            }
        }
        case ABSTRACT: case STRICTFP: {
            Comment dc = token.comment(CommentStyle.JAVADOC);
            JCModifiers mods = modifiersOpt();
            return List.of(classOrInterfaceOrEnumDeclaration(mods, dc));
        }
        case INTERFACE:
        case CLASS:
            Comment dc = token.comment(CommentStyle.JAVADOC);
            return List.of(classOrInterfaceOrEnumDeclaration(modifiersOpt(), dc));
        case ENUM:
            log.error(DiagnosticFlag.SYNTAX, token.pos, Errors.LocalEnum);
            dc = token.comment(CommentStyle.JAVADOC);
            return List.of(classOrInterfaceOrEnumDeclaration(modifiersOpt(), dc));
        case IDENTIFIER:
            if (token.name() == names.yield && allowYieldStatement) {
                Token next = S.token(1);
                boolean isYieldStatement;
                switch (next.kind) {
                    case PLUS: case SUB: case STRINGLITERAL: case CHARLITERAL:
                    case INTLITERAL: case FLOATLITERAL: case DOUBLELITERAL:
                    case NULL: case IDENTIFIER: case TRUE: case FALSE:
                    case NEW: case SWITCH: case THIS: case SUPER:
                        isYieldStatement = true;
                        break;
                    case PLUSPLUS: case SUBSUB:
                        isYieldStatement = S.token(2).kind != SEMI;
                        break;
                    case LPAREN:
                        int lookahead = 2;
                        int balance = 1;
                        boolean hasComma = false;
                        Token l;
                        while ((l = S.token(lookahead)).kind != EOF && balance != 0) {
                            switch (l.kind) {
                                case LPAREN: balance++; break;
                                case RPAREN: balance--; break;
                                case COMMA: if (balance == 1) hasComma = true; break;
                            }
                            lookahead++;
                        }
                        isYieldStatement = (!hasComma && lookahead != 3) || l.kind == ARROW;
                        break;
                    case SEMI: //error recovery - this is not a valid statement:
                        isYieldStatement = true;
                        break;
                    default:
                        isYieldStatement = false;
                        break;
                }

                if (isYieldStatement) {
                    nextToken();
                    JCExpression t = term(EXPR);
                    accept(SEMI);
                    return List.of(toP(F.at(pos).Yield(t)));
                }

                //else intentional fall-through
            }
        default:
            Token prevToken = token;
            JCExpression t = term(EXPR | TYPE);
            if (token.kind == COLON && t.hasTag(IDENT)) {
                nextToken();
                JCStatement stat = parseStatementAsBlock();
                return List.of(F.at(pos).Labelled(prevToken.name(), stat));
            } else if ((lastmode & TYPE) != 0 && LAX_IDENTIFIER.accepts(token.kind)) {
                pos = token.pos;
                JCModifiers mods = F.at(Position.NOPOS).Modifiers(0);
                F.at(pos);
                return localVariableDeclarations(mods, t);
            } else {
                // This Exec is an "ExpressionStatement"; it subsumes the terminating semicolon
                t = checkExprStat(t);
                accept(SEMI);
                JCExpressionStatement expr = toP(F.at(pos).Exec(t));
                return List.of(expr);
            }
        }
    }
    //where
        private List<JCStatement> localVariableDeclarations(JCModifiers mods, JCExpression type) {
            ListBuffer<JCStatement> stats =
                    variableDeclarators(mods, type, new ListBuffer<>(), true);
            // A "LocalVariableDeclarationStatement" subsumes the terminating semicolon
            accept(SEMI);
            storeEnd(stats.last(), S.prevToken().endPos);
            return stats.toList();
        }

    /** Statement =
     *       Block
     *     | IF ParExpression Statement [ELSE Statement]
     *     | FOR "(" ForInitOpt ";" [Expression] ";" ForUpdateOpt ")" Statement
     *     | FOR "(" FormalParameter : Expression ")" Statement
     *     | WHILE ParExpression Statement
     *     | DO Statement WHILE ParExpression ";"
     *     | TRY Block ( Catches | [Catches] FinallyPart )
     *     | TRY "(" ResourceSpecification ";"opt ")" Block [Catches] [FinallyPart]
     *     | SWITCH ParExpression "{" SwitchBlockStatementGroups "}"
     *     | SYNCHRONIZED ParExpression Block
     *     | RETURN [Expression] ";"
     *     | THROW Expression ";"
     *     | BREAK [Ident] ";"
     *     | CONTINUE [Ident] ";"
     *     | ASSERT Expression [ ":" Expression ] ";"
     *     | ";"
     */
    public JCStatement parseSimpleStatement() {
        int pos = token.pos;
        switch (token.kind) {
        case LBRACE:
            return block();
        case IF: {
            nextToken();
            JCExpression cond = parExpression();
            JCStatement thenpart = parseStatementAsBlock();
            JCStatement elsepart = null;
            if (token.kind == ELSE) {
                nextToken();
                elsepart = parseStatementAsBlock();
            }
            return F.at(pos).If(cond, thenpart, elsepart);
        }
        case FOR: {
            nextToken();
            accept(LPAREN);
            List<JCStatement> inits = token.kind == SEMI ? List.nil() : forInit();
            if (inits.length() == 1 &&
                inits.head.hasTag(VARDEF) &&
                ((JCVariableDecl) inits.head).init == null &&
                token.kind == COLON) {
                JCVariableDecl var = (JCVariableDecl)inits.head;
                accept(COLON);
                JCExpression expr = parseExpression();
                accept(RPAREN);
                JCStatement body = parseStatementAsBlock();
                return F.at(pos).ForeachLoop(var, expr, body);
            } else {
                accept(SEMI);
                JCExpression cond = token.kind == SEMI ? null : parseExpression();
                accept(SEMI);
                List<JCExpressionStatement> steps = token.kind == RPAREN ? List.nil() : forUpdate();
                accept(RPAREN);
                JCStatement body = parseStatementAsBlock();
                return F.at(pos).ForLoop(inits, cond, steps, body);
            }
        }
        case WHILE: {
            nextToken();
            JCExpression cond = parExpression();
            JCStatement body = parseStatementAsBlock();
            return F.at(pos).WhileLoop(cond, body);
        }
        case DO: {
            nextToken();
            JCStatement body = parseStatementAsBlock();
            accept(WHILE);
            JCExpression cond = parExpression();
            accept(SEMI);
            JCDoWhileLoop t = toP(F.at(pos).DoLoop(body, cond));
            return t;
        }
        case TRY: {
            nextToken();
            List<JCTree> resources = List.nil();
            if (token.kind == LPAREN) {
                nextToken();
                resources = resources();
                accept(RPAREN);
            }
            JCBlock body = block();
            ListBuffer<JCCatch> catchers = new ListBuffer<>();
            JCBlock finalizer = null;
            if (token.kind == CATCH || token.kind == FINALLY) {
                while (token.kind == CATCH) catchers.append(catchClause());
                if (token.kind == FINALLY) {
                    nextToken();
                    finalizer = block();
                }
            } else {
                if (resources.isEmpty()) {
                    log.error(DiagnosticFlag.SYNTAX, pos, Errors.TryWithoutCatchFinallyOrResourceDecls);
                }
            }
            return F.at(pos).Try(resources, body, catchers.toList(), finalizer);
        }
        case SWITCH: {
            nextToken();
            JCExpression selector = parExpression();
            accept(LBRACE);
            List<JCCase> cases = switchBlockStatementGroups();
            JCSwitch t = to(F.at(pos).Switch(selector, cases));
            accept(RBRACE);
            return t;
        }
        case SYNCHRONIZED: {
            nextToken();
            JCExpression lock = parExpression();
            JCBlock body = block();
            return F.at(pos).Synchronized(lock, body);
        }
        case RETURN: {
            nextToken();
            JCExpression result = token.kind == SEMI ? null : parseExpression();
            accept(SEMI);
            JCReturn t = toP(F.at(pos).Return(result));
            return t;
        }
        case THROW: {
            nextToken();
            JCExpression exc = parseExpression();
            accept(SEMI);
            JCThrow t = toP(F.at(pos).Throw(exc));
            return t;
        }
        case BREAK: {
            nextToken();
            Name label = LAX_IDENTIFIER.accepts(token.kind) ? ident() : null;
            accept(SEMI);
            JCBreak t = toP(F.at(pos).Break(label));
            return t;
        }
        case CONTINUE: {
            nextToken();
            Name label = LAX_IDENTIFIER.accepts(token.kind) ? ident() : null;
            accept(SEMI);
            JCContinue t =  toP(F.at(pos).Continue(label));
            return t;
        }
        case SEMI:
            nextToken();
            return toP(F.at(pos).Skip());
        case ELSE:
            int elsePos = token.pos;
            nextToken();
            return doRecover(elsePos, BasicErrorRecoveryAction.BLOCK_STMT, Errors.ElseWithoutIf);
        case FINALLY:
            int finallyPos = token.pos;
            nextToken();
            return doRecover(finallyPos, BasicErrorRecoveryAction.BLOCK_STMT, Errors.FinallyWithoutTry);
        case CATCH:
            return doRecover(token.pos, BasicErrorRecoveryAction.CATCH_CLAUSE, Errors.CatchWithoutTry);
        case ASSERT: {
            nextToken();
            JCExpression assertion = parseExpression();
            JCExpression message = null;
            if (token.kind == COLON) {
                nextToken();
                message = parseExpression();
            }
            accept(SEMI);
            JCAssert t = toP(F.at(pos).Assert(assertion, message));
            return t;
        }
        default:
            Assert.error();
            return null;
        }
    }

    @Override
    public JCStatement parseStatement() {
        return parseStatementAsBlock();
    }

    private JCStatement doRecover(int startPos, ErrorRecoveryAction action, Error errorKey) {
        int errPos = S.errPos();
        JCTree stm = action.doRecover(this);
        S.errPos(errPos);
        return toP(F.Exec(syntaxError(startPos, List.of(stm), errorKey)));
    }

    /** CatchClause     = CATCH "(" FormalParameter ")" Block
     * TODO: the "FormalParameter" is not correct, it uses the special "catchTypes" rule below.
     */
    protected JCCatch catchClause() {
        int pos = token.pos;
        accept(CATCH);
        accept(LPAREN);
        JCModifiers mods = optFinal(Flags.PARAMETER);
        List<JCExpression> catchTypes = catchTypes();
        JCExpression paramType = catchTypes.size() > 1 ?
                toP(F.at(catchTypes.head.getStartPosition()).TypeUnion(catchTypes)) :
                catchTypes.head;
        JCVariableDecl formal = variableDeclaratorId(mods, paramType);
        accept(RPAREN);
        JCBlock body = block();
        return F.at(pos).Catch(formal, body);
    }

    List<JCExpression> catchTypes() {
        ListBuffer<JCExpression> catchTypes = new ListBuffer<>();
        catchTypes.add(parseType());
        while (token.kind == BAR) {
            nextToken();
            // Instead of qualident this is now parseType.
            // But would that allow too much, e.g. arrays or generics?
            catchTypes.add(parseType());
        }
        return catchTypes.toList();
    }

    /** SwitchBlockStatementGroups = { SwitchBlockStatementGroup }
     *  SwitchBlockStatementGroup = SwitchLabel BlockStatements
     *  SwitchLabel = CASE ConstantExpression ":" | DEFAULT ":"
     */
    List<JCCase> switchBlockStatementGroups() {
        ListBuffer<JCCase> cases = new ListBuffer<>();
        while (true) {
            int pos = token.pos;
            switch (token.kind) {
            case CASE:
            case DEFAULT:
                cases.appendList(switchBlockStatementGroup());
                break;
            case RBRACE: case EOF:
                return cases.toList();
            default:
                nextToken(); // to ensure progress
                syntaxError(pos, Errors.Expected3(CASE, DEFAULT, RBRACE));
            }
        }
    }

    protected List<JCCase> switchBlockStatementGroup() {
        int pos = token.pos;
        List<JCStatement> stats;
        JCCase c;
        ListBuffer<JCCase> cases = new ListBuffer<JCCase>();
        switch (token.kind) {
        case CASE: {
            nextToken();
            ListBuffer<JCExpression> pats = new ListBuffer<>();
            while (true) {
                pats.append(term(EXPR | NOLAMBDA));
                if (token.kind != COMMA) break;
                nextToken();
                checkSourceLevel(Feature.SWITCH_MULTIPLE_CASE_LABELS);
            };
            @SuppressWarnings("removal")
            CaseKind caseKind;
            JCTree body = null;
            if (token.kind == ARROW) {
                checkSourceLevel(Feature.SWITCH_RULE);
                accept(ARROW);
                caseKind = JCCase.RULE;
                JCStatement statement = parseStatementAsBlock();
                if (!statement.hasTag(EXEC) && !statement.hasTag(BLOCK) && !statement.hasTag(Tag.THROW)) {
                    log.error(statement.pos(), Errors.SwitchCaseUnexpectedStatement);
                }
                stats = List.of(statement);
                body = stats.head;
            } else {
                accept(COLON, tk -> Errors.Expected2(COLON, ARROW));
                caseKind = JCCase.STATEMENT;
                stats = blockStatements();
            }
            c = F.at(pos).Case(caseKind, pats.toList(), stats, body);
            if (stats.isEmpty())
                storeEnd(c, S.prevToken().endPos);
            return cases.append(c).toList();
        }
        case DEFAULT: {
            nextToken();
            @SuppressWarnings("removal")
            CaseKind caseKind;
            JCTree body = null;
            if (token.kind == ARROW) {
                checkSourceLevel(Feature.SWITCH_RULE);
                accept(ARROW);
                caseKind = JCCase.RULE;
                JCStatement statement = parseStatementAsBlock();
                if (!statement.hasTag(EXEC) && !statement.hasTag(BLOCK) && !statement.hasTag(Tag.THROW)) {
                    log.error(statement.pos(), Errors.SwitchCaseUnexpectedStatement);
                }
                stats = List.of(statement);
                body = stats.head;
            } else {
                accept(COLON, tk -> Errors.Expected2(COLON, ARROW));
                caseKind = JCCase.STATEMENT;
                stats = blockStatements();
            }
            c = F.at(pos).Case(caseKind, List.nil(), stats, body);
            if (stats.isEmpty())
                storeEnd(c, S.prevToken().endPos);
            return cases.append(c).toList();
        }
        }
        throw new AssertionError("should not reach here");
    }

    /** MoreStatementExpressions = { COMMA StatementExpression }
     */
    <T extends ListBuffer<? super JCExpressionStatement>> T moreStatementExpressions(int pos,
                                                                    JCExpression first,
                                                                    T stats) {
        // This Exec is a "StatementExpression"; it subsumes no terminating token
        stats.append(toP(F.at(pos).Exec(checkExprStat(first))));
        while (token.kind == COMMA) {
            nextToken();
            pos = token.pos;
            JCExpression t = parseExpression();
            // This Exec is a "StatementExpression"; it subsumes no terminating token
            stats.append(toP(F.at(pos).Exec(checkExprStat(t))));
        }
        return stats;
    }

    /** ForInit = StatementExpression MoreStatementExpressions
     *           |  { FINAL | '@' Annotation } Type VariableDeclarators
     */
    List<JCStatement> forInit() {
        ListBuffer<JCStatement> stats = new ListBuffer<>();
        int pos = token.pos;
        if (token.kind == FINAL || token.kind == MONKEYS_AT) {
            return variableDeclarators(optFinal(0), parseType(true), stats, true).toList();
        } else {
            JCExpression t = term(EXPR | TYPE);
            if ((lastmode & TYPE) != 0 && LAX_IDENTIFIER.accepts(token.kind)) {
                pos = token.pos;
                JCModifiers mods = F.at(Position.NOPOS).Modifiers(0);
                F.at(pos);
                return variableDeclarators(mods, t, stats, true).toList();
            } else if ((lastmode & TYPE) != 0 && token.kind == COLON) {
                log.error(DiagnosticFlag.SYNTAX, pos, Errors.BadInitializer("for-loop"));
                return List.of((JCStatement)F.at(pos).VarDef(modifiersOpt(), names.error, t, null));
            } else {
                return moreStatementExpressions(pos, t, stats).toList();
            }
        }
    }

    /** ForUpdate = StatementExpression MoreStatementExpressions
     */
    List<JCExpressionStatement> forUpdate() {
        return moreStatementExpressions(token.pos,
                                        parseExpression(),
                                        new ListBuffer<JCExpressionStatement>()).toList();
    }

    /** AnnotationsOpt = { '@' Annotation }
     *
     * @param kind Whether to parse an ANNOTATION or TYPE_ANNOTATION
     */
    protected List<JCAnnotation> annotationsOpt(Tag kind) {
        if (token.kind != MONKEYS_AT) return List.nil(); // optimization
        ListBuffer<JCAnnotation> buf = new ListBuffer<>();
        int prevmode = mode;
        while (token.kind == MONKEYS_AT) {
            int pos = token.pos;
            nextToken();
            buf.append(annotation(pos, kind));
        }
        lastmode = mode;
        mode = prevmode;
        List<JCAnnotation> annotations = buf.toList();

        return annotations;
    }

    List<JCAnnotation> typeAnnotationsOpt() {
        List<JCAnnotation> annotations = annotationsOpt(Tag.TYPE_ANNOTATION);
        return annotations;
    }

    /** ModifiersOpt = { Modifier }
     *  Modifier = PUBLIC | PROTECTED | PRIVATE | STATIC | ABSTRACT | FINAL
     *           | NATIVE | SYNCHRONIZED | TRANSIENT | VOLATILE | "@"
     *           | "@" Annotation
     */
    protected JCModifiers modifiersOpt() {
        return modifiersOpt(null);
    }
    protected JCModifiers modifiersOpt(JCModifiers partial) {
        long flags;
        ListBuffer<JCAnnotation> annotations = new ListBuffer<>();
        int pos;
        if (partial == null) {
            flags = 0;
            pos = token.pos;
        } else {
            flags = partial.flags;
            annotations.appendList(partial.annotations);
            pos = partial.pos;
        }
        if (token.deprecatedFlag()) {
            flags |= Flags.DEPRECATED;
        }
        int lastPos;
    loop:
        while (true) {
            long flag;
            token = recastToken(token);
            switch (token.kind) {
            case PRIVATE     : flag = Flags.PRIVATE; break;
            case PROTECTED   : flag = Flags.PROTECTED; break;
            case PUBLIC      : flag = Flags.PUBLIC; break;
            case STATIC      : flag = Flags.STATIC; break;
            case TRANSIENT   : flag = Flags.TRANSIENT; break;
            case FINAL       : flag = Flags.FINAL; break;
            case ABSTRACT    : flag = Flags.ABSTRACT; break;
            case NATIVE      : flag = Flags.NATIVE; break;
            case VALUE       : flag = Flags.VALUE; break;
            case VOLATILE    : flag = Flags.VOLATILE; break;
            case SYNCHRONIZED: flag = Flags.SYNCHRONIZED; break;
            case STRICTFP    : flag = Flags.STRICTFP; break;
            case MONKEYS_AT  : flag = Flags.ANNOTATION; break;
            case DEFAULT     : checkSourceLevel(Feature.DEFAULT_METHODS); flag = Flags.DEFAULT; break;
            case ERROR       : flag = 0; nextToken(); break;
            default: break loop;
            }
            if ((flags & flag) != 0) log.error(DiagnosticFlag.SYNTAX, token.pos, Errors.RepeatedModifier);
            lastPos = token.pos;
            nextToken();
            if (flag == Flags.ANNOTATION) {
                if (token.kind != INTERFACE) {
                    JCAnnotation ann = annotation(lastPos, Tag.ANNOTATION);
                    // if first modifier is an annotation, set pos to annotation's.
                    if (flags == 0 && annotations.isEmpty())
                        pos = ann.pos;
                    final Name name = TreeInfo.name(ann.annotationType);
                    if (name == names.__inline__ || name == names.java_lang___inline__) {
                        flag = Flags.VALUE;
                    } else {
                        annotations.append(ann);
                        flag = 0;
                    }
                }
            }
            flags |= flag;
        }
        switch (token.kind) {
        case ENUM: flags |= Flags.ENUM; break;
        case INTERFACE: flags |= Flags.INTERFACE; break;
        default: break;
        }

        /* A modifiers tree with no modifier tokens or annotations
         * has no text position. */
        if ((flags & (Flags.ModifierFlags | Flags.ANNOTATION)) == 0 && annotations.isEmpty())
            pos = Position.NOPOS;

        // Force value classes to be automatically final.
        if ((flags & (Flags.VALUE | Flags.ABSTRACT | Flags.INTERFACE | Flags.ENUM)) == Flags.VALUE) {
            flags |= Flags.FINAL;
        }

        JCModifiers mods = F.at(pos).Modifiers(flags, annotations.toList());
        if (pos != Position.NOPOS)
            storeEnd(mods, S.prevToken().endPos);
        return mods;
    }

    /** Annotation              = "@" Qualident [ "(" AnnotationFieldValues ")" ]
     *
     * @param pos position of "@" token
     * @param kind Whether to parse an ANNOTATION or TYPE_ANNOTATION
     */
    JCAnnotation annotation(int pos, Tag kind) {
        // accept(AT); // AT consumed by caller
        if (kind == Tag.TYPE_ANNOTATION) {
            checkSourceLevel(Feature.TYPE_ANNOTATIONS);
        }
        JCTree ident = qualident(false);
        List<JCExpression> fieldValues = annotationFieldValuesOpt();
        JCAnnotation ann;
        if (kind == Tag.ANNOTATION) {
            ann = F.at(pos).Annotation(ident, fieldValues);
        } else if (kind == Tag.TYPE_ANNOTATION) {
            ann = F.at(pos).TypeAnnotation(ident, fieldValues);
        } else {
            throw new AssertionError("Unhandled annotation kind: " + kind);
        }

        storeEnd(ann, S.prevToken().endPos);
        return ann;
    }

    List<JCExpression> annotationFieldValuesOpt() {
        return (token.kind == LPAREN) ? annotationFieldValues() : List.nil();
    }

    /** AnnotationFieldValues   = "(" [ AnnotationFieldValue { "," AnnotationFieldValue } ] ")" */
    List<JCExpression> annotationFieldValues() {
        accept(LPAREN);
        ListBuffer<JCExpression> buf = new ListBuffer<>();
        if (token.kind != RPAREN) {
            buf.append(annotationFieldValue());
            while (token.kind == COMMA) {
                nextToken();
                buf.append(annotationFieldValue());
            }
        }
        accept(RPAREN);
        return buf.toList();
    }

    /** AnnotationFieldValue    = AnnotationValue
     *                          | Identifier "=" AnnotationValue
     */
    JCExpression annotationFieldValue() {
        if (LAX_IDENTIFIER.accepts(token.kind)) {
            selectExprMode();
            JCExpression t1 = term1();
            if (t1.hasTag(IDENT) && token.kind == EQ) {
                int pos = token.pos;
                accept(EQ);
                JCExpression v = annotationValue();
                return toP(F.at(pos).Assign(t1, v));
            } else {
                return t1;
            }
        }
        return annotationValue();
    }

    /* AnnotationValue          = ConditionalExpression
     *                          | Annotation
     *                          | "{" [ AnnotationValue { "," AnnotationValue } ] [","] "}"
     */
    JCExpression annotationValue() {
        int pos;
        switch (token.kind) {
        case MONKEYS_AT:
            pos = token.pos;
            nextToken();
            return annotation(pos, Tag.ANNOTATION);
        case LBRACE:
            pos = token.pos;
            accept(LBRACE);
            ListBuffer<JCExpression> buf = new ListBuffer<>();
            if (token.kind == COMMA) {
                nextToken();
            } else if (token.kind != RBRACE) {
                buf.append(annotationValue());
                while (token.kind == COMMA) {
                    nextToken();
                    if (token.kind == RBRACE) break;
                    buf.append(annotationValue());
                }
            }
            accept(RBRACE);
            return toP(F.at(pos).NewArray(null, List.nil(), buf.toList()));
        default:
            selectExprMode();
            return term1();
        }
    }

    /** VariableDeclarators = VariableDeclarator { "," VariableDeclarator }
     */
    public <T extends ListBuffer<? super JCVariableDecl>> T variableDeclarators(JCModifiers mods,
                                                                         JCExpression type,
                                                                         T vdefs,
                                                                         boolean localDecl)
    {
        return variableDeclaratorsRest(token.pos, mods, type, ident(), false, null, vdefs, localDecl);
    }

    /** VariableDeclaratorsRest = VariableDeclaratorRest { "," VariableDeclarator }
     *  ConstantDeclaratorsRest = ConstantDeclaratorRest { "," ConstantDeclarator }
     *
     *  @param reqInit  Is an initializer always required?
     *  @param dc       The documentation comment for the variable declarations, or null.
     */
    protected <T extends ListBuffer<? super JCVariableDecl>> T variableDeclaratorsRest(int pos,
                                                                     JCModifiers mods,
                                                                     JCExpression type,
                                                                     Name name,
                                                                     boolean reqInit,
                                                                     Comment dc,
                                                                     T vdefs,
                                                                     boolean localDecl)
    {
        JCVariableDecl head = variableDeclaratorRest(pos, mods, type, name, reqInit, dc, localDecl, false);
        vdefs.append(head);
        while (token.kind == COMMA) {
            // All but last of multiple declarators subsume a comma
            storeEnd((JCTree)vdefs.last(), token.endPos);
            nextToken();
            vdefs.append(variableDeclarator(mods, type, reqInit, dc, localDecl));
        }
        return vdefs;
    }

    /** VariableDeclarator = Ident VariableDeclaratorRest
     *  ConstantDeclarator = Ident ConstantDeclaratorRest
     */
    JCVariableDecl variableDeclarator(JCModifiers mods, JCExpression type, boolean reqInit, Comment dc, boolean localDecl) {
        return variableDeclaratorRest(token.pos, mods, type, ident(), reqInit, dc, localDecl, true);
    }

    /** VariableDeclaratorRest = BracketsOpt ["=" VariableInitializer]
     *  ConstantDeclaratorRest = BracketsOpt "=" VariableInitializer
     *
     *  @param reqInit  Is an initializer always required?
     *  @param dc       The documentation comment for the variable declarations, or null.
     */
    JCVariableDecl variableDeclaratorRest(int pos, JCModifiers mods, JCExpression type, Name name,
                                  boolean reqInit, Comment dc, boolean localDecl, boolean compound) {
        type = bracketsOpt(type);
        JCExpression init = null;
        if (token.kind == EQ) {
            nextToken();
            init = variableInitializer();
        }
        else if (reqInit) syntaxError(token.pos, Errors.Expected(EQ));
        JCTree elemType = TreeInfo.innermostType(type, true);
        int startPos = Position.NOPOS;
        if (elemType.hasTag(IDENT)) {
            Name typeName = ((JCIdent)elemType).name;
            if (isRestrictedTypeName(typeName, pos, !compound && localDecl)) {
                if (type.hasTag(TYPEARRAY) && !compound) {
                    //error - 'var' and arrays
                    reportSyntaxError(pos, Errors.RestrictedTypeNotAllowedArray(typeName));
                } else {
                    if(compound)
                        //error - 'var' in compound local var decl
                        reportSyntaxError(pos, Errors.RestrictedTypeNotAllowedCompound(typeName));
                    startPos = TreeInfo.getStartPos(mods);
                    if (startPos == Position.NOPOS)
                        startPos = TreeInfo.getStartPos(type);
                    //implicit type
                    type = null;
                }
            }
        }
        JCVariableDecl result =
            toP(F.at(pos).VarDef(mods, name, type, init));
        attach(result, dc);
        result.startPos = startPos;
        return result;
    }

    // Does the given token signal an inline modifier ? If yes, suitably reclassify token.
    Token recastToken(Token token) {
        if (token.kind != IDENTIFIER || token.name() != names.inline) {
            return token;
        }
        if (peekToken(t->t == PRIVATE ||
                         t == PROTECTED ||
                         t == PUBLIC ||
                         t == STATIC ||
                         t == TRANSIENT ||
                         t == FINAL ||
                         t == ABSTRACT ||
                         t == NATIVE ||
                         t == VOLATILE ||
                         t == SYNCHRONIZED ||
                         t == STRICTFP ||
                         t == MONKEYS_AT ||
                         t == DEFAULT ||
                         t == BYTE ||
                         t == SHORT ||
                         t == CHAR ||
                         t == INT ||
                         t == LONG ||
                         t == FLOAT ||
                         t == DOUBLE ||
                         t == BOOLEAN ||
                         t == CLASS ||
                         t == INTERFACE ||
                         t == ENUM ||
                         t == IDENTIFIER)) { // new value Comparable() {}
            checkSourceLevel(Feature.INLINE_TYPES);
            return new Token(VALUE, token.pos, token.endPos, token.comments);
        }
        return token;
    }

    Name restrictedTypeName(JCExpression e, boolean shouldWarn) {
        switch (e.getTag()) {
            case IDENT:
                return isRestrictedTypeName(((JCIdent)e).name, e.pos, shouldWarn) ? ((JCIdent)e).name : null;
            case TYPEARRAY:
                return restrictedTypeName(((JCArrayTypeTree)e).elemtype, shouldWarn);
            default:
                return null;
        }
    }

    boolean isRestrictedTypeName(Name name, int pos, boolean shouldWarn) {
        if (name == names.var) {
            if (Feature.LOCAL_VARIABLE_TYPE_INFERENCE.allowedInSource(source)) {
                return true;
            } else if (shouldWarn) {
                log.warning(pos, Warnings.RestrictedTypeNotAllowed(name, Source.JDK10));
            }
        }
        if (name == names.yield) {
            if (allowYieldStatement) {
                return true;
            } else if (shouldWarn) {
                log.warning(pos, Warnings.RestrictedTypeNotAllowedPreview(name, Source.JDK13));
            }
        }
        return false;
    }

    /** VariableDeclaratorId = Ident BracketsOpt
     */
    JCVariableDecl variableDeclaratorId(JCModifiers mods, JCExpression type) {
        return variableDeclaratorId(mods, type, false);
    }
    //where
    JCVariableDecl variableDeclaratorId(JCModifiers mods, JCExpression type, boolean lambdaParameter) {
        int pos = token.pos;
        Name name;
        if (lambdaParameter && token.kind == UNDERSCORE) {
            log.error(pos, Errors.UnderscoreAsIdentifierInLambda);
            name = token.name();
            nextToken();
        } else {
            if (allowThisIdent ||
                !lambdaParameter ||
                LAX_IDENTIFIER.accepts(token.kind) ||
                mods.flags != Flags.PARAMETER ||
                mods.annotations.nonEmpty()) {
                JCExpression pn = qualident(false);
                if (pn.hasTag(Tag.IDENT) && ((JCIdent)pn).name != names._this) {
                    name = ((JCIdent)pn).name;
                } else {
                    if (allowThisIdent) {
                        if ((mods.flags & Flags.VARARGS) != 0) {
                            log.error(token.pos, Errors.VarargsAndReceiver);
                        }
                        if (token.kind == LBRACKET) {
                            log.error(token.pos, Errors.ArrayAndReceiver);
                        }
                        if (pn.hasTag(Tag.SELECT) && ((JCFieldAccess)pn).name != names._this) {
                            log.error(token.pos, Errors.WrongReceiver);
                        }
                    }
                    return toP(F.at(pos).ReceiverVarDef(mods, pn, type));
                }
            } else {
                /** if it is a lambda parameter and the token kind is not an identifier,
                 *  and there are no modifiers or annotations, then this means that the compiler
                 *  supposed the lambda to be explicit but it can contain a mix of implicit,
                 *  var or explicit parameters. So we assign the error name to the parameter name
                 *  instead of issuing an error and analyze the lambda parameters as a whole at
                 *  a higher level.
                 */
                name = names.empty;
            }
        }
        if ((mods.flags & Flags.VARARGS) != 0 &&
                token.kind == LBRACKET) {
            log.error(token.pos, Errors.VarargsAndOldArraySyntax);
        }
        type = bracketsOpt(type);
        return toP(F.at(pos).VarDef(mods, name, type, null));
    }

    /** Resources = Resource { ";" Resources }
     */
    List<JCTree> resources() {
        ListBuffer<JCTree> defs = new ListBuffer<>();
        defs.append(resource());
        while (token.kind == SEMI) {
            // All but last of multiple declarators must subsume a semicolon
            storeEnd(defs.last(), token.endPos);
            int semiColonPos = token.pos;
            nextToken();
            if (token.kind == RPAREN) { // Optional trailing semicolon
                                       // after last resource
                break;
            }
            defs.append(resource());
        }
        return defs.toList();
    }

    /** Resource = VariableModifiersOpt Type VariableDeclaratorId "=" Expression
     *           | Expression
     */
    protected JCTree resource() {
        int startPos = token.pos;
        if (token.kind == FINAL || token.kind == MONKEYS_AT) {
            JCModifiers mods = optFinal(Flags.FINAL);
            JCExpression t = parseType(true);
            return variableDeclaratorRest(token.pos, mods, t, ident(), true, null, true, false);
        }
        JCExpression t = term(EXPR | TYPE);
        if ((lastmode & TYPE) != 0 && LAX_IDENTIFIER.accepts(token.kind)) {
            JCModifiers mods = toP(F.at(startPos).Modifiers(Flags.FINAL));
            return variableDeclaratorRest(token.pos, mods, t, ident(), true, null, true, false);
        } else {
            checkSourceLevel(Feature.EFFECTIVELY_FINAL_VARIABLES_IN_TRY_WITH_RESOURCES);
            if (!t.hasTag(IDENT) && !t.hasTag(SELECT)) {
                log.error(t.pos(), Errors.TryWithResourcesExprNeedsVar);
            }

            return t;
        }
    }

    /** CompilationUnit = [ { "@" Annotation } PACKAGE Qualident ";"] {ImportDeclaration} {TypeDeclaration}
     */
    public JCTree.JCCompilationUnit parseCompilationUnit() {
        Token firstToken = token;
        JCModifiers mods = null;
        boolean consumedToplevelDoc = false;
        boolean seenImport = false;
        boolean seenPackage = false;
        ListBuffer<JCTree> defs = new ListBuffer<>();
        if (token.kind == MONKEYS_AT)
            mods = modifiersOpt();

        if (token.kind == PACKAGE) {
            int packagePos = token.pos;
            List<JCAnnotation> annotations = List.nil();
            seenPackage = true;
            if (mods != null) {
                checkNoMods(mods.flags);
                annotations = mods.annotations;
                mods = null;
            }
            nextToken();
            JCExpression pid = qualident(false);
            accept(SEMI);
            JCPackageDecl pd = toP(F.at(packagePos).PackageDecl(annotations, pid));
            attach(pd, firstToken.comment(CommentStyle.JAVADOC));
            consumedToplevelDoc = true;
            defs.append(pd);
        }

        boolean checkForImports = true;
        boolean firstTypeDecl = true;
        while (token.kind != EOF) {
            if (token.pos <= endPosTable.errorEndPos) {
                // error recovery
                skip(checkForImports, false, false, false);
                if (token.kind == EOF)
                    break;
            }
            if (checkForImports && mods == null && token.kind == IMPORT) {
                seenImport = true;
                defs.append(importDeclaration());
            } else {
                Comment docComment = token.comment(CommentStyle.JAVADOC);
                if (firstTypeDecl && !seenImport && !seenPackage) {
                    docComment = firstToken.comment(CommentStyle.JAVADOC);
                    consumedToplevelDoc = true;
                }
                if (mods != null || token.kind != SEMI)
                    mods = modifiersOpt(mods);
                if (firstTypeDecl && token.kind == IDENTIFIER) {
                    ModuleKind kind = ModuleKind.STRONG;
                    if (token.name() == names.open) {
                        kind = ModuleKind.OPEN;
                        nextToken();
                    }
                    if (token.kind == IDENTIFIER && token.name() == names.module) {
                        if (mods != null) {
                            checkNoMods(mods.flags & ~Flags.DEPRECATED);
                        }
                        defs.append(moduleDecl(mods, kind, docComment));
                        consumedToplevelDoc = true;
                        break;
                    } else if (kind != ModuleKind.STRONG) {
                        reportSyntaxError(token.pos, Errors.ExpectedModule);
                    }
                }
                JCTree def = typeDeclaration(mods, docComment);
                if (def instanceof JCExpressionStatement)
                    def = ((JCExpressionStatement)def).expr;
                defs.append(def);
                if (def instanceof JCClassDecl)
                    checkForImports = false;
                mods = null;
                firstTypeDecl = false;
            }
        }
        JCTree.JCCompilationUnit toplevel = F.at(firstToken.pos).TopLevel(defs.toList());
        if (!consumedToplevelDoc)
            attach(toplevel, firstToken.comment(CommentStyle.JAVADOC));
        if (defs.isEmpty())
            storeEnd(toplevel, S.prevToken().endPos);
        if (keepDocComments)
            toplevel.docComments = docComments;
        if (keepLineMap)
            toplevel.lineMap = S.getLineMap();
        this.endPosTable.setParser(null); // remove reference to parser
        toplevel.endPositions = this.endPosTable;
        return toplevel;
    }

    JCModuleDecl moduleDecl(JCModifiers mods, ModuleKind kind, Comment dc) {
        int pos = token.pos;
        checkSourceLevel(Feature.MODULES);

        nextToken();
        JCExpression name = qualident(false);
        List<JCDirective> directives = null;

        accept(LBRACE);
        directives = moduleDirectiveList();
        accept(RBRACE);
        accept(EOF);

        JCModuleDecl result = toP(F.at(pos).ModuleDef(mods, kind, name, directives));
        attach(result, dc);
        return result;
    }

    List<JCDirective> moduleDirectiveList() {
        ListBuffer<JCDirective> defs = new ListBuffer<>();
        while (token.kind == IDENTIFIER) {
            int pos = token.pos;
            if (token.name() == names.requires) {
                nextToken();
                boolean isTransitive = false;
                boolean isStaticPhase = false;
            loop:
                while (true) {
                    switch (token.kind) {
                        case IDENTIFIER:
                            if (token.name() == names.transitive && !isTransitive) {
                                Token t1 = S.token(1);
                                if (t1.kind == SEMI || t1.kind == DOT) {
                                    break loop;
                                }
                                isTransitive = true;
                                break;
                            } else {
                                break loop;
                            }
                        case STATIC:
                            if (isStaticPhase) {
                                log.error(DiagnosticFlag.SYNTAX, token.pos, Errors.RepeatedModifier);
                            }
                            isStaticPhase = true;
                            break;
                        default:
                            break loop;
                    }
                    nextToken();
                }
                JCExpression moduleName = qualident(false);
                accept(SEMI);
                defs.append(toP(F.at(pos).Requires(isTransitive, isStaticPhase, moduleName)));
            } else if (token.name() == names.exports || token.name() == names.opens) {
                boolean exports = token.name() == names.exports;
                nextToken();
                JCExpression pkgName = qualident(false);
                List<JCExpression> moduleNames = null;
                if (token.kind == IDENTIFIER && token.name() == names.to) {
                    nextToken();
                    moduleNames = qualidentList(false);
                }
                accept(SEMI);
                JCDirective d;
                if (exports) {
                    d = F.at(pos).Exports(pkgName, moduleNames);
                } else {
                    d = F.at(pos).Opens(pkgName, moduleNames);
                }
                defs.append(toP(d));
            } else if (token.name() == names.provides) {
                nextToken();
                JCExpression serviceName = qualident(false);
                if (token.kind == IDENTIFIER && token.name() == names.with) {
                    nextToken();
                    List<JCExpression> implNames = qualidentList(false);
                    accept(SEMI);
                    defs.append(toP(F.at(pos).Provides(serviceName, implNames)));
                } else {
                    log.error(DiagnosticFlag.SYNTAX, token.pos, Errors.ExpectedStr("'" + names.with + "'"));
                    skip(false, false, false, false);
                }
            } else if (token.name() == names.uses) {
                nextToken();
                JCExpression service = qualident(false);
                accept(SEMI);
                defs.append(toP(F.at(pos).Uses(service)));
            } else {
                setErrorEndPos(pos);
                reportSyntaxError(pos, Errors.InvalidModuleDirective);
                break;
            }
        }
        return defs.toList();
    }

    /** ImportDeclaration = IMPORT [ STATIC ] Ident { "." Ident } [ "." "*" ] ";"
     */
    protected JCTree importDeclaration() {
        int pos = token.pos;
        nextToken();
        boolean importStatic = false;
        if (token.kind == STATIC) {
            importStatic = true;
            nextToken();
        }
        JCExpression pid = toP(F.at(token.pos).Ident(ident()));
        do {
            int pos1 = token.pos;
            accept(DOT);
            if (token.kind == STAR) {
                pid = to(F.at(pos1).Select(pid, names.asterisk));
                nextToken();
                break;
            } else {
                pid = toP(F.at(pos1).Select(pid, ident()));
            }
        } while (token.kind == DOT);
        accept(SEMI);
        return toP(F.at(pos).Import(pid, importStatic));
    }

    /** TypeDeclaration = ClassOrInterfaceOrEnumDeclaration
     *                  | ";"
     */
    JCTree typeDeclaration(JCModifiers mods, Comment docComment) {
        int pos = token.pos;
        if (mods == null && token.kind == SEMI) {
            nextToken();
            return toP(F.at(pos).Skip());
        } else {
            return classOrInterfaceOrEnumDeclaration(modifiersOpt(mods), docComment);
        }
    }

    /** ClassOrInterfaceOrEnumDeclaration = ModifiersOpt
     *           (ClassDeclaration | InterfaceDeclaration | EnumDeclaration)
     *  @param mods     Any modifiers starting the class or interface declaration
     *  @param dc       The documentation comment for the class, or null.
     */
    protected JCStatement classOrInterfaceOrEnumDeclaration(JCModifiers mods, Comment dc) {
        if (token.kind == CLASS) {
            return classDeclaration(mods, dc);
        } else if (token.kind == INTERFACE) {
            return interfaceDeclaration(mods, dc);
        } else if (token.kind == ENUM) {
            return enumDeclaration(mods, dc);
        } else {
            int pos = token.pos;
            List<JCTree> errs;
            if (LAX_IDENTIFIER.accepts(token.kind)) {
                errs = List.of(mods, toP(F.at(pos).Ident(ident())));
                setErrorEndPos(token.pos);
            } else {
                errs = List.of(mods);
            }
            final JCErroneous erroneousTree;
            if (parseModuleInfo) {
                erroneousTree = syntaxError(pos, errs, Errors.ExpectedModuleOrOpen);
            } else {
                erroneousTree = syntaxError(pos, errs, Errors.Expected3(CLASS, INTERFACE, ENUM));
            }
            return toP(F.Exec(erroneousTree));
        }
    }

    /** ClassDeclaration = CLASS Ident TypeParametersOpt [EXTENDS Type]
     *                     [IMPLEMENTS TypeList] ClassBody
     *  @param mods    The modifiers starting the class declaration
     *  @param dc       The documentation comment for the class, or null.
     */
    protected JCClassDecl classDeclaration(JCModifiers mods, Comment dc) {
        int pos = token.pos;
        accept(CLASS);
        Name name = typeName();

        List<JCTypeParameter> typarams = typeParametersOpt();

        JCExpression extending = null;
        if (token.kind == EXTENDS) {
            nextToken();
            extending = parseType();
        }
        List<JCExpression> implementing = List.nil();
        if (token.kind == IMPLEMENTS) {
            nextToken();
            implementing = typeList();
        }
        List<JCTree> defs = classOrInterfaceBody(name, false);
        JCClassDecl result = toP(F.at(pos).ClassDef(
            mods, name, typarams, extending, implementing, defs));
        attach(result, dc);
        return result;
    }

    Name typeName() {
        int pos = token.pos;
        Name name = ident();
        if (isRestrictedTypeName(name, pos, true)) {
            reportSyntaxError(pos, Errors.RestrictedTypeNotAllowed(name, name == names.var ? Source.JDK10 : Source.JDK13));
        }
        return name;
    }

    /** InterfaceDeclaration = INTERFACE Ident TypeParametersOpt
     *                         [EXTENDS TypeList] InterfaceBody
     *  @param mods    The modifiers starting the interface declaration
     *  @param dc       The documentation comment for the interface, or null.
     */
    protected JCClassDecl interfaceDeclaration(JCModifiers mods, Comment dc) {
        int pos = token.pos;
        accept(INTERFACE);

        Name name = typeName();

        List<JCTypeParameter> typarams = typeParametersOpt();

        List<JCExpression> extending = List.nil();
        if (token.kind == EXTENDS) {
            nextToken();
            extending = typeList();
        }
        List<JCTree> defs = classOrInterfaceBody(name, true);
        JCClassDecl result = toP(F.at(pos).ClassDef(
            mods, name, typarams, null, extending, defs));
        attach(result, dc);
        return result;
    }

    /** EnumDeclaration = ENUM Ident [IMPLEMENTS TypeList] EnumBody
     *  @param mods    The modifiers starting the enum declaration
     *  @param dc       The documentation comment for the enum, or null.
     */
    protected JCClassDecl enumDeclaration(JCModifiers mods, Comment dc) {
        int pos = token.pos;
        accept(ENUM);

        Name name = typeName();

        List<JCExpression> implementing = List.nil();
        if (token.kind == IMPLEMENTS) {
            nextToken();
            implementing = typeList();
        }

        List<JCTree> defs = enumBody(name);
        mods.flags |= Flags.ENUM;
        JCClassDecl result = toP(F.at(pos).
            ClassDef(mods, name, List.nil(),
                     null, implementing, defs));
        attach(result, dc);
        return result;
    }

    /** EnumBody = "{" { EnumeratorDeclarationList } [","]
     *                  [ ";" {ClassBodyDeclaration} ] "}"
     */
    List<JCTree> enumBody(Name enumName) {
        accept(LBRACE);
        ListBuffer<JCTree> defs = new ListBuffer<>();
        boolean wasSemi = false;
        boolean hasStructuralErrors = false;
        boolean wasError = false;
        if (token.kind == COMMA) {
            nextToken();
            if (token.kind == SEMI) {
                wasSemi = true;
                nextToken();
            } else if (token.kind != RBRACE) {
                reportSyntaxError(S.prevToken().endPos,
                                  Errors.Expected2(RBRACE, SEMI));
                wasError = true;
            }
        }
        while (token.kind != RBRACE && token.kind != EOF) {
            if (token.kind == SEMI) {
                accept(SEMI);
                wasSemi = true;
                if (token.kind == RBRACE || token.kind == EOF) break;
            }
            EnumeratorEstimate memberType = estimateEnumeratorOrMember(enumName);
            if (memberType == EnumeratorEstimate.UNKNOWN) {
                memberType = wasSemi ? EnumeratorEstimate.MEMBER
                                     : EnumeratorEstimate.ENUMERATOR;
            }
            if (memberType == EnumeratorEstimate.ENUMERATOR) {
                wasError = false;
                if (wasSemi && !hasStructuralErrors) {
                    reportSyntaxError(token.pos, Errors.EnumConstantNotExpected);
                    hasStructuralErrors = true;
                }
                defs.append(enumeratorDeclaration(enumName));
                if (token.pos <= endPosTable.errorEndPos) {
                    // error recovery
                   skip(false, true, true, false);
                } else {
                    if (token.kind != RBRACE && token.kind != SEMI && token.kind != EOF) {
                        if (token.kind == COMMA) {
                            nextToken();
                        } else {
                            setErrorEndPos(token.pos);
                            reportSyntaxError(S.prevToken().endPos,
                                              Errors.Expected3(COMMA, RBRACE, SEMI));
                            wasError = true;
                        }
                    }
                }
            } else {
                if (!wasSemi && !hasStructuralErrors && !wasError) {
                    reportSyntaxError(token.pos, Errors.EnumConstantExpected);
                    hasStructuralErrors = true;
                }
                wasError = false;
                defs.appendList(classOrInterfaceBodyDeclaration(enumName,
                                                                false));
                if (token.pos <= endPosTable.errorEndPos) {
                    // error recovery
                   skip(false, true, true, false);
                }
            }
        }
        accept(RBRACE);
        return defs.toList();
    }

    private EnumeratorEstimate estimateEnumeratorOrMember(Name enumName) {
        if (token.kind == TokenKind.IDENTIFIER && token.name() != enumName) {
            Token next = S.token(1);
            switch (next.kind) {
                case LPAREN: case LBRACE: case COMMA: case SEMI:
                    return EnumeratorEstimate.ENUMERATOR;
            }
        }
        switch (token.kind) {
            case IDENTIFIER: case MONKEYS_AT: case LT:
                return EnumeratorEstimate.UNKNOWN;
            default:
                return EnumeratorEstimate.MEMBER;
        }
    }

    private enum EnumeratorEstimate {
        ENUMERATOR,
        MEMBER,
        UNKNOWN;
    }

    /** EnumeratorDeclaration = AnnotationsOpt [TypeArguments] IDENTIFIER [ Arguments ] [ "{" ClassBody "}" ]
     */
    JCTree enumeratorDeclaration(Name enumName) {
        Comment dc = token.comment(CommentStyle.JAVADOC);
        int flags = Flags.PUBLIC|Flags.STATIC|Flags.FINAL|Flags.ENUM;
        if (token.deprecatedFlag()) {
            flags |= Flags.DEPRECATED;
        }
        int pos = token.pos;
        List<JCAnnotation> annotations = annotationsOpt(Tag.ANNOTATION);
        JCModifiers mods = F.at(annotations.isEmpty() ? Position.NOPOS : pos).Modifiers(flags, annotations);
        List<JCExpression> typeArgs = typeArgumentsOpt();
        int identPos = token.pos;
        Name name = ident();
        int createPos = token.pos;
        List<JCExpression> args = (token.kind == LPAREN)
            ? arguments() : List.nil();
        JCClassDecl body = null;
        if (token.kind == LBRACE) {
            JCModifiers mods1 = F.at(Position.NOPOS).Modifiers(Flags.ENUM);
            List<JCTree> defs = classOrInterfaceBody(names.empty, false);
            body = toP(F.at(identPos).AnonymousClassDef(mods1, defs));
        }
        if (args.isEmpty() && body == null)
            createPos = identPos;
        JCIdent ident = F.at(identPos).Ident(enumName);
        JCNewClass create = F.at(createPos).NewClass(null, typeArgs, ident, args, body);
        if (createPos != identPos)
            storeEnd(create, S.prevToken().endPos);
        ident = F.at(identPos).Ident(enumName);
        JCTree result = toP(F.at(pos).VarDef(mods, name, ident, create));
        attach(result, dc);
        return result;
    }

    /** TypeList = Type {"," Type}
     */
    List<JCExpression> typeList() {
        ListBuffer<JCExpression> ts = new ListBuffer<>();
        ts.append(parseType());
        while (token.kind == COMMA) {
            nextToken();
            ts.append(parseType());
        }
        return ts.toList();
    }

    /** ClassBody     = "{" {ClassBodyDeclaration} "}"
     *  InterfaceBody = "{" {InterfaceBodyDeclaration} "}"
     */
    List<JCTree> classOrInterfaceBody(Name className, boolean isInterface) {
        accept(LBRACE);
        if (token.pos <= endPosTable.errorEndPos) {
            // error recovery
            skip(false, true, false, false);
            if (token.kind == LBRACE)
                nextToken();
        }
        ListBuffer<JCTree> defs = new ListBuffer<>();
        while (token.kind != RBRACE && token.kind != EOF) {
            defs.appendList(classOrInterfaceBodyDeclaration(className, isInterface));
            if (token.pos <= endPosTable.errorEndPos) {
               // error recovery
               skip(false, true, true, false);
           }
        }
        accept(RBRACE);
        return defs.toList();
    }

    /** ClassBodyDeclaration =
     *      ";"
     *    | [STATIC] Block
     *    | ModifiersOpt
     *      ( Type Ident
     *        ( VariableDeclaratorsRest ";" | MethodDeclaratorRest )
     *      | VOID Ident VoidMethodDeclaratorRest
     *      | TypeParameters [Annotations]
     *        ( Type Ident MethodDeclaratorRest
     *        | VOID Ident VoidMethodDeclaratorRest
     *        )
     *      | Ident ConstructorDeclaratorRest
     *      | TypeParameters Ident ConstructorDeclaratorRest
     *      | ClassOrInterfaceOrEnumDeclaration
     *      )
     *  InterfaceBodyDeclaration =
     *      ";"
     *    | ModifiersOpt
     *      ( Type Ident
     *        ( ConstantDeclaratorsRest ";" | MethodDeclaratorRest )
     *      | VOID Ident MethodDeclaratorRest
     *      | TypeParameters [Annotations]
     *        ( Type Ident MethodDeclaratorRest
     *        | VOID Ident VoidMethodDeclaratorRest
     *        )
     *      | ClassOrInterfaceOrEnumDeclaration
     *      )
     *
     */
    protected List<JCTree> classOrInterfaceBodyDeclaration(Name className, boolean isInterface) {
        if (token.kind == SEMI) {
            nextToken();
            return List.nil();
        } else {
            Comment dc = token.comment(CommentStyle.JAVADOC);
            int pos = token.pos;
            JCModifiers mods = modifiersOpt();
            if (token.kind == CLASS ||
                token.kind == INTERFACE ||
                token.kind == ENUM) {
                return List.of(classOrInterfaceOrEnumDeclaration(mods, dc));
            } else if (token.kind == LBRACE &&
                       (mods.flags & Flags.StandardFlags & ~Flags.STATIC) == 0 &&
                       mods.annotations.isEmpty()) {
                if (isInterface) {
                    log.error(DiagnosticFlag.SYNTAX, token.pos, Errors.InitializerNotAllowed);
                }
                return List.of(block(pos, mods.flags));
            } else {
                pos = token.pos;
                List<JCTypeParameter> typarams = typeParametersOpt();
                // if there are type parameters but no modifiers, save the start
                // position of the method in the modifiers.
                if (typarams.nonEmpty() && mods.pos == Position.NOPOS) {
                    mods.pos = pos;
                    storeEnd(mods, pos);
                }
                List<JCAnnotation> annosAfterParams = annotationsOpt(Tag.ANNOTATION);

                if (annosAfterParams.nonEmpty()) {
                    checkSourceLevel(annosAfterParams.head.pos, Feature.ANNOTATIONS_AFTER_TYPE_PARAMS);
                    mods.annotations = mods.annotations.appendList(annosAfterParams);
                    if (mods.pos == Position.NOPOS)
                        mods.pos = mods.annotations.head.pos;
                }

                Token tk = token;
                pos = token.pos;
                JCExpression type;
                boolean isVoid = token.kind == VOID;
                if (isVoid) {
                    type = to(F.at(pos).TypeIdent(TypeTag.VOID));
                    nextToken();
                } else {
                    // method returns types are un-annotated types
                    type = unannotatedType(false, TYPE);
                }
                if (token.kind == LPAREN && !isInterface && type.hasTag(IDENT)) {
                    if (isInterface || tk.name() != className)
                        log.error(DiagnosticFlag.SYNTAX, pos, Errors.InvalidMethDeclRetTypeReq);
                    else if (annosAfterParams.nonEmpty())
                        illegal(annosAfterParams.head.pos);
                    return List.of(methodDeclaratorRest(
                        pos, mods, null, names.init, typarams,
                        isInterface, true, dc));
                } else {
                    pos = token.pos;
                    Name name = ident();
                    if (token.kind == LPAREN) {
                        return List.of(methodDeclaratorRest(
                            pos, mods, type, name, typarams,
                            isInterface, isVoid, dc));
                    } else if (!isVoid && typarams.isEmpty()) {
                        List<JCTree> defs =
                            variableDeclaratorsRest(pos, mods, type, name, isInterface, dc,
                                                    new ListBuffer<JCTree>(), false).toList();
                        accept(SEMI);
                        storeEnd(defs.last(), S.prevToken().endPos);
                        return defs;
                    } else {
                        pos = token.pos;
                        List<JCTree> err;
                        if (isVoid || typarams.nonEmpty()) {
                            JCMethodDecl m =
                                    toP(F.at(pos).MethodDef(mods, name, type, typarams,
                                                            List.nil(), List.nil(), null, null));
                            attach(m, dc);
                            err = List.of(m);
                        } else {
                            err = List.nil();
                        }
                        return List.of(syntaxError(token.pos, err, Errors.Expected(LPAREN)));
                    }
                }
            }
        }
    }

    /** MethodDeclaratorRest =
     *      FormalParameters BracketsOpt [THROWS TypeList] ( MethodBody | [DEFAULT AnnotationValue] ";")
     *  VoidMethodDeclaratorRest =
     *      FormalParameters [THROWS TypeList] ( MethodBody | ";")
     *  ConstructorDeclaratorRest =
     *      "(" FormalParameterListOpt ")" [THROWS TypeList] MethodBody
     */
    protected JCTree methodDeclaratorRest(int pos,
                              JCModifiers mods,
                              JCExpression type,
                              Name name,
                              List<JCTypeParameter> typarams,
                              boolean isInterface, boolean isVoid,
                              Comment dc) {
        if (isInterface) {
            if ((mods.flags & Flags.STATIC) != 0) {
                checkSourceLevel(Feature.STATIC_INTERFACE_METHODS);
            }
            if ((mods.flags & Flags.PRIVATE) != 0) {
                checkSourceLevel(Feature.PRIVATE_INTERFACE_METHODS);
            }
        }
        JCVariableDecl prevReceiverParam = this.receiverParam;
        try {
            this.receiverParam = null;
            // Parsing formalParameters sets the receiverParam, if present
            List<JCVariableDecl> params = formalParameters();
            if (!isVoid) type = bracketsOpt(type);
            List<JCExpression> thrown = List.nil();
            if (token.kind == THROWS) {
                nextToken();
                thrown = qualidentList(true);
            }
            JCBlock body = null;
            JCExpression defaultValue;
            if (token.kind == LBRACE) {
                body = block();
                defaultValue = null;
            } else {
                if (token.kind == DEFAULT) {
                    accept(DEFAULT);
                    defaultValue = annotationValue();
                } else {
                    defaultValue = null;
                }
                accept(SEMI);
                if (token.pos <= endPosTable.errorEndPos) {
                    // error recovery
                    skip(false, true, false, false);
                    if (token.kind == LBRACE) {
                        body = block();
                    }
                }
            }

            JCMethodDecl result =
                    toP(F.at(pos).MethodDef(mods, name, type, typarams,
                                            receiverParam, params, thrown,
                                            body, defaultValue));
            attach(result, dc);
            return result;
        } finally {
            this.receiverParam = prevReceiverParam;
        }
    }

    /** QualidentList = [Annotations] Qualident {"," [Annotations] Qualident}
     */
    List<JCExpression> qualidentList(boolean allowAnnos) {
        ListBuffer<JCExpression> ts = new ListBuffer<>();

        List<JCAnnotation> typeAnnos = allowAnnos ? typeAnnotationsOpt() : List.nil();
        JCExpression qi = qualident(allowAnnos);
        if (!typeAnnos.isEmpty()) {
            JCExpression at = insertAnnotationsToMostInner(qi, typeAnnos, false);
            ts.append(at);
        } else {
            ts.append(qi);
        }
        while (token.kind == COMMA) {
            nextToken();

            typeAnnos = allowAnnos ? typeAnnotationsOpt() : List.nil();
            qi = qualident(allowAnnos);
            if (!typeAnnos.isEmpty()) {
                JCExpression at = insertAnnotationsToMostInner(qi, typeAnnos, false);
                ts.append(at);
            } else {
                ts.append(qi);
            }
        }
        return ts.toList();
    }

    /**
     *  {@literal
     *  TypeParametersOpt = ["<" TypeParameter {"," TypeParameter} ">"]
     *  }
     */
    protected List<JCTypeParameter> typeParametersOpt() {
        if (token.kind == LT) {
            ListBuffer<JCTypeParameter> typarams = new ListBuffer<>();
            nextToken();
            typarams.append(typeParameter());
            while (token.kind == COMMA) {
                nextToken();
                typarams.append(typeParameter());
            }
            accept(GT);
            return typarams.toList();
        } else {
            return List.nil();
        }
    }

    /**
     *  {@literal
     *  TypeParameter = [Annotations] TypeVariable [TypeParameterBound]
     *  TypeParameterBound = EXTENDS Type {"&" Type}
     *  TypeVariable = Ident
     *  }
     */
    JCTypeParameter typeParameter() {
        int pos = token.pos;
        List<JCAnnotation> annos = typeAnnotationsOpt();
        Name name = typeName();
        ListBuffer<JCExpression> bounds = new ListBuffer<>();
        if (token.kind == EXTENDS) {
            nextToken();
            bounds.append(parseType());
            while (token.kind == AMP) {
                nextToken();
                bounds.append(parseType());
            }
        }
        return toP(F.at(pos).TypeParameter(name, bounds.toList(), annos));
    }

    /** FormalParameters = "(" [ FormalParameterList ] ")"
     *  FormalParameterList = [ FormalParameterListNovarargs , ] LastFormalParameter
     *  FormalParameterListNovarargs = [ FormalParameterListNovarargs , ] FormalParameter
     */
    List<JCVariableDecl> formalParameters() {
        return formalParameters(false);
    }
    List<JCVariableDecl> formalParameters(boolean lambdaParameters) {
        ListBuffer<JCVariableDecl> params = new ListBuffer<>();
        JCVariableDecl lastParam;
        accept(LPAREN);
        if (token.kind != RPAREN) {
            this.allowThisIdent = !lambdaParameters;
            lastParam = formalParameter(lambdaParameters);
            if (lastParam.nameexpr != null) {
                this.receiverParam = lastParam;
            } else {
                params.append(lastParam);
            }
            this.allowThisIdent = false;
            while (token.kind == COMMA) {
                if ((lastParam.mods.flags & Flags.VARARGS) != 0) {
                    log.error(DiagnosticFlag.SYNTAX, lastParam, Errors.VarargsMustBeLast);
                }
                nextToken();
                params.append(lastParam = formalParameter(lambdaParameters));
            }
        }
        if (token.kind == RPAREN) {
            nextToken();
        } else {
            setErrorEndPos(token.pos);
            reportSyntaxError(S.prevToken().endPos, Errors.Expected3(COMMA, RPAREN, LBRACKET));
        }
        return params.toList();
    }

    List<JCVariableDecl> implicitParameters(boolean hasParens) {
        if (hasParens) {
            accept(LPAREN);
        }
        ListBuffer<JCVariableDecl> params = new ListBuffer<>();
        if (token.kind != RPAREN && token.kind != ARROW) {
            params.append(implicitParameter());
            while (token.kind == COMMA) {
                nextToken();
                params.append(implicitParameter());
            }
        }
        if (hasParens) {
            accept(RPAREN);
        }
        return params.toList();
    }

    JCModifiers optFinal(long flags) {
        JCModifiers mods = modifiersOpt();
        checkNoMods(mods.flags & ~(Flags.FINAL | Flags.DEPRECATED));
        mods.flags |= flags;
        return mods;
    }

    /**
     * Inserts the annotations (and possibly a new array level)
     * to the left-most type in an array or nested type.
     *
     * When parsing a type like {@code @B Outer.Inner @A []}, the
     * {@code @A} annotation should target the array itself, while
     * {@code @B} targets the nested type {@code Outer}.
     *
     * Currently the parser parses the annotation first, then
     * the array, and then inserts the annotation to the left-most
     * nested type.
     *
     * When {@code createNewLevel} is true, then a new array
     * level is inserted as the most inner type, and have the
     * annotations target it.  This is useful in the case of
     * varargs, e.g. {@code String @A [] @B ...}, as the parser
     * first parses the type {@code String @A []} then inserts
     * a new array level with {@code @B} annotation.
     */
    private JCExpression insertAnnotationsToMostInner(
            JCExpression type, List<JCAnnotation> annos,
            boolean createNewLevel) {
        int origEndPos = getEndPos(type);
        JCExpression mostInnerType = type;
        JCArrayTypeTree mostInnerArrayType = null;
        while (TreeInfo.typeIn(mostInnerType).hasTag(TYPEARRAY)) {
            mostInnerArrayType = (JCArrayTypeTree) TreeInfo.typeIn(mostInnerType);
            mostInnerType = mostInnerArrayType.elemtype;
        }

        if (createNewLevel) {
            mostInnerType = to(F.at(token.pos).TypeArray(mostInnerType));
        }

        JCExpression mostInnerTypeToReturn = mostInnerType;
        if (annos.nonEmpty()) {
            JCExpression lastToModify = mostInnerType;

            while (TreeInfo.typeIn(mostInnerType).hasTag(SELECT) ||
                    TreeInfo.typeIn(mostInnerType).hasTag(TYPEAPPLY)) {
                while (TreeInfo.typeIn(mostInnerType).hasTag(SELECT)) {
                    lastToModify = mostInnerType;
                    mostInnerType = ((JCFieldAccess) TreeInfo.typeIn(mostInnerType)).getExpression();
                }
                while (TreeInfo.typeIn(mostInnerType).hasTag(TYPEAPPLY)) {
                    lastToModify = mostInnerType;
                    mostInnerType = ((JCTypeApply) TreeInfo.typeIn(mostInnerType)).clazz;
                }
            }

            mostInnerType = F.at(annos.head.pos).AnnotatedType(annos, mostInnerType);

            if (TreeInfo.typeIn(lastToModify).hasTag(TYPEAPPLY)) {
                ((JCTypeApply) TreeInfo.typeIn(lastToModify)).clazz = mostInnerType;
            } else if (TreeInfo.typeIn(lastToModify).hasTag(SELECT)) {
                ((JCFieldAccess) TreeInfo.typeIn(lastToModify)).selected = mostInnerType;
            } else {
                // We never saw a SELECT or TYPEAPPLY, return the annotated type.
                mostInnerTypeToReturn = mostInnerType;
            }
        }

        if (mostInnerArrayType == null) {
            return mostInnerTypeToReturn;
        } else {
            mostInnerArrayType.elemtype = mostInnerTypeToReturn;
            storeEnd(type, origEndPos);
            return type;
        }
    }

    /** FormalParameter = { FINAL | '@' Annotation } Type VariableDeclaratorId
     *  LastFormalParameter = { FINAL | '@' Annotation } Type '...' Ident | FormalParameter
     */
    protected JCVariableDecl formalParameter() {
        return formalParameter(false);
    }
    protected JCVariableDecl formalParameter(boolean lambdaParameter) {
        JCModifiers mods = optFinal(Flags.PARAMETER);
        // need to distinguish between vararg annos and array annos
        // look at typeAnnotationsPushedBack comment
        this.permitTypeAnnotationsPushBack = true;
        JCExpression type = parseType(lambdaParameter);
        this.permitTypeAnnotationsPushBack = false;

        if (token.kind == ELLIPSIS) {
            List<JCAnnotation> varargsAnnos = typeAnnotationsPushedBack;
            typeAnnotationsPushedBack = List.nil();
            mods.flags |= Flags.VARARGS;
            // insert var arg type annotations
            type = insertAnnotationsToMostInner(type, varargsAnnos, true);
            nextToken();
        } else {
            // if not a var arg, then typeAnnotationsPushedBack should be null
            if (typeAnnotationsPushedBack.nonEmpty()) {
                reportSyntaxError(typeAnnotationsPushedBack.head.pos, Errors.IllegalStartOfType);
            }
            typeAnnotationsPushedBack = List.nil();
        }
        return variableDeclaratorId(mods, type, lambdaParameter);
    }

    protected JCVariableDecl implicitParameter() {
        JCModifiers mods = F.at(token.pos).Modifiers(Flags.PARAMETER);
        return variableDeclaratorId(mods, null, true);
    }

/* ---------- auxiliary methods -------------- */
    /** Check that given tree is a legal expression statement.
     */
    protected JCExpression checkExprStat(JCExpression t) {
        if (!TreeInfo.isExpressionStatement(t)) {
            JCExpression ret = F.at(t.pos).Erroneous(List.<JCTree>of(t));
            log.error(DiagnosticFlag.SYNTAX, ret, Errors.NotStmt);
            return ret;
        } else {
            return t;
        }
    }

    /** Return precedence of operator represented by token,
     *  -1 if token is not a binary operator. @see TreeInfo.opPrec
     */
    static int prec(TokenKind token) {
        JCTree.Tag oc = optag(token);
        return (oc != NO_TAG) ? TreeInfo.opPrec(oc) : -1;
    }

    /**
     * Return the lesser of two positions, making allowance for either one
     * being unset.
     */
    static int earlier(int pos1, int pos2) {
        if (pos1 == Position.NOPOS)
            return pos2;
        if (pos2 == Position.NOPOS)
            return pos1;
        return (pos1 < pos2 ? pos1 : pos2);
    }

    /** Return operation tag of binary operator represented by token,
     *  No_TAG if token is not a binary operator.
     */
    static JCTree.Tag optag(TokenKind token) {
        switch (token) {
        case BARBAR:
            return OR;
        case AMPAMP:
            return AND;
        case BAR:
            return BITOR;
        case BAREQ:
            return BITOR_ASG;
        case CARET:
            return BITXOR;
        case CARETEQ:
            return BITXOR_ASG;
        case AMP:
            return BITAND;
        case AMPEQ:
            return BITAND_ASG;
        case EQEQ:
            return JCTree.Tag.EQ;
        case BANGEQ:
            return NE;
        case LT:
            return JCTree.Tag.LT;
        case GT:
            return JCTree.Tag.GT;
        case LTEQ:
            return LE;
        case GTEQ:
            return GE;
        case LTLT:
            return SL;
        case LTLTEQ:
            return SL_ASG;
        case GTGT:
            return SR;
        case GTGTEQ:
            return SR_ASG;
        case GTGTGT:
            return USR;
        case GTGTGTEQ:
            return USR_ASG;
        case PLUS:
            return JCTree.Tag.PLUS;
        case PLUSEQ:
            return PLUS_ASG;
        case SUB:
            return MINUS;
        case SUBEQ:
            return MINUS_ASG;
        case STAR:
            return MUL;
        case STAREQ:
            return MUL_ASG;
        case SLASH:
            return DIV;
        case SLASHEQ:
            return DIV_ASG;
        case PERCENT:
            return MOD;
        case PERCENTEQ:
            return MOD_ASG;
        case INSTANCEOF:
            return TYPETEST;
        default:
            return NO_TAG;
        }
    }

    /** Return operation tag of unary operator represented by token,
     *  No_TAG if token is not a binary operator.
     */
    static JCTree.Tag unoptag(TokenKind token) {
        switch (token) {
        case PLUS:
            return POS;
        case SUB:
            return NEG;
        case BANG:
            return NOT;
        case TILDE:
            return COMPL;
        case PLUSPLUS:
            return PREINC;
        case SUBSUB:
            return PREDEC;
        default:
            return NO_TAG;
        }
    }

    /** Return type tag of basic type represented by token,
     *  NONE if token is not a basic type identifier.
     */
    static TypeTag typetag(TokenKind token) {
        switch (token) {
        case BYTE:
            return TypeTag.BYTE;
        case CHAR:
            return TypeTag.CHAR;
        case SHORT:
            return TypeTag.SHORT;
        case INT:
            return TypeTag.INT;
        case LONG:
            return TypeTag.LONG;
        case FLOAT:
            return TypeTag.FLOAT;
        case DOUBLE:
            return TypeTag.DOUBLE;
        case BOOLEAN:
            return TypeTag.BOOLEAN;
        default:
            return TypeTag.NONE;
        }
    }

    void checkSourceLevel(Feature feature) {
        checkSourceLevel(token.pos, feature);
    }

    protected void checkSourceLevel(int pos, Feature feature) {
        if (preview.isPreview(feature) && !preview.isEnabled()) {
            //preview feature without --preview flag, error
            log.error(DiagnosticFlag.SOURCE_LEVEL, pos, preview.disabledError(feature));
        } else if (!feature.allowedInSource(source)) {
            //incompatible source level, error
            log.error(DiagnosticFlag.SOURCE_LEVEL, pos, feature.error(source.name));
        } else if (preview.isPreview(feature)) {
            //use of preview feature, warn
            preview.warnPreview(pos, feature);
        }
    }

    /*
     * a functional source tree and end position mappings
     */
    protected static class SimpleEndPosTable extends AbstractEndPosTable {

        private final IntHashTable endPosMap;

        SimpleEndPosTable(JavacParser parser) {
            super(parser);
            endPosMap = new IntHashTable();
        }

        public void storeEnd(JCTree tree, int endpos) {
            endPosMap.putAtIndex(tree, errorEndPos > endpos ? errorEndPos : endpos,
                                 endPosMap.lookup(tree));
        }

        protected <T extends JCTree> T to(T t) {
            storeEnd(t, parser.token.endPos);
            return t;
        }

        protected <T extends JCTree> T toP(T t) {
            storeEnd(t, parser.S.prevToken().endPos);
            return t;
        }

        public int getEndPos(JCTree tree) {
            int value = endPosMap.getFromIndex(endPosMap.lookup(tree));
            // As long as Position.NOPOS==-1, this just returns value.
            return (value == -1) ? Position.NOPOS : value;
        }

        public int replaceTree(JCTree oldTree, JCTree newTree) {
            int pos = endPosMap.remove(oldTree);
            if (pos != -1) {
                storeEnd(newTree, pos);
                return pos;
            }
            return Position.NOPOS;
        }
    }

    /*
     * a default skeletal implementation without any mapping overhead.
     */
    protected static class EmptyEndPosTable extends AbstractEndPosTable {

        EmptyEndPosTable(JavacParser parser) {
            super(parser);
        }

        public void storeEnd(JCTree tree, int endpos) { /* empty */ }

        protected <T extends JCTree> T to(T t) {
            return t;
        }

        protected <T extends JCTree> T toP(T t) {
            return t;
        }

        public int getEndPos(JCTree tree) {
            return Position.NOPOS;
        }

        public int replaceTree(JCTree oldTree, JCTree newTree) {
            return Position.NOPOS;
        }

    }

    protected static abstract class AbstractEndPosTable implements EndPosTable {
        /**
         * The current parser.
         */
        protected JavacParser parser;

        /**
         * Store the last error position.
         */
        public int errorEndPos = Position.NOPOS;

        public AbstractEndPosTable(JavacParser parser) {
            this.parser = parser;
        }

        /**
         * Store current token's ending position for a tree, the value of which
         * will be the greater of last error position and the ending position of
         * the current token.
         * @param t The tree.
         */
        protected abstract <T extends JCTree> T to(T t);

        /**
         * Store current token's ending position for a tree, the value of which
         * will be the greater of last error position and the ending position of
         * the previous token.
         * @param t The tree.
         */
        protected abstract <T extends JCTree> T toP(T t);

        /**
         * Set the error position during the parsing phases, the value of which
         * will be set only if it is greater than the last stored error position.
         * @param errPos The error position
         */
        public void setErrorEndPos(int errPos) {
            if (errPos > errorEndPos) {
                errorEndPos = errPos;
            }
        }

        public void setParser(JavacParser parser) {
            this.parser = parser;
        }
    }
}<|MERGE_RESOLUTION|>--- conflicted
+++ resolved
@@ -809,15 +809,9 @@
         return result;
     }
 
-<<<<<<< HEAD
     public JCExpression unannotatedType(boolean allowVar, int termMode) {
         JCExpression result = term(termMode);
-        Name restrictedTypeName;
-=======
-    public JCExpression unannotatedType(boolean allowVar) {
-        JCExpression result = term(TYPE);
         Name restrictedTypeName = restrictedTypeName(result, !allowVar);
->>>>>>> ea0fbbca
 
         if (restrictedTypeName != null && (!allowVar || restrictedTypeName != names.var)) {
             syntaxError(result.pos, Errors.RestrictedTypeNotAllowedHere(restrictedTypeName));
