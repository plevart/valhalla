--- conflicted
+++ resolved
@@ -225,11 +225,7 @@
      * signatures of methods, or change inheritance.
      * The retransformation must not change the <code>NestHost</code> or
      * <code>NestMembers</code> attributes.
-<<<<<<< HEAD
-     * These restrictions maybe be lifted in future versions.
-=======
      * These restrictions may be lifted in future versions.
->>>>>>> 6ccb6093
      * The class file bytes are not checked, verified and installed
      * until after the transformations have been applied, if the resultant bytes are in
      * error this method will throw an exception.
@@ -318,15 +314,9 @@
      * (unless explicitly prohibited).
      * The redefinition must not add, remove or rename fields or methods, change the
      * signatures of methods, or change inheritance.
-<<<<<<< HEAD
-     * The retransformation must not change the <code>NestHost</code> or
-     * <code>NestMembers</code> attributes.
-     * These restrictions maybe be lifted in future versions.
-=======
      * The redefinition must not change the <code>NestHost</code> or
      * <code>NestMembers</code> attributes.
      * These restrictions may be lifted in future versions.
->>>>>>> 6ccb6093
      * The class file bytes are not checked, verified and installed
      * until after the transformations have been applied, if the resultant bytes are in
      * error this method will throw an exception.
