/*
 * Copyright (c) 1998, 2020, Oracle and/or its affiliates. All rights reserved.
 * DO NOT ALTER OR REMOVE COPYRIGHT NOTICES OR THIS FILE HEADER.
 *
 * This code is free software; you can redistribute it and/or modify it
 * under the terms of the GNU General Public License version 2 only, as
 * published by the Free Software Foundation.  Oracle designates this
 * particular file as subject to the "Classpath" exception as provided
 * by Oracle in the LICENSE file that accompanied this code.
 *
 * This code is distributed in the hope that it will be useful, but WITHOUT
 * ANY WARRANTY; without even the implied warranty of MERCHANTABILITY or
 * FITNESS FOR A PARTICULAR PURPOSE.  See the GNU General Public License
 * version 2 for more details (a copy is included in the LICENSE file that
 * accompanied this code).
 *
 * You should have received a copy of the GNU General Public License version
 * 2 along with this work; if not, write to the Free Software Foundation,
 * Inc., 51 Franklin St, Fifth Floor, Boston, MA 02110-1301 USA.
 *
 * Please contact Oracle, 500 Oracle Parkway, Redwood Shores, CA 94065 USA
 * or visit www.oracle.com if you need additional information or have any
 * questions.
 */

#include <ctype.h>

#include "util.h"
#include "transport.h"
#include "eventHandler.h"
#include "threadControl.h"
#include "outStream.h"
#include "inStream.h"
#include "invoker.h"
#include "signature.h"


/* Global data area */
BackendGlobalData *gdata = NULL;

/* Forward declarations */
static jboolean isInterface(jclass clazz);
static jboolean isArrayClass(jclass clazz);
static char * getPropertyUTF8(JNIEnv *env, char *propertyName);

/* Save an object reference for use later (create a NewGlobalRef) */
void
saveGlobalRef(JNIEnv *env, jobject obj, jobject *pobj)
{
    jobject newobj;

    if ( pobj == NULL ) {
        EXIT_ERROR(AGENT_ERROR_ILLEGAL_ARGUMENT,"saveGlobalRef pobj");
    }
    if ( *pobj != NULL ) {
        EXIT_ERROR(AGENT_ERROR_ILLEGAL_ARGUMENT,"saveGlobalRef *pobj");
    }
    if ( env == NULL ) {
        EXIT_ERROR(AGENT_ERROR_ILLEGAL_ARGUMENT,"saveGlobalRef env");
    }
    if ( obj == NULL ) {
        EXIT_ERROR(AGENT_ERROR_ILLEGAL_ARGUMENT,"saveGlobalRef obj");
    }
    newobj = JNI_FUNC_PTR(env,NewGlobalRef)(env, obj);
    if ( newobj == NULL ) {
        EXIT_ERROR(AGENT_ERROR_NULL_POINTER,"NewGlobalRef");
    }
    *pobj = newobj;
}

/* Toss a previously saved object reference */
void
tossGlobalRef(JNIEnv *env, jobject *pobj)
{
    jobject obj;

    if ( pobj == NULL ) {
        EXIT_ERROR(AGENT_ERROR_ILLEGAL_ARGUMENT,"tossGlobalRef pobj");
    }
    obj = *pobj;
    if ( env == NULL ) {
        EXIT_ERROR(AGENT_ERROR_ILLEGAL_ARGUMENT,"tossGlobalRef env");
    }
    if ( obj == NULL ) {
        EXIT_ERROR(AGENT_ERROR_NULL_POINTER,"tossGlobalRef obj");
    }
    JNI_FUNC_PTR(env,DeleteGlobalRef)(env, obj);
    *pobj = NULL;
}

jclass
findClass(JNIEnv *env, const char * name)
{
    jclass x;

    if ( env == NULL ) {
        EXIT_ERROR(AGENT_ERROR_ILLEGAL_ARGUMENT,"findClass env");
    }
    if ( name == NULL || name[0] == 0 ) {
        EXIT_ERROR(AGENT_ERROR_ILLEGAL_ARGUMENT,"findClass name");
    }
    x = JNI_FUNC_PTR(env,FindClass)(env, name);
    if (x == NULL) {
        ERROR_MESSAGE(("JDWP Can't find class %s", name));
        EXIT_ERROR(AGENT_ERROR_NULL_POINTER,NULL);
    }
    if ( JNI_FUNC_PTR(env,ExceptionOccurred)(env) ) {
        ERROR_MESSAGE(("JDWP Exception occurred finding class %s", name));
        EXIT_ERROR(AGENT_ERROR_NULL_POINTER,NULL);
    }
    return x;
}

jmethodID
getMethod(JNIEnv *env, jclass clazz, const char * name, const char *signature)
{
    jmethodID method;

    if ( env == NULL ) {
        EXIT_ERROR(AGENT_ERROR_ILLEGAL_ARGUMENT,"getMethod env");
    }
    if ( clazz == NULL ) {
        EXIT_ERROR(AGENT_ERROR_ILLEGAL_ARGUMENT,"getMethod clazz");
    }
    if ( name == NULL || name[0] == 0 ) {
        EXIT_ERROR(AGENT_ERROR_ILLEGAL_ARGUMENT,"getMethod name");
    }
    if ( signature == NULL || signature[0] == 0 ) {
        EXIT_ERROR(AGENT_ERROR_ILLEGAL_ARGUMENT,"getMethod signature");
    }
    method = JNI_FUNC_PTR(env,GetMethodID)(env, clazz, name, signature);
    if (method == NULL) {
        ERROR_MESSAGE(("JDWP Can't find method %s with signature %s",
                                name, signature));
        EXIT_ERROR(AGENT_ERROR_NULL_POINTER,NULL);
    }
    if ( JNI_FUNC_PTR(env,ExceptionOccurred)(env) ) {
        ERROR_MESSAGE(("JDWP Exception occurred finding method %s with signature %s",
                                name, signature));
        EXIT_ERROR(AGENT_ERROR_NULL_POINTER,NULL);
    }
    return method;
}

static jmethodID
getStaticMethod(JNIEnv *env, jclass clazz, const char * name, const char *signature)
{
    jmethodID method;

    if ( env == NULL ) {
        EXIT_ERROR(AGENT_ERROR_ILLEGAL_ARGUMENT,"getStaticMethod env");
    }
    if ( clazz == NULL ) {
        EXIT_ERROR(AGENT_ERROR_ILLEGAL_ARGUMENT,"getStaticMethod clazz");
    }
    if ( name == NULL || name[0] == 0 ) {
        EXIT_ERROR(AGENT_ERROR_ILLEGAL_ARGUMENT,"getStaticMethod name");
    }
    if ( signature == NULL || signature[0] == 0 ) {
        EXIT_ERROR(AGENT_ERROR_ILLEGAL_ARGUMENT,"getStaticMethod signature");
    }
    method = JNI_FUNC_PTR(env,GetStaticMethodID)(env, clazz, name, signature);
    if (method == NULL) {
        ERROR_MESSAGE(("JDWP Can't find method %s with signature %s",
                                name, signature));
        EXIT_ERROR(AGENT_ERROR_NULL_POINTER,NULL);
    }
    if ( JNI_FUNC_PTR(env,ExceptionOccurred)(env) ) {
        ERROR_MESSAGE(("JDWP Exception occurred finding method %s with signature %s",
                                name, signature));
        EXIT_ERROR(AGENT_ERROR_NULL_POINTER,NULL);
    }
    return method;
}



void
util_initialize(JNIEnv *env)
{
    WITH_LOCAL_REFS(env, 6) {

        jvmtiError error;
        jclass localClassClass;
        jclass localThreadClass;
        jclass localThreadGroupClass;
        jclass localClassLoaderClass;
        jclass localStringClass;
        jclass localSystemClass;
        jclass localPropertiesClass;
        jclass localVMSupportClass;
        jobject localAgentProperties;
        jmethodID getAgentProperties;
        jint groupCount;
        jthreadGroup *groups;
        jthreadGroup localSystemThreadGroup;

        /* Find some standard classes */

        localClassClass         = findClass(env,"java/lang/Class");
        localThreadClass        = findClass(env,"java/lang/Thread");
        localThreadGroupClass   = findClass(env,"java/lang/ThreadGroup");
        localClassLoaderClass   = findClass(env,"java/lang/ClassLoader");
        localStringClass        = findClass(env,"java/lang/String");
        localSystemClass        = findClass(env,"java/lang/System");
        localPropertiesClass    = findClass(env,"java/util/Properties");

        /* Save references */

        saveGlobalRef(env, localClassClass,       &(gdata->classClass));
        saveGlobalRef(env, localThreadClass,      &(gdata->threadClass));
        saveGlobalRef(env, localThreadGroupClass, &(gdata->threadGroupClass));
        saveGlobalRef(env, localClassLoaderClass, &(gdata->classLoaderClass));
        saveGlobalRef(env, localStringClass,      &(gdata->stringClass));
        saveGlobalRef(env, localSystemClass,      &(gdata->systemClass));

        /* Find some standard methods */

        gdata->threadConstructor =
                getMethod(env, gdata->threadClass,
                    "<init>", "(Ljava/lang/ThreadGroup;Ljava/lang/String;)V");
        gdata->threadSetDaemon =
                getMethod(env, gdata->threadClass, "setDaemon", "(Z)V");
        gdata->threadResume =
                getMethod(env, gdata->threadClass, "resume", "()V");
        gdata->systemGetProperty =
                getStaticMethod(env, gdata->systemClass,
                    "getProperty", "(Ljava/lang/String;)Ljava/lang/String;");
        gdata->setProperty =
                getMethod(env, localPropertiesClass,
                    "setProperty", "(Ljava/lang/String;Ljava/lang/String;)Ljava/lang/Object;");

        /* Find the system thread group */

        groups = NULL;
        groupCount = 0;
        error = JVMTI_FUNC_PTR(gdata->jvmti,GetTopThreadGroups)
                    (gdata->jvmti, &groupCount, &groups);
        if (error != JVMTI_ERROR_NONE ) {
            EXIT_ERROR(error, "Can't get system thread group");
        }
        if ( groupCount == 0 ) {
            EXIT_ERROR(AGENT_ERROR_NULL_POINTER, "Can't get system thread group");
        }
        localSystemThreadGroup = groups[0];
        saveGlobalRef(env, localSystemThreadGroup, &(gdata->systemThreadGroup));

        /* Get some basic Java property values we will need at some point */
        gdata->property_java_version
                        = getPropertyUTF8(env, "java.version");
        gdata->property_java_vm_name
                        = getPropertyUTF8(env, "java.vm.name");
        gdata->property_java_vm_info
                        = getPropertyUTF8(env, "java.vm.info");
        gdata->property_java_class_path
                        = getPropertyUTF8(env, "java.class.path");
        gdata->property_sun_boot_library_path
                        = getPropertyUTF8(env, "sun.boot.library.path");
        gdata->property_path_separator
                        = getPropertyUTF8(env, "path.separator");
        gdata->property_user_dir
                        = getPropertyUTF8(env, "user.dir");

        /* Get agent properties: invoke VMSupport.getAgentProperties */
        localVMSupportClass = JNI_FUNC_PTR(env,FindClass)
                                          (env, "jdk/internal/vm/VMSupport");
        if (localVMSupportClass == NULL) {
            gdata->agent_properties = NULL;
            if (JNI_FUNC_PTR(env,ExceptionOccurred)(env)) {
                JNI_FUNC_PTR(env,ExceptionClear)(env);
            }
        } else {
            getAgentProperties  =
                getStaticMethod(env, localVMSupportClass,
                                "getAgentProperties", "()Ljava/util/Properties;");
            localAgentProperties =
                JNI_FUNC_PTR(env,CallStaticObjectMethod)
                            (env, localVMSupportClass, getAgentProperties);
            saveGlobalRef(env, localAgentProperties, &(gdata->agent_properties));
            if (JNI_FUNC_PTR(env,ExceptionOccurred)(env)) {
                JNI_FUNC_PTR(env,ExceptionClear)(env);
                EXIT_ERROR(AGENT_ERROR_INTERNAL,
                    "Exception occurred calling VMSupport.getAgentProperties");
            }
        }

    } END_WITH_LOCAL_REFS(env);

}

void
util_reset(void)
{
}

jboolean
isObjectTag(jbyte tag) {
    return (tag == JDWP_TAG(OBJECT)) ||
           (tag == JDWP_TAG(INLINE_OBJECT)) ||
           (tag == JDWP_TAG(STRING)) ||
           (tag == JDWP_TAG(THREAD)) ||
           (tag == JDWP_TAG(THREAD_GROUP)) ||
           (tag == JDWP_TAG(CLASS_LOADER)) ||
           (tag == JDWP_TAG(CLASS_OBJECT)) ||
           (tag == JDWP_TAG(ARRAY));
}

jbyte
specificTypeKey(JNIEnv *env, jobject object)
{
    if (object == NULL) {
        return JDWP_TAG(OBJECT);
    } else if (JNI_FUNC_PTR(env,IsInstanceOf)(env, object, gdata->stringClass)) {
        return JDWP_TAG(STRING);
    } else if (JNI_FUNC_PTR(env,IsInstanceOf)(env, object, gdata->threadClass)) {
        return JDWP_TAG(THREAD);
    } else if (JNI_FUNC_PTR(env,IsInstanceOf)(env, object, gdata->threadGroupClass)) {
        return JDWP_TAG(THREAD_GROUP);
    } else if (JNI_FUNC_PTR(env,IsInstanceOf)(env, object, gdata->classLoaderClass)) {
        return JDWP_TAG(CLASS_LOADER);
    } else if (JNI_FUNC_PTR(env,IsInstanceOf)(env, object, gdata->classClass)) {
        return JDWP_TAG(CLASS_OBJECT);
    } else {
        jboolean classIsArray;

        WITH_LOCAL_REFS(env, 1) {
            jclass clazz;
            clazz = JNI_FUNC_PTR(env,GetObjectClass)(env, object);
            classIsArray = isArrayClass(clazz);
        } END_WITH_LOCAL_REFS(env);

        return (classIsArray ? JDWP_TAG(ARRAY) : JDWP_TAG(OBJECT));
    }
}

static void
writeFieldValue(JNIEnv *env, PacketOutputStream *out, jobject object,
                jfieldID field)
{
    jclass clazz;
    char *signature = NULL;
    jvmtiError error;
    jbyte typeKey;

    clazz = JNI_FUNC_PTR(env,GetObjectClass)(env, object);
    error = fieldSignature(clazz, field, NULL, &signature, NULL);
    if (error != JVMTI_ERROR_NONE) {
        outStream_setError(out, map2jdwpError(error));
        return;
    }
    typeKey = jdwpTag(signature);
    jvmtiDeallocate(signature);

    if (isReferenceTag(typeKey)) {

        jobject value = JNI_FUNC_PTR(env,GetObjectField)(env, object, field);
        (void)outStream_writeByte(out, specificTypeKey(env, value));
        (void)outStream_writeObjectRef(env, out, value);
        return;

    }

    /*
     * For primitive types, the type key is bounced back as is.
     */
<<<<<<< HEAD
    if ((typeKey != JDWP_TAG(OBJECT)) && (typeKey != JDWP_TAG(ARRAY)) && (typeKey != JDWP_TAG(INLINE_OBJECT))) {
        (void)outStream_writeByte(out, typeKey);
    }

    switch (typeKey) {
        case JDWP_TAG(OBJECT):
        case JDWP_TAG(ARRAY):
        case JDWP_TAG(INLINE_OBJECT): {
            jobject value = JNI_FUNC_PTR(env,GetObjectField)(env, object, field);
            (void)outStream_writeByte(out, specificTypeKey(env, value));
            (void)outStream_writeObjectRef(env, out, value);
            break;
        }
=======

    (void)outStream_writeByte(out, typeKey);
>>>>>>> 612c38cd

    switch (typeKey) {
        case JDWP_TAG(BYTE):
            (void)outStream_writeByte(out,
                      JNI_FUNC_PTR(env,GetByteField)(env, object, field));
            break;

        case JDWP_TAG(CHAR):
            (void)outStream_writeChar(out,
                      JNI_FUNC_PTR(env,GetCharField)(env, object, field));
            break;

        case JDWP_TAG(FLOAT):
            (void)outStream_writeFloat(out,
                      JNI_FUNC_PTR(env,GetFloatField)(env, object, field));
            break;

        case JDWP_TAG(DOUBLE):
            (void)outStream_writeDouble(out,
                      JNI_FUNC_PTR(env,GetDoubleField)(env, object, field));
            break;

        case JDWP_TAG(INT):
            (void)outStream_writeInt(out,
                      JNI_FUNC_PTR(env,GetIntField)(env, object, field));
            break;

        case JDWP_TAG(LONG):
            (void)outStream_writeLong(out,
                      JNI_FUNC_PTR(env,GetLongField)(env, object, field));
            break;

        case JDWP_TAG(SHORT):
            (void)outStream_writeShort(out,
                      JNI_FUNC_PTR(env,GetShortField)(env, object, field));
            break;

        case JDWP_TAG(BOOLEAN):
            (void)outStream_writeBoolean(out,
                      JNI_FUNC_PTR(env,GetBooleanField)(env, object, field));
            break;
    }
}

static void
writeStaticFieldValue(JNIEnv *env, PacketOutputStream *out, jclass clazz,
                      jfieldID field)
{
    jvmtiError error;
    char *signature = NULL;
    jbyte typeKey;

    error = fieldSignature(clazz, field, NULL, &signature, NULL);
    if (error != JVMTI_ERROR_NONE) {
        outStream_setError(out, map2jdwpError(error));
        return;
    }
    typeKey = jdwpTag(signature);
    jvmtiDeallocate(signature);

<<<<<<< HEAD
    /*
     * For primitive types, the type key is bounced back as is. Objects
     * are handled in the switch statement below.
     */
    if ((typeKey != JDWP_TAG(OBJECT)) && (typeKey != JDWP_TAG(ARRAY)) && (typeKey != JDWP_TAG(INLINE_OBJECT))) {
        (void)outStream_writeByte(out, typeKey);
=======

    if (isReferenceTag(typeKey)) {

        jobject value = JNI_FUNC_PTR(env,GetStaticObjectField)(env, clazz, field);
        (void)outStream_writeByte(out, specificTypeKey(env, value));
        (void)outStream_writeObjectRef(env, out, value);

        return;
>>>>>>> 612c38cd
    }

    /*
     * For primitive types, the type key is bounced back as is.
     */
    (void)outStream_writeByte(out, typeKey);
    switch (typeKey) {
<<<<<<< HEAD
        case JDWP_TAG(OBJECT):
        case JDWP_TAG(ARRAY):
        case JDWP_TAG(INLINE_OBJECT): {
            jobject value = JNI_FUNC_PTR(env,GetStaticObjectField)(env, clazz, field);
            (void)outStream_writeByte(out, specificTypeKey(env, value));
            (void)outStream_writeObjectRef(env, out, value);
            break;
        }

=======
>>>>>>> 612c38cd
        case JDWP_TAG(BYTE):
            (void)outStream_writeByte(out,
                      JNI_FUNC_PTR(env,GetStaticByteField)(env, clazz, field));
            break;

        case JDWP_TAG(CHAR):
            (void)outStream_writeChar(out,
                      JNI_FUNC_PTR(env,GetStaticCharField)(env, clazz, field));
            break;

        case JDWP_TAG(FLOAT):
            (void)outStream_writeFloat(out,
                      JNI_FUNC_PTR(env,GetStaticFloatField)(env, clazz, field));
            break;

        case JDWP_TAG(DOUBLE):
            (void)outStream_writeDouble(out,
                      JNI_FUNC_PTR(env,GetStaticDoubleField)(env, clazz, field));
            break;

        case JDWP_TAG(INT):
            (void)outStream_writeInt(out,
                      JNI_FUNC_PTR(env,GetStaticIntField)(env, clazz, field));
            break;

        case JDWP_TAG(LONG):
            (void)outStream_writeLong(out,
                      JNI_FUNC_PTR(env,GetStaticLongField)(env, clazz, field));
            break;

        case JDWP_TAG(SHORT):
            (void)outStream_writeShort(out,
                      JNI_FUNC_PTR(env,GetStaticShortField)(env, clazz, field));
            break;

        case JDWP_TAG(BOOLEAN):
            (void)outStream_writeBoolean(out,
                      JNI_FUNC_PTR(env,GetStaticBooleanField)(env, clazz, field));
            break;
    }
}

void
sharedGetFieldValues(PacketInputStream *in, PacketOutputStream *out,
                     jboolean isStatic)
{
    JNIEnv *env = getEnv();
    jint length;
    jobject object;
    jclass clazz;

    object = NULL;
    clazz  = NULL;

    if (isStatic) {
        clazz = inStream_readClassRef(env, in);
    } else {
        object = inStream_readObjectRef(env, in);
    }

    length = inStream_readInt(in);
    if (inStream_error(in)) {
        return;
    }

    WITH_LOCAL_REFS(env, length + 1) { /* +1 for class with instance fields */

        int i;

        (void)outStream_writeInt(out, length);
        for (i = 0; (i < length) && !outStream_error(out); i++) {
            jfieldID field = inStream_readFieldID(in);

            if (isStatic) {
                writeStaticFieldValue(env, out, clazz, field);
            } else {
                writeFieldValue(env, out, object, field);
            }
        }

    } END_WITH_LOCAL_REFS(env);
}

jboolean
sharedInvoke(PacketInputStream *in, PacketOutputStream *out)
{
    jvalue *arguments = NULL;
    jint options;
    jvmtiError error;
    jbyte invokeType;
    jclass clazz;
    jmethodID method;
    jint argumentCount;
    jobject instance;
    jthread thread;
    JNIEnv *env;

    /*
     * Instance methods start with the instance, thread and class,
     * and statics and constructors start with the class and then the
     * thread.
     */
    env = getEnv();
    if (inStream_command(in) == JDWP_COMMAND(ObjectReference, InvokeMethod)) {
        instance = inStream_readObjectRef(env, in);
        thread = inStream_readThreadRef(env, in);
        clazz = inStream_readClassRef(env, in);
    } else { /* static method or constructor */
        instance = NULL;
        clazz = inStream_readClassRef(env, in);
        thread = inStream_readThreadRef(env, in);
    }

    /*
     * ... and the rest of the packet is identical for all commands
     */
    method = inStream_readMethodID(in);
    argumentCount = inStream_readInt(in);
    if (inStream_error(in)) {
        return JNI_TRUE;
    }

    /* If count == 0, don't try and allocate 0 bytes, you'll get NULL */
    if ( argumentCount > 0 ) {
        int i;
        /*LINTED*/
        arguments = jvmtiAllocate(argumentCount * (jint)sizeof(*arguments));
        if (arguments == NULL) {
            outStream_setError(out, JDWP_ERROR(OUT_OF_MEMORY));
            return JNI_TRUE;
        }
        for (i = 0; (i < argumentCount) && !inStream_error(in); i++) {
            arguments[i] = inStream_readValue(in);
        }
        if (inStream_error(in)) {
            return JNI_TRUE;
        }
    }

    options = inStream_readInt(in);
    if (inStream_error(in)) {
        if ( arguments != NULL ) {
            jvmtiDeallocate(arguments);
        }
        return JNI_TRUE;
    }

    if (inStream_command(in) == JDWP_COMMAND(ClassType, NewInstance)) {
        invokeType = INVOKE_CONSTRUCTOR;
    } else if (inStream_command(in) == JDWP_COMMAND(ClassType, InvokeMethod)) {
        invokeType = INVOKE_STATIC;
    } else if (inStream_command(in) == JDWP_COMMAND(InterfaceType, InvokeMethod)) {
        invokeType = INVOKE_STATIC;
    } else if (inStream_command(in) == JDWP_COMMAND(ObjectReference, InvokeMethod)) {
        invokeType = INVOKE_INSTANCE;
    } else {
        outStream_setError(out, JDWP_ERROR(INTERNAL));
        if ( arguments != NULL ) {
            jvmtiDeallocate(arguments);
        }
        return JNI_TRUE;
    }

    /*
     * Request the invoke. If there are no errors in the request,
     * the interrupting thread will actually do the invoke and a
     * reply will be generated subsequently, so we don't reply here.
     */
    error = invoker_requestInvoke(invokeType, (jbyte)options, inStream_id(in),
                                  thread, clazz, method,
                                  instance, arguments, argumentCount);
    if (error != JVMTI_ERROR_NONE) {
        outStream_setError(out, map2jdwpError(error));
        if ( arguments != NULL ) {
            jvmtiDeallocate(arguments);
        }
        return JNI_TRUE;
    }

    return JNI_FALSE;   /* Don't reply */
}

jint
uniqueID(void)
{
    static jint currentID = 0;
    return currentID++;
}

int
filterDebugThreads(jthread *threads, int count)
{
    int i;
    int current;

    /* Squish out all of the debugger-spawned threads */
    for (i = 0, current = 0; i < count; i++) {
        jthread thread = threads[i];
        if (!threadControl_isDebugThread(thread)) {
            if (i > current) {
                threads[current] = thread;
            }
            current++;
        }
    }
    return current;
}

jbyte
referenceTypeTag(jclass clazz)
{
    jbyte tag;

    if (isInterface(clazz)) {
        tag = JDWP_TYPE_TAG(INTERFACE);
    } else if (isArrayClass(clazz)) {
        tag = JDWP_TYPE_TAG(ARRAY);
    } else {
        tag = JDWP_TYPE_TAG(CLASS);
    }

    return tag;
}

/**
 * Get field modifiers
 */
jvmtiError
fieldModifiers(jclass clazz, jfieldID field, jint *pmodifiers)
{
    jvmtiError error;

    *pmodifiers = 0;
    error = JVMTI_FUNC_PTR(gdata->jvmti,GetFieldModifiers)
            (gdata->jvmti, clazz, field, pmodifiers);
    return error;
}

/**
 * Get method modifiers
 */
jvmtiError
methodModifiers(jmethodID method, jint *pmodifiers)
{
    jvmtiError error;

    *pmodifiers = 0;
    error = JVMTI_FUNC_PTR(gdata->jvmti,GetMethodModifiers)
            (gdata->jvmti, method, pmodifiers);
    return error;
}

/* Returns a local ref to the declaring class for a method, or NULL. */
jvmtiError
methodClass(jmethodID method, jclass *pclazz)
{
    jvmtiError error;

    *pclazz = NULL;
    error = FUNC_PTR(gdata->jvmti,GetMethodDeclaringClass)
                                (gdata->jvmti, method, pclazz);
    return error;
}

/* Returns a local ref to the declaring class for a method, or NULL. */
jvmtiError
methodLocation(jmethodID method, jlocation *ploc1, jlocation *ploc2)
{
    jvmtiError error;

    error = JVMTI_FUNC_PTR(gdata->jvmti,GetMethodLocation)
                                (gdata->jvmti, method, ploc1, ploc2);
    return error;
}

/**
 * Get method signature
 */
jvmtiError
methodSignature(jmethodID method,
        char **pname, char **psignature, char **pgeneric_signature)
{
    jvmtiError error;
    char *name = NULL;
    char *signature = NULL;
    char *generic_signature = NULL;

    error = FUNC_PTR(gdata->jvmti,GetMethodName)
            (gdata->jvmti, method, &name, &signature, &generic_signature);

    if ( pname != NULL ) {
        *pname = name;
    } else if ( name != NULL )  {
        jvmtiDeallocate(name);
    }
    if ( psignature != NULL ) {
        *psignature = signature;
    } else if ( signature != NULL ) {
        jvmtiDeallocate(signature);
    }
    if ( pgeneric_signature != NULL ) {
        *pgeneric_signature = generic_signature;
    } else if ( generic_signature != NULL )  {
        jvmtiDeallocate(generic_signature);
    }
    return error;
}

/*
 * Get the return type key of the method
 *     V or B C D F I J S Z L  [
 */
jvmtiError
methodReturnType(jmethodID method, char *typeKey)
{
    char       *signature;
    jvmtiError  error;

    signature = NULL;
    error     = methodSignature(method, NULL, &signature, NULL);
    if (error == JVMTI_ERROR_NONE) {
        if (signature == NULL ) {
            error = AGENT_ERROR_INVALID_TAG;
        } else {
            char * xx;

            xx = strchr(signature, ')');
            if (xx == NULL || *(xx + 1) == 0) {
                error = AGENT_ERROR_INVALID_TAG;
            } else {
               *typeKey = *(xx + 1);
            }
            jvmtiDeallocate(signature);
        }
    }
    return error;
}


/**
 * Return class loader for a class (must be inside a WITH_LOCAL_REFS)
 */
jvmtiError
classLoader(jclass clazz, jobject *pclazz)
{
    jvmtiError error;

    *pclazz = NULL;
    error = JVMTI_FUNC_PTR(gdata->jvmti,GetClassLoader)
            (gdata->jvmti, clazz, pclazz);
    return error;
}

/**
 * Get field signature
 */
jvmtiError
fieldSignature(jclass clazz, jfieldID field,
        char **pname, char **psignature, char **pgeneric_signature)
{
    jvmtiError error;
    char *name = NULL;
    char *signature = NULL;
    char *generic_signature = NULL;

    error = JVMTI_FUNC_PTR(gdata->jvmti,GetFieldName)
            (gdata->jvmti, clazz, field, &name, &signature, &generic_signature);

    if ( pname != NULL ) {
        *pname = name;
    } else if ( name != NULL )  {
        jvmtiDeallocate(name);
    }
    if ( psignature != NULL ) {
        *psignature = signature;
    } else if ( signature != NULL )  {
        jvmtiDeallocate(signature);
    }
    if ( pgeneric_signature != NULL ) {
        *pgeneric_signature = generic_signature;
    } else if ( generic_signature != NULL )  {
        jvmtiDeallocate(generic_signature);
    }
    return error;
}

JNIEnv *
getEnv(void)
{
    JNIEnv *env = NULL;
    jint rc;

    rc = FUNC_PTR(gdata->jvm,GetEnv)
                (gdata->jvm, (void **)&env, JNI_VERSION_1_2);
    if (rc != JNI_OK) {
        ERROR_MESSAGE(("JDWP Unable to get JNI 1.2 environment, jvm->GetEnv() return code = %d",
                rc));
        EXIT_ERROR(AGENT_ERROR_NO_JNI_ENV,NULL);
    }
    return env;
}

jvmtiError
spawnNewThread(jvmtiStartFunction func, void *arg, char *name)
{
    JNIEnv *env = getEnv();
    jvmtiError error;

    LOG_MISC(("Spawning new thread: %s", name));

    WITH_LOCAL_REFS(env, 3) {

        jthread thread;
        jstring nameString;

        nameString = JNI_FUNC_PTR(env,NewStringUTF)(env, name);
        if (JNI_FUNC_PTR(env,ExceptionOccurred)(env)) {
            JNI_FUNC_PTR(env,ExceptionClear)(env);
            error = AGENT_ERROR_OUT_OF_MEMORY;
            goto err;
        }

        thread = JNI_FUNC_PTR(env,NewObject)
                        (env, gdata->threadClass, gdata->threadConstructor,
                                   gdata->systemThreadGroup, nameString);
        if (JNI_FUNC_PTR(env,ExceptionOccurred)(env)) {
            JNI_FUNC_PTR(env,ExceptionClear)(env);
            error = AGENT_ERROR_OUT_OF_MEMORY;
            goto err;
        }

        /*
         * Make the debugger thread a daemon
         */
        JNI_FUNC_PTR(env,CallVoidMethod)
                        (env, thread, gdata->threadSetDaemon, JNI_TRUE);
        if (JNI_FUNC_PTR(env,ExceptionOccurred)(env)) {
            JNI_FUNC_PTR(env,ExceptionClear)(env);
            error = AGENT_ERROR_JNI_EXCEPTION;
            goto err;
        }

        error = threadControl_addDebugThread(thread);
        if (error == JVMTI_ERROR_NONE) {
            /*
             * Debugger threads need cycles in all sorts of strange
             * situations (e.g. infinite cpu-bound loops), so give the
             * thread a high priority. Note that if the VM has an application
             * thread running at the max priority, there is still a chance
             * that debugger threads will be starved. (There needs to be
             * a way to give debugger threads a priority higher than any
             * application thread).
             */
            error = JVMTI_FUNC_PTR(gdata->jvmti,RunAgentThread)
                        (gdata->jvmti, thread, func, arg,
                                        JVMTI_THREAD_MAX_PRIORITY);
        }

        err: ;

    } END_WITH_LOCAL_REFS(env);

    return error;
}

jvmtiError
jvmtiGetCapabilities(jvmtiCapabilities *caps)
{
    if ( gdata->vmDead ) {
        return AGENT_ERROR_VM_DEAD;
    }
    if (!gdata->haveCachedJvmtiCapabilities) {
        jvmtiError error;

        error = JVMTI_FUNC_PTR(gdata->jvmti,GetCapabilities)
                        (gdata->jvmti, &(gdata->cachedJvmtiCapabilities));
        if (error != JVMTI_ERROR_NONE) {
            return error;
        }
        gdata->haveCachedJvmtiCapabilities = JNI_TRUE;
    }

    *caps = gdata->cachedJvmtiCapabilities;

    return JVMTI_ERROR_NONE;
}

static jint
jvmtiVersion(void)
{
    if (gdata->cachedJvmtiVersion == 0) {
        jvmtiError error;
        error = JVMTI_FUNC_PTR(gdata->jvmti,GetVersionNumber)
                        (gdata->jvmti, &(gdata->cachedJvmtiVersion));
        if (error != JVMTI_ERROR_NONE) {
            EXIT_ERROR(error, "on getting the JVMTI version number");
        }
    }
    return gdata->cachedJvmtiVersion;
}

jint
jvmtiMajorVersion(void)
{
    return (jvmtiVersion() & JVMTI_VERSION_MASK_MAJOR)
                    >> JVMTI_VERSION_SHIFT_MAJOR;
}

jint
jvmtiMinorVersion(void)
{
    return (jvmtiVersion() & JVMTI_VERSION_MASK_MINOR)
                    >> JVMTI_VERSION_SHIFT_MINOR;
}

jint
jvmtiMicroVersion(void)
{
    return (jvmtiVersion() & JVMTI_VERSION_MASK_MICRO)
                    >> JVMTI_VERSION_SHIFT_MICRO;
}

jboolean
canSuspendResumeThreadLists(void)
{
    jvmtiError error;
    jvmtiCapabilities cap;

    error = jvmtiGetCapabilities(&cap);
    return (error == JVMTI_ERROR_NONE && cap.can_suspend);
}

jvmtiError
getSourceDebugExtension(jclass clazz, char **extensionPtr)
{
    return JVMTI_FUNC_PTR(gdata->jvmti,GetSourceDebugExtension)
                (gdata->jvmti, clazz, extensionPtr);
}


static void
handleInterrupt(void)
{
    /*
     * An interrupt is handled:
     *
     * 1) for running application threads by deferring the interrupt
     * until the current event handler has concluded.
     *
     * 2) for debugger threads by ignoring the interrupt; this is the
     * most robust solution since debugger threads don't use interrupts
     * to signal any condition.
     *
     * 3) for application threads that have not started or already
     * ended by ignoring the interrupt. In the former case, the application
     * is relying on timing to determine whether or not the thread sees
     * the interrupt; in the latter case, the interrupt is meaningless.
     */
    jthread thread = threadControl_currentThread();
    if ((thread != NULL) && (!threadControl_isDebugThread(thread))) {
        threadControl_setPendingInterrupt(thread);
    }
}

static jvmtiError
ignore_vm_death(jvmtiError error)
{
    if (error == JVMTI_ERROR_WRONG_PHASE) {
        LOG_MISC(("VM_DEAD, in debugMonitor*()?"));
        return JVMTI_ERROR_NONE; /* JVMTI does this, not JVMDI? */
    }
    return error;
}

void
debugMonitorEnter(jrawMonitorID monitor)
{
    jvmtiError error;
    while (JNI_TRUE) {
        error = FUNC_PTR(gdata->jvmti,RawMonitorEnter)
                        (gdata->jvmti, monitor);
        error = ignore_vm_death(error);
        if (error == JVMTI_ERROR_INTERRUPT) {
            handleInterrupt();
        } else {
            break;
        }
    }
    if (error != JVMTI_ERROR_NONE) {
        EXIT_ERROR(error, "on raw monitor enter");
    }
}

void
debugMonitorExit(jrawMonitorID monitor)
{
    jvmtiError error;

    error = FUNC_PTR(gdata->jvmti,RawMonitorExit)
                (gdata->jvmti, monitor);
    error = ignore_vm_death(error);
    if (error != JVMTI_ERROR_NONE) {
        EXIT_ERROR(error, "on raw monitor exit");
    }
}

void
debugMonitorWait(jrawMonitorID monitor)
{
    jvmtiError error;
    error = FUNC_PTR(gdata->jvmti,RawMonitorWait)
        (gdata->jvmti, monitor, ((jlong)(-1)));

    /*
     * According to the JLS (17.8), here we have
     * either :
     * a- been notified
     * b- gotten a suprious wakeup
     * c- been interrupted
     * If both a and c have happened, the VM must choose
     * which way to return - a or c.  If it chooses c
     * then the notify is gone - either to some other
     * thread that is also waiting, or it is dropped
     * on the floor.
     *
     * a is what we expect.  b won't hurt us any -
     * callers should be programmed to handle
     * spurious wakeups.  In case of c,
     * then the interrupt has been cleared, but
     * we don't want to consume it.  It came from
     * user code and is intended for user code, not us.
     * So, we will remember that the interrupt has
     * occurred and re-activate it when this thread
     * goes back into user code.
     * That being said, what do we do here?  Since
     * we could have been notified too, here we will
     * just pretend that we have been.  It won't hurt
     * anything to return in the same way as if
     * we were notified since callers have to be able to
     * handle spurious wakeups anyway.
     */
    if (error == JVMTI_ERROR_INTERRUPT) {
        handleInterrupt();
        error = JVMTI_ERROR_NONE;
    }
    error = ignore_vm_death(error);
    if (error != JVMTI_ERROR_NONE) {
        EXIT_ERROR(error, "on raw monitor wait");
    }
}

void
debugMonitorTimedWait(jrawMonitorID monitor, jlong millis)
{
    jvmtiError error;
    error = FUNC_PTR(gdata->jvmti,RawMonitorWait)
        (gdata->jvmti, monitor, millis);
    if (error == JVMTI_ERROR_INTERRUPT) {
        /* See comment above */
        handleInterrupt();
        error = JVMTI_ERROR_NONE;
    }
    error = ignore_vm_death(error);
    if (error != JVMTI_ERROR_NONE) {
        EXIT_ERROR(error, "on raw monitor timed wait");
    }
}

void
debugMonitorNotify(jrawMonitorID monitor)
{
    jvmtiError error;

    error = FUNC_PTR(gdata->jvmti,RawMonitorNotify)
                (gdata->jvmti, monitor);
    error = ignore_vm_death(error);
    if (error != JVMTI_ERROR_NONE) {
        EXIT_ERROR(error, "on raw monitor notify");
    }
}

void
debugMonitorNotifyAll(jrawMonitorID monitor)
{
    jvmtiError error;

    error = FUNC_PTR(gdata->jvmti,RawMonitorNotifyAll)
                (gdata->jvmti, monitor);
    error = ignore_vm_death(error);
    if (error != JVMTI_ERROR_NONE) {
        EXIT_ERROR(error, "on raw monitor notify all");
    }
}

jrawMonitorID
debugMonitorCreate(char *name)
{
    jrawMonitorID monitor;
    jvmtiError error;

    error = FUNC_PTR(gdata->jvmti,CreateRawMonitor)
                (gdata->jvmti, name, &monitor);
    if (error != JVMTI_ERROR_NONE) {
        EXIT_ERROR(error, "on creation of a raw monitor");
    }
    return monitor;
}

void
debugMonitorDestroy(jrawMonitorID monitor)
{
    jvmtiError error;

    error = FUNC_PTR(gdata->jvmti,DestroyRawMonitor)
                (gdata->jvmti, monitor);
    error = ignore_vm_death(error);
    if (error != JVMTI_ERROR_NONE) {
        EXIT_ERROR(error, "on destruction of raw monitor");
    }
}

/**
 * Return array of all threads (must be inside a WITH_LOCAL_REFS)
 */
jthread *
allThreads(jint *count)
{
    jthread *threads;
    jvmtiError error;

    *count = 0;
    threads = NULL;
    error = JVMTI_FUNC_PTR(gdata->jvmti,GetAllThreads)
                (gdata->jvmti, count, &threads);
    if (error == AGENT_ERROR_OUT_OF_MEMORY) {
        return NULL; /* Let caller deal with no memory? */
    }
    if (error != JVMTI_ERROR_NONE) {
        EXIT_ERROR(error, "getting all threads");
    }
    return threads;
}

/**
 * Fill the passed in structure with thread group info.
 * name field is JVMTI allocated.  parent is global ref.
 */
void
threadGroupInfo(jthreadGroup group, jvmtiThreadGroupInfo *info)
{
    jvmtiError error;

    error = JVMTI_FUNC_PTR(gdata->jvmti,GetThreadGroupInfo)
                (gdata->jvmti, group, info);
    if (error != JVMTI_ERROR_NONE) {
        EXIT_ERROR(error, "on getting thread group info");
    }
}

/**
 * Return class signature string
 */
jvmtiError
classSignature(jclass clazz, char **psignature, char **pgeneric_signature)
{
    jvmtiError error;
    char *signature = NULL;

    /*
     * pgeneric_signature can be NULL, and GetClassSignature
     * accepts NULL.
     */
    error = FUNC_PTR(gdata->jvmti,GetClassSignature)
                (gdata->jvmti, clazz, &signature, pgeneric_signature);

    if ( psignature != NULL ) {
        *psignature = signature;
    } else if ( signature != NULL )  {
        jvmtiDeallocate(signature);
    }
    return error;
}

/* Get class name (not signature) */
char *
getClassname(jclass clazz)
{
    char *classname;

    classname = NULL;
    if ( clazz != NULL ) {
        if (classSignature(clazz, &classname, NULL) != JVMTI_ERROR_NONE) {
            classname = NULL;
        } else {
            /* Convert in place */
            convertSignatureToClassname(classname);
        }
    }
    return classname; /* Caller must free this memory */
}

void
writeGenericSignature(PacketOutputStream *out, char *genericSignature)
{
    if (genericSignature == NULL) {
        (void)outStream_writeString(out, "");
    } else {
        (void)outStream_writeString(out, genericSignature);
    }
}

jint
classStatus(jclass clazz)
{
    jint status;
    jvmtiError error;

    error = JVMTI_FUNC_PTR(gdata->jvmti,GetClassStatus)
                (gdata->jvmti, clazz, &status);
    if (error != JVMTI_ERROR_NONE) {
        EXIT_ERROR(error, "on getting class status");
    }
    return status;
}

static jboolean
isArrayClass(jclass clazz)
{
    jboolean isArray = JNI_FALSE;
    jvmtiError error;

    error = JVMTI_FUNC_PTR(gdata->jvmti,IsArrayClass)
                (gdata->jvmti, clazz, &isArray);
    if (error != JVMTI_ERROR_NONE) {
        EXIT_ERROR(error, "on checking for an array class");
    }
    return isArray;
}

static jboolean
isInterface(jclass clazz)
{
    jboolean isInterface = JNI_FALSE;
    jvmtiError error;

    error = JVMTI_FUNC_PTR(gdata->jvmti,IsInterface)
                (gdata->jvmti, clazz, &isInterface);
    if (error != JVMTI_ERROR_NONE) {
        EXIT_ERROR(error, "on checking for an interface");
    }
    return isInterface;
}

jvmtiError
isFieldSynthetic(jclass clazz, jfieldID field, jboolean *psynthetic)
{
    jvmtiError error;

    error = JVMTI_FUNC_PTR(gdata->jvmti,IsFieldSynthetic)
                (gdata->jvmti, clazz, field, psynthetic);
    if ( error == JVMTI_ERROR_MUST_POSSESS_CAPABILITY ) {
        /* If the query is not supported, we assume it is not synthetic. */
        *psynthetic = JNI_FALSE;
        return JVMTI_ERROR_NONE;
    }
    return error;
}

jvmtiError
isMethodSynthetic(jmethodID method, jboolean *psynthetic)
{
    jvmtiError error;

    error = JVMTI_FUNC_PTR(gdata->jvmti,IsMethodSynthetic)
                (gdata->jvmti, method, psynthetic);
    if ( error == JVMTI_ERROR_MUST_POSSESS_CAPABILITY ) {
        /* If the query is not supported, we assume it is not synthetic. */
        *psynthetic = JNI_FALSE;
        return JVMTI_ERROR_NONE;
    }
    return error;
}

jboolean
isMethodNative(jmethodID method)
{
    jboolean isNative = JNI_FALSE;
    jvmtiError error;

    error = JVMTI_FUNC_PTR(gdata->jvmti,IsMethodNative)
                (gdata->jvmti, method, &isNative);
    if (error != JVMTI_ERROR_NONE) {
        EXIT_ERROR(error, "on checking for a native interface");
    }
    return isNative;
}

jboolean
isSameObject(JNIEnv *env, jobject o1, jobject o2)
{
    if ( o1==o2 ) {
        return JNI_TRUE;
    }
    return FUNC_PTR(env,IsSameObject)(env, o1, o2);
}

jint
objectHashCode(jobject object)
{
    jint hashCode = 0;
    jvmtiError error;

    if ( object!=NULL ) {
        error = JVMTI_FUNC_PTR(gdata->jvmti,GetObjectHashCode)
                    (gdata->jvmti, object, &hashCode);
        if (error != JVMTI_ERROR_NONE) {
            EXIT_ERROR(error, "on getting an object hash code");
        }
    }
    return hashCode;
}

/* Get all implemented interfaces (must be inside a WITH_LOCAL_REFS) */
jvmtiError
allInterfaces(jclass clazz, jclass **ppinterfaces, jint *pcount)
{
    jvmtiError error;

    *pcount = 0;
    *ppinterfaces = NULL;
    error = JVMTI_FUNC_PTR(gdata->jvmti,GetImplementedInterfaces)
                (gdata->jvmti, clazz, pcount, ppinterfaces);
    return error;
}

/* Get all loaded classes (must be inside a WITH_LOCAL_REFS) */
jvmtiError
allLoadedClasses(jclass **ppclasses, jint *pcount)
{
    jvmtiError error;

    *pcount = 0;
    *ppclasses = NULL;
    error = JVMTI_FUNC_PTR(gdata->jvmti,GetLoadedClasses)
                (gdata->jvmti, pcount, ppclasses);
    return error;
}

/* Get all loaded classes for a loader (must be inside a WITH_LOCAL_REFS) */
jvmtiError
allClassLoaderClasses(jobject loader, jclass **ppclasses, jint *pcount)
{
    jvmtiError error;

    *pcount = 0;
    *ppclasses = NULL;
    error = JVMTI_FUNC_PTR(gdata->jvmti,GetClassLoaderClasses)
                (gdata->jvmti, loader, pcount, ppclasses);
    return error;
}

static jboolean
is_a_nested_class(char *outer_sig, int outer_sig_len, char *sig, int sep)
{
    char *inner;

    /* Assumed outer class signature is  "LOUTERCLASSNAME;"
     *         inner class signature is  "LOUTERCLASSNAME$INNERNAME;"
     *
     * INNERNAME can take the form:
     *    [0-9][1-9]*        anonymous class somewhere in the file
     *    [0-9][1-9]*NAME    local class somewhere in the OUTER class
     *    NAME               nested class in OUTER
     *
     * If NAME itself contains a $ (sep) then classname is further nested
     *    inside another class.
     *
     */

    /* Check prefix first */
    if ( strncmp(sig, outer_sig, outer_sig_len-1) != 0 ) {
        return JNI_FALSE;
    }

    /* Prefix must be followed by a $ (sep) */
    if ( sig[outer_sig_len-1] != sep ) {
        return JNI_FALSE;  /* No sep follows the match, must not be nested. */
    }

    /* Walk past any digits, if we reach the end, must be pure anonymous */
    inner = sig + outer_sig_len;
#if 1 /* We want to return local classes */
    while ( *inner && isdigit(*inner) ) {
        inner++;
    }
    /* But anonymous class names can't be trusted. */
    if ( *inner == ';' ) {
        return JNI_FALSE;  /* A pure anonymous class */
    }
#else
    if ( *inner && isdigit(*inner) ) {
        return JNI_FALSE;  /* A pure anonymous or local class */
    }
#endif

    /* Nested deeper? */
    if ( strchr(inner, sep) != NULL ) {
        return JNI_FALSE;  /* Nested deeper than we want? */
    }
    return JNI_TRUE;
}

/* Get all nested classes for a class (must be inside a WITH_LOCAL_REFS) */
jvmtiError
allNestedClasses(jclass parent_clazz, jclass **ppnested, jint *pcount)
{
    jvmtiError error;
    jobject parent_loader;
    jclass *classes;
    char *signature;
    size_t len;
    jint count;
    jint ncount;
    int i;

    *ppnested   = NULL;
    *pcount     = 0;

    parent_loader = NULL;
    classes       = NULL;
    signature     = NULL;
    count         = 0;
    ncount        = 0;

    error = classLoader(parent_clazz, &parent_loader);
    if (error != JVMTI_ERROR_NONE) {
        return error;
    }
    error = classSignature(parent_clazz, &signature, NULL);
    if (error != JVMTI_ERROR_NONE) {
        return error;
    }
    len = strlen(signature);

    error = allClassLoaderClasses(parent_loader, &classes, &count);
    if ( error != JVMTI_ERROR_NONE ) {
        jvmtiDeallocate(signature);
        return error;
    }

    for (i=0; i<count; i++) {
        jclass clazz;
        char *candidate_signature;

        clazz = classes[i];
        candidate_signature = NULL;
        error = classSignature(clazz, &candidate_signature, NULL);
        if (error != JVMTI_ERROR_NONE) {
            break;
        }

        if ( is_a_nested_class(signature, (int)len, candidate_signature, '$') ||
             is_a_nested_class(signature, (int)len, candidate_signature, '#') ) {
            /* Float nested classes to top */
            classes[i] = classes[ncount];
            classes[ncount++] = clazz;
        }
        jvmtiDeallocate(candidate_signature);
    }

    jvmtiDeallocate(signature);

    if ( count != 0 &&  ncount == 0 ) {
        jvmtiDeallocate(classes);
        classes = NULL;
    }

    *ppnested = classes;
    *pcount = ncount;
    return error;
}

void
createLocalRefSpace(JNIEnv *env, jint capacity)
{
    /*
     * Save current exception since it might get overwritten by
     * the calls below. Note we must depend on space in the existing
     * frame because asking for a new frame may generate an exception.
     */
    jobject throwable = JNI_FUNC_PTR(env,ExceptionOccurred)(env);

    /*
     * Use the current frame if necessary; otherwise create a new one
     */
    if (JNI_FUNC_PTR(env,PushLocalFrame)(env, capacity) < 0) {
        EXIT_ERROR(AGENT_ERROR_OUT_OF_MEMORY,"PushLocalFrame: Unable to push JNI frame");
    }

    /*
     * TO DO: This could be more efficient if it used EnsureLocalCapacity,
     * but that would not work if two functions on the call stack
     * use this function. We would need to either track reserved
     * references on a per-thread basis or come up with a convention
     * that would prevent two functions from depending on this function
     * at the same time.
     */

    /*
     * Restore exception state from before call
     */
    if (throwable != NULL) {
        JNI_FUNC_PTR(env,Throw)(env, throwable);
    } else {
        JNI_FUNC_PTR(env,ExceptionClear)(env);
    }
}

jboolean
isClass(jobject object)
{
    JNIEnv *env = getEnv();
    return JNI_FUNC_PTR(env,IsInstanceOf)(env, object, gdata->classClass);
}

jboolean
isThread(jobject object)
{
    JNIEnv *env = getEnv();
    return JNI_FUNC_PTR(env,IsInstanceOf)(env, object, gdata->threadClass);
}

jboolean
isThreadGroup(jobject object)
{
    JNIEnv *env = getEnv();
    return JNI_FUNC_PTR(env,IsInstanceOf)(env, object, gdata->threadGroupClass);
}

jboolean
isString(jobject object)
{
    JNIEnv *env = getEnv();
    return JNI_FUNC_PTR(env,IsInstanceOf)(env, object, gdata->stringClass);
}

jboolean
isClassLoader(jobject object)
{
    JNIEnv *env = getEnv();
    return JNI_FUNC_PTR(env,IsInstanceOf)(env, object, gdata->classLoaderClass);
}

jboolean
isArray(jobject object)
{
    JNIEnv *env = getEnv();
    jboolean is;

    WITH_LOCAL_REFS(env, 1) {
        jclass clazz;
        clazz = JNI_FUNC_PTR(env,GetObjectClass)(env, object);
        is = isArrayClass(clazz);
    } END_WITH_LOCAL_REFS(env);

    return is;
}

/**
 * Return property value as jstring
 */
static jstring
getPropertyValue(JNIEnv *env, char *propertyName)
{
    jstring valueString;
    jstring nameString;

    valueString = NULL;

    /* Create new String object to hold the property name */
    nameString = JNI_FUNC_PTR(env,NewStringUTF)(env, propertyName);
    if (JNI_FUNC_PTR(env,ExceptionOccurred)(env)) {
        JNI_FUNC_PTR(env,ExceptionClear)(env);
        /* NULL will be returned below */
    } else {
        /* Call valueString = System.getProperty(nameString) */
        valueString = JNI_FUNC_PTR(env,CallStaticObjectMethod)
            (env, gdata->systemClass, gdata->systemGetProperty, nameString);
        if (JNI_FUNC_PTR(env,ExceptionOccurred)(env)) {
            JNI_FUNC_PTR(env,ExceptionClear)(env);
            valueString = NULL;
        }
    }
    return valueString;
}

/**
 * Set an agent property
 */
void
setAgentPropertyValue(JNIEnv *env, char *propertyName, char* propertyValue)
{
    jstring nameString;
    jstring valueString;

    if (gdata->agent_properties == NULL) {
        /* VMSupport doesn't exist; so ignore */
        return;
    }

    /* Create jstrings for property name and value */
    nameString = JNI_FUNC_PTR(env,NewStringUTF)(env, propertyName);
    if (nameString != NULL) {
        valueString = JNU_NewStringPlatform(env, propertyValue);
        if (valueString != NULL) {
            /* invoke Properties.setProperty */
            JNI_FUNC_PTR(env,CallObjectMethod)
                (env, gdata->agent_properties,
                 gdata->setProperty,
                 nameString, valueString);
        }
    }
    if (JNI_FUNC_PTR(env,ExceptionOccurred)(env)) {
        JNI_FUNC_PTR(env,ExceptionClear)(env);
    }
}

/**
 * Return property value as JDWP allocated string in UTF8 encoding
 */
static char *
getPropertyUTF8(JNIEnv *env, char *propertyName)
{
    jvmtiError  error;
    char       *value;

    value = NULL;
    error = JVMTI_FUNC_PTR(gdata->jvmti,GetSystemProperty)
                (gdata->jvmti, (const char *)propertyName, &value);
    if (error != JVMTI_ERROR_NONE) {
        jstring valueString;

        value = NULL;
        valueString = getPropertyValue(env, propertyName);

        if (valueString != NULL) {
            const char *utf;

            /* Get the UTF8 encoding for this property value string */
            utf = JNI_FUNC_PTR(env,GetStringUTFChars)(env, valueString, NULL);
            /* Make a copy for returning, release the JNI copy */
            value = jvmtiAllocate((int)strlen(utf) + 1);
            if (value != NULL) {
                (void)strcpy(value, utf);
            }
            JNI_FUNC_PTR(env,ReleaseStringUTFChars)(env, valueString, utf);
        }
    }
    if ( value == NULL ) {
        ERROR_MESSAGE(("JDWP Can't get property value for %s", propertyName));
        EXIT_ERROR(AGENT_ERROR_NULL_POINTER,NULL);
    }
    return value;
}

jboolean
isMethodObsolete(jmethodID method)
{
    jvmtiError error;
    jboolean obsolete = JNI_TRUE;

    if ( method != NULL ) {
        error = JVMTI_FUNC_PTR(gdata->jvmti,IsMethodObsolete)
                    (gdata->jvmti, method, &obsolete);
        if (error != JVMTI_ERROR_NONE) {
            obsolete = JNI_TRUE;
        }
    }
    return obsolete;
}

/* Get the jvmti environment to be used with tags */
jvmtiEnv *
getSpecialJvmti(void)
{
    jvmtiEnv  *jvmti;
    jvmtiError error;
    int        rc;

    /* Get one time use JVMTI Env */
    jvmtiCapabilities caps;

    rc = JVM_FUNC_PTR(gdata->jvm,GetEnv)
                     (gdata->jvm, (void **)&jvmti, JVMTI_VERSION_1);
    if (rc != JNI_OK) {
        return NULL;
    }
    (void)memset(&caps, 0, (int)sizeof(caps));
    caps.can_tag_objects = 1;
    error = JVMTI_FUNC_PTR(jvmti,AddCapabilities)(jvmti, &caps);
    if ( error != JVMTI_ERROR_NONE ) {
        return NULL;
    }
    return jvmti;
}

void
writeCodeLocation(PacketOutputStream *out, jclass clazz,
                       jmethodID method, jlocation location)
{
    jbyte tag;

    if (clazz != NULL) {
        tag = referenceTypeTag(clazz);
    } else {
        tag = JDWP_TYPE_TAG(CLASS);
    }
    (void)outStream_writeByte(out, tag);
    (void)outStream_writeObjectRef(getEnv(), out, clazz);
    (void)outStream_writeMethodID(out, isMethodObsolete(method)?NULL:method);
    (void)outStream_writeLocation(out, location);
}

void *
jvmtiAllocate(jint numBytes)
{
    void *ptr;
    jvmtiError error;
    if ( numBytes == 0 ) {
        return NULL;
    }
    error = FUNC_PTR(gdata->jvmti,Allocate)
                (gdata->jvmti, numBytes, (unsigned char**)&ptr);
    if (error != JVMTI_ERROR_NONE ) {
        EXIT_ERROR(error, "Can't allocate jvmti memory");
    }
    return ptr;
}

void
jvmtiDeallocate(void *ptr)
{
    jvmtiError error;
    if ( ptr == NULL ) {
        return;
    }
    error = FUNC_PTR(gdata->jvmti,Deallocate)
                (gdata->jvmti, ptr);
    if (error != JVMTI_ERROR_NONE ) {
        EXIT_ERROR(error, "Can't deallocate jvmti memory");
    }
}

/* Rarely needed, transport library uses JDWP errors, only use? */
jvmtiError
map2jvmtiError(jdwpError error)
{
    switch ( error ) {
        case JDWP_ERROR(NONE):
            return JVMTI_ERROR_NONE;
        case JDWP_ERROR(INVALID_THREAD):
            return JVMTI_ERROR_INVALID_THREAD;
        case JDWP_ERROR(INVALID_THREAD_GROUP):
            return JVMTI_ERROR_INVALID_THREAD_GROUP;
        case JDWP_ERROR(INVALID_PRIORITY):
            return JVMTI_ERROR_INVALID_PRIORITY;
        case JDWP_ERROR(THREAD_NOT_SUSPENDED):
            return JVMTI_ERROR_THREAD_NOT_SUSPENDED;
        case JDWP_ERROR(THREAD_SUSPENDED):
            return JVMTI_ERROR_THREAD_SUSPENDED;
        case JDWP_ERROR(INVALID_OBJECT):
            return JVMTI_ERROR_INVALID_OBJECT;
        case JDWP_ERROR(INVALID_CLASS):
            return JVMTI_ERROR_INVALID_CLASS;
        case JDWP_ERROR(CLASS_NOT_PREPARED):
            return JVMTI_ERROR_CLASS_NOT_PREPARED;
        case JDWP_ERROR(INVALID_METHODID):
            return JVMTI_ERROR_INVALID_METHODID;
        case JDWP_ERROR(INVALID_LOCATION):
            return JVMTI_ERROR_INVALID_LOCATION;
        case JDWP_ERROR(INVALID_FIELDID):
            return JVMTI_ERROR_INVALID_FIELDID;
        case JDWP_ERROR(INVALID_FRAMEID):
            return AGENT_ERROR_INVALID_FRAMEID;
        case JDWP_ERROR(NO_MORE_FRAMES):
            return JVMTI_ERROR_NO_MORE_FRAMES;
        case JDWP_ERROR(OPAQUE_FRAME):
            return JVMTI_ERROR_OPAQUE_FRAME;
        case JDWP_ERROR(NOT_CURRENT_FRAME):
            return AGENT_ERROR_NOT_CURRENT_FRAME;
        case JDWP_ERROR(TYPE_MISMATCH):
            return JVMTI_ERROR_TYPE_MISMATCH;
        case JDWP_ERROR(INVALID_SLOT):
            return JVMTI_ERROR_INVALID_SLOT;
        case JDWP_ERROR(DUPLICATE):
            return JVMTI_ERROR_DUPLICATE;
        case JDWP_ERROR(NOT_FOUND):
            return JVMTI_ERROR_NOT_FOUND;
        case JDWP_ERROR(INVALID_MONITOR):
            return JVMTI_ERROR_INVALID_MONITOR;
        case JDWP_ERROR(NOT_MONITOR_OWNER):
            return JVMTI_ERROR_NOT_MONITOR_OWNER;
        case JDWP_ERROR(INTERRUPT):
            return JVMTI_ERROR_INTERRUPT;
        case JDWP_ERROR(INVALID_CLASS_FORMAT):
            return JVMTI_ERROR_INVALID_CLASS_FORMAT;
        case JDWP_ERROR(CIRCULAR_CLASS_DEFINITION):
            return JVMTI_ERROR_CIRCULAR_CLASS_DEFINITION;
        case JDWP_ERROR(FAILS_VERIFICATION):
            return JVMTI_ERROR_FAILS_VERIFICATION;
        case JDWP_ERROR(ADD_METHOD_NOT_IMPLEMENTED):
            return JVMTI_ERROR_UNSUPPORTED_REDEFINITION_METHOD_ADDED;
        case JDWP_ERROR(SCHEMA_CHANGE_NOT_IMPLEMENTED):
            return JVMTI_ERROR_UNSUPPORTED_REDEFINITION_SCHEMA_CHANGED;
        case JDWP_ERROR(INVALID_TYPESTATE):
            return JVMTI_ERROR_INVALID_TYPESTATE;
        case JDWP_ERROR(HIERARCHY_CHANGE_NOT_IMPLEMENTED):
            return JVMTI_ERROR_UNSUPPORTED_REDEFINITION_HIERARCHY_CHANGED;
        case JDWP_ERROR(DELETE_METHOD_NOT_IMPLEMENTED):
            return JVMTI_ERROR_UNSUPPORTED_REDEFINITION_METHOD_DELETED;
        case JDWP_ERROR(UNSUPPORTED_VERSION):
            return JVMTI_ERROR_UNSUPPORTED_VERSION;
        case JDWP_ERROR(NAMES_DONT_MATCH):
            return JVMTI_ERROR_NAMES_DONT_MATCH;
        case JDWP_ERROR(CLASS_MODIFIERS_CHANGE_NOT_IMPLEMENTED):
            return JVMTI_ERROR_UNSUPPORTED_REDEFINITION_CLASS_MODIFIERS_CHANGED;
        case JDWP_ERROR(METHOD_MODIFIERS_CHANGE_NOT_IMPLEMENTED):
            return JVMTI_ERROR_UNSUPPORTED_REDEFINITION_METHOD_MODIFIERS_CHANGED;
        case JDWP_ERROR(CLASS_ATTRIBUTE_CHANGE_NOT_IMPLEMENTED):
            return JVMTI_ERROR_UNSUPPORTED_REDEFINITION_CLASS_ATTRIBUTE_CHANGED;
        case JDWP_ERROR(NOT_IMPLEMENTED):
            return JVMTI_ERROR_NOT_AVAILABLE;
        case JDWP_ERROR(NULL_POINTER):
            return JVMTI_ERROR_NULL_POINTER;
        case JDWP_ERROR(ABSENT_INFORMATION):
            return JVMTI_ERROR_ABSENT_INFORMATION;
        case JDWP_ERROR(INVALID_EVENT_TYPE):
            return JVMTI_ERROR_INVALID_EVENT_TYPE;
        case JDWP_ERROR(ILLEGAL_ARGUMENT):
            return JVMTI_ERROR_ILLEGAL_ARGUMENT;
        case JDWP_ERROR(OUT_OF_MEMORY):
            return JVMTI_ERROR_OUT_OF_MEMORY;
        case JDWP_ERROR(ACCESS_DENIED):
            return JVMTI_ERROR_ACCESS_DENIED;
        case JDWP_ERROR(VM_DEAD):
            return JVMTI_ERROR_WRONG_PHASE;
        case JDWP_ERROR(UNATTACHED_THREAD):
            return JVMTI_ERROR_UNATTACHED_THREAD;
        case JDWP_ERROR(INVALID_TAG):
            return AGENT_ERROR_INVALID_TAG;
        case JDWP_ERROR(ALREADY_INVOKING):
            return AGENT_ERROR_ALREADY_INVOKING;
        case JDWP_ERROR(INVALID_INDEX):
            return AGENT_ERROR_INVALID_INDEX;
        case JDWP_ERROR(INVALID_LENGTH):
            return AGENT_ERROR_INVALID_LENGTH;
        case JDWP_ERROR(INVALID_STRING):
            return AGENT_ERROR_INVALID_STRING;
        case JDWP_ERROR(INVALID_CLASS_LOADER):
            return AGENT_ERROR_INVALID_CLASS_LOADER;
        case JDWP_ERROR(INVALID_ARRAY):
            return AGENT_ERROR_INVALID_ARRAY;
        case JDWP_ERROR(TRANSPORT_LOAD):
            return AGENT_ERROR_TRANSPORT_LOAD;
        case JDWP_ERROR(TRANSPORT_INIT):
            return AGENT_ERROR_TRANSPORT_INIT;
        case JDWP_ERROR(NATIVE_METHOD):
            return AGENT_ERROR_NATIVE_METHOD;
        case JDWP_ERROR(INVALID_COUNT):
            return AGENT_ERROR_INVALID_COUNT;
        case JDWP_ERROR(INTERNAL):
            return AGENT_ERROR_JDWP_INTERNAL;
    }
    return AGENT_ERROR_INTERNAL;
}

static jvmtiEvent index2jvmti[EI_max-EI_min+1];
static jdwpEvent  index2jdwp [EI_max-EI_min+1];

void
eventIndexInit(void)
{
    (void)memset(index2jvmti, 0, (int)sizeof(index2jvmti));
    (void)memset(index2jdwp,  0, (int)sizeof(index2jdwp));

    index2jvmti[EI_SINGLE_STEP        -EI_min] = JVMTI_EVENT_SINGLE_STEP;
    index2jvmti[EI_BREAKPOINT         -EI_min] = JVMTI_EVENT_BREAKPOINT;
    index2jvmti[EI_FRAME_POP          -EI_min] = JVMTI_EVENT_FRAME_POP;
    index2jvmti[EI_EXCEPTION          -EI_min] = JVMTI_EVENT_EXCEPTION;
    index2jvmti[EI_THREAD_START       -EI_min] = JVMTI_EVENT_THREAD_START;
    index2jvmti[EI_THREAD_END         -EI_min] = JVMTI_EVENT_THREAD_END;
    index2jvmti[EI_CLASS_PREPARE      -EI_min] = JVMTI_EVENT_CLASS_PREPARE;
    index2jvmti[EI_GC_FINISH          -EI_min] = JVMTI_EVENT_GARBAGE_COLLECTION_FINISH;
    index2jvmti[EI_CLASS_LOAD         -EI_min] = JVMTI_EVENT_CLASS_LOAD;
    index2jvmti[EI_FIELD_ACCESS       -EI_min] = JVMTI_EVENT_FIELD_ACCESS;
    index2jvmti[EI_FIELD_MODIFICATION -EI_min] = JVMTI_EVENT_FIELD_MODIFICATION;
    index2jvmti[EI_EXCEPTION_CATCH    -EI_min] = JVMTI_EVENT_EXCEPTION_CATCH;
    index2jvmti[EI_METHOD_ENTRY       -EI_min] = JVMTI_EVENT_METHOD_ENTRY;
    index2jvmti[EI_METHOD_EXIT        -EI_min] = JVMTI_EVENT_METHOD_EXIT;
    index2jvmti[EI_MONITOR_CONTENDED_ENTER      -EI_min] = JVMTI_EVENT_MONITOR_CONTENDED_ENTER;
    index2jvmti[EI_MONITOR_CONTENDED_ENTERED    -EI_min] = JVMTI_EVENT_MONITOR_CONTENDED_ENTERED;
    index2jvmti[EI_MONITOR_WAIT       -EI_min] = JVMTI_EVENT_MONITOR_WAIT;
    index2jvmti[EI_MONITOR_WAITED     -EI_min] = JVMTI_EVENT_MONITOR_WAITED;
    index2jvmti[EI_VM_INIT            -EI_min] = JVMTI_EVENT_VM_INIT;
    index2jvmti[EI_VM_DEATH           -EI_min] = JVMTI_EVENT_VM_DEATH;

    index2jdwp[EI_SINGLE_STEP         -EI_min] = JDWP_EVENT(SINGLE_STEP);
    index2jdwp[EI_BREAKPOINT          -EI_min] = JDWP_EVENT(BREAKPOINT);
    index2jdwp[EI_FRAME_POP           -EI_min] = JDWP_EVENT(FRAME_POP);
    index2jdwp[EI_EXCEPTION           -EI_min] = JDWP_EVENT(EXCEPTION);
    index2jdwp[EI_THREAD_START        -EI_min] = JDWP_EVENT(THREAD_START);
    index2jdwp[EI_THREAD_END          -EI_min] = JDWP_EVENT(THREAD_END);
    index2jdwp[EI_CLASS_PREPARE       -EI_min] = JDWP_EVENT(CLASS_PREPARE);
    index2jdwp[EI_GC_FINISH           -EI_min] = JDWP_EVENT(CLASS_UNLOAD);
    index2jdwp[EI_CLASS_LOAD          -EI_min] = JDWP_EVENT(CLASS_LOAD);
    index2jdwp[EI_FIELD_ACCESS        -EI_min] = JDWP_EVENT(FIELD_ACCESS);
    index2jdwp[EI_FIELD_MODIFICATION  -EI_min] = JDWP_EVENT(FIELD_MODIFICATION);
    index2jdwp[EI_EXCEPTION_CATCH     -EI_min] = JDWP_EVENT(EXCEPTION_CATCH);
    index2jdwp[EI_METHOD_ENTRY        -EI_min] = JDWP_EVENT(METHOD_ENTRY);
    index2jdwp[EI_METHOD_EXIT         -EI_min] = JDWP_EVENT(METHOD_EXIT);
    index2jdwp[EI_MONITOR_CONTENDED_ENTER             -EI_min] = JDWP_EVENT(MONITOR_CONTENDED_ENTER);
    index2jdwp[EI_MONITOR_CONTENDED_ENTERED           -EI_min] = JDWP_EVENT(MONITOR_CONTENDED_ENTERED);
    index2jdwp[EI_MONITOR_WAIT        -EI_min] = JDWP_EVENT(MONITOR_WAIT);
    index2jdwp[EI_MONITOR_WAITED      -EI_min] = JDWP_EVENT(MONITOR_WAITED);
    index2jdwp[EI_VM_INIT             -EI_min] = JDWP_EVENT(VM_INIT);
    index2jdwp[EI_VM_DEATH            -EI_min] = JDWP_EVENT(VM_DEATH);
}

jdwpEvent
eventIndex2jdwp(EventIndex i)
{
    if ( i < EI_min || i > EI_max ) {
        EXIT_ERROR(AGENT_ERROR_INVALID_INDEX,"bad EventIndex");
    }
    return index2jdwp[i-EI_min];
}

jvmtiEvent
eventIndex2jvmti(EventIndex i)
{
    if ( i < EI_min || i > EI_max ) {
        EXIT_ERROR(AGENT_ERROR_INVALID_INDEX,"bad EventIndex");
    }
    return index2jvmti[i-EI_min];
}

EventIndex
jdwp2EventIndex(jdwpEvent eventType)
{
    switch ( eventType ) {
        case JDWP_EVENT(SINGLE_STEP):
            return EI_SINGLE_STEP;
        case JDWP_EVENT(BREAKPOINT):
            return EI_BREAKPOINT;
        case JDWP_EVENT(FRAME_POP):
            return EI_FRAME_POP;
        case JDWP_EVENT(EXCEPTION):
            return EI_EXCEPTION;
        case JDWP_EVENT(THREAD_START):
            return EI_THREAD_START;
        case JDWP_EVENT(THREAD_END):
            return EI_THREAD_END;
        case JDWP_EVENT(CLASS_PREPARE):
            return EI_CLASS_PREPARE;
        case JDWP_EVENT(CLASS_UNLOAD):
            return EI_GC_FINISH;
        case JDWP_EVENT(CLASS_LOAD):
            return EI_CLASS_LOAD;
        case JDWP_EVENT(FIELD_ACCESS):
            return EI_FIELD_ACCESS;
        case JDWP_EVENT(FIELD_MODIFICATION):
            return EI_FIELD_MODIFICATION;
        case JDWP_EVENT(EXCEPTION_CATCH):
            return EI_EXCEPTION_CATCH;
        case JDWP_EVENT(METHOD_ENTRY):
            return EI_METHOD_ENTRY;
        case JDWP_EVENT(METHOD_EXIT):
            return EI_METHOD_EXIT;
        case JDWP_EVENT(METHOD_EXIT_WITH_RETURN_VALUE):
            return EI_METHOD_EXIT;
        case JDWP_EVENT(MONITOR_CONTENDED_ENTER):
            return EI_MONITOR_CONTENDED_ENTER;
        case JDWP_EVENT(MONITOR_CONTENDED_ENTERED):
            return EI_MONITOR_CONTENDED_ENTERED;
        case JDWP_EVENT(MONITOR_WAIT):
            return EI_MONITOR_WAIT;
        case JDWP_EVENT(MONITOR_WAITED):
            return EI_MONITOR_WAITED;
        case JDWP_EVENT(VM_INIT):
            return EI_VM_INIT;
        case JDWP_EVENT(VM_DEATH):
            return EI_VM_DEATH;
        default:
            break;
    }

    /*
     * Event type not recognized - don't exit with error as caller
     * may wish to return error to debugger.
     */
    return (EventIndex)0;
}

EventIndex
jvmti2EventIndex(jvmtiEvent kind)
{
    switch ( kind ) {
        case JVMTI_EVENT_SINGLE_STEP:
            return EI_SINGLE_STEP;
        case JVMTI_EVENT_BREAKPOINT:
            return EI_BREAKPOINT;
        case JVMTI_EVENT_FRAME_POP:
            return EI_FRAME_POP;
        case JVMTI_EVENT_EXCEPTION:
            return EI_EXCEPTION;
        case JVMTI_EVENT_THREAD_START:
            return EI_THREAD_START;
        case JVMTI_EVENT_THREAD_END:
            return EI_THREAD_END;
        case JVMTI_EVENT_CLASS_PREPARE:
            return EI_CLASS_PREPARE;
        case JVMTI_EVENT_GARBAGE_COLLECTION_FINISH:
            return EI_GC_FINISH;
        case JVMTI_EVENT_CLASS_LOAD:
            return EI_CLASS_LOAD;
        case JVMTI_EVENT_FIELD_ACCESS:
            return EI_FIELD_ACCESS;
        case JVMTI_EVENT_FIELD_MODIFICATION:
            return EI_FIELD_MODIFICATION;
        case JVMTI_EVENT_EXCEPTION_CATCH:
            return EI_EXCEPTION_CATCH;
        case JVMTI_EVENT_METHOD_ENTRY:
            return EI_METHOD_ENTRY;
        case JVMTI_EVENT_METHOD_EXIT:
            return EI_METHOD_EXIT;
        /*
         * There is no JVMTI_EVENT_METHOD_EXIT_WITH_RETURN_VALUE.
         * The normal JVMTI_EVENT_METHOD_EXIT always contains the return value.
         */
        case JVMTI_EVENT_MONITOR_CONTENDED_ENTER:
            return EI_MONITOR_CONTENDED_ENTER;
        case JVMTI_EVENT_MONITOR_CONTENDED_ENTERED:
            return EI_MONITOR_CONTENDED_ENTERED;
        case JVMTI_EVENT_MONITOR_WAIT:
            return EI_MONITOR_WAIT;
        case JVMTI_EVENT_MONITOR_WAITED:
            return EI_MONITOR_WAITED;
        case JVMTI_EVENT_VM_INIT:
            return EI_VM_INIT;
        case JVMTI_EVENT_VM_DEATH:
            return EI_VM_DEATH;
        default:
            EXIT_ERROR(AGENT_ERROR_INVALID_INDEX,"JVMTI to EventIndex mapping");
            break;
    }
    return (EventIndex)0;
}

/* This routine is commonly used, maps jvmti and agent errors to the best
 *    jdwp error code we can map to.
 */
jdwpError
map2jdwpError(jvmtiError error)
{
    switch ( (int)error ) {
        case JVMTI_ERROR_NONE:
            return JDWP_ERROR(NONE);
        case AGENT_ERROR_INVALID_THREAD:
        case JVMTI_ERROR_INVALID_THREAD:
            return JDWP_ERROR(INVALID_THREAD);
        case JVMTI_ERROR_INVALID_THREAD_GROUP:
            return JDWP_ERROR(INVALID_THREAD_GROUP);
        case JVMTI_ERROR_INVALID_PRIORITY:
            return JDWP_ERROR(INVALID_PRIORITY);
        case JVMTI_ERROR_THREAD_NOT_SUSPENDED:
            return JDWP_ERROR(THREAD_NOT_SUSPENDED);
        case JVMTI_ERROR_THREAD_SUSPENDED:
            return JDWP_ERROR(THREAD_SUSPENDED);
        case JVMTI_ERROR_THREAD_NOT_ALIVE:
            return JDWP_ERROR(INVALID_THREAD);
        case AGENT_ERROR_INVALID_OBJECT:
        case JVMTI_ERROR_INVALID_OBJECT:
            return JDWP_ERROR(INVALID_OBJECT);
        case JVMTI_ERROR_INVALID_CLASS:
            return JDWP_ERROR(INVALID_CLASS);
        case JVMTI_ERROR_CLASS_NOT_PREPARED:
            return JDWP_ERROR(CLASS_NOT_PREPARED);
        case JVMTI_ERROR_INVALID_METHODID:
            return JDWP_ERROR(INVALID_METHODID);
        case JVMTI_ERROR_INVALID_LOCATION:
            return JDWP_ERROR(INVALID_LOCATION);
        case JVMTI_ERROR_INVALID_FIELDID:
            return JDWP_ERROR(INVALID_FIELDID);
        case AGENT_ERROR_NO_MORE_FRAMES:
        case JVMTI_ERROR_NO_MORE_FRAMES:
            return JDWP_ERROR(NO_MORE_FRAMES);
        case JVMTI_ERROR_OPAQUE_FRAME:
            return JDWP_ERROR(OPAQUE_FRAME);
        case JVMTI_ERROR_TYPE_MISMATCH:
            return JDWP_ERROR(TYPE_MISMATCH);
        case JVMTI_ERROR_INVALID_SLOT:
            return JDWP_ERROR(INVALID_SLOT);
        case JVMTI_ERROR_DUPLICATE:
            return JDWP_ERROR(DUPLICATE);
        case JVMTI_ERROR_NOT_FOUND:
            return JDWP_ERROR(NOT_FOUND);
        case JVMTI_ERROR_INVALID_MONITOR:
            return JDWP_ERROR(INVALID_MONITOR);
        case JVMTI_ERROR_NOT_MONITOR_OWNER:
            return JDWP_ERROR(NOT_MONITOR_OWNER);
        case JVMTI_ERROR_INTERRUPT:
            return JDWP_ERROR(INTERRUPT);
        case JVMTI_ERROR_INVALID_CLASS_FORMAT:
            return JDWP_ERROR(INVALID_CLASS_FORMAT);
        case JVMTI_ERROR_CIRCULAR_CLASS_DEFINITION:
            return JDWP_ERROR(CIRCULAR_CLASS_DEFINITION);
        case JVMTI_ERROR_FAILS_VERIFICATION:
            return JDWP_ERROR(FAILS_VERIFICATION);
        case JVMTI_ERROR_INVALID_TYPESTATE:
            return JDWP_ERROR(INVALID_TYPESTATE);
        case JVMTI_ERROR_UNSUPPORTED_VERSION:
            return JDWP_ERROR(UNSUPPORTED_VERSION);
        case JVMTI_ERROR_NAMES_DONT_MATCH:
            return JDWP_ERROR(NAMES_DONT_MATCH);
        case AGENT_ERROR_NULL_POINTER:
        case JVMTI_ERROR_NULL_POINTER:
            return JDWP_ERROR(NULL_POINTER);
        case JVMTI_ERROR_ABSENT_INFORMATION:
            return JDWP_ERROR(ABSENT_INFORMATION);
        case AGENT_ERROR_INVALID_EVENT_TYPE:
        case JVMTI_ERROR_INVALID_EVENT_TYPE:
            return JDWP_ERROR(INVALID_EVENT_TYPE);
        case AGENT_ERROR_ILLEGAL_ARGUMENT:
        case JVMTI_ERROR_ILLEGAL_ARGUMENT:
            return JDWP_ERROR(ILLEGAL_ARGUMENT);
        case JVMTI_ERROR_OUT_OF_MEMORY:
        case AGENT_ERROR_OUT_OF_MEMORY:
            return JDWP_ERROR(OUT_OF_MEMORY);
        case JVMTI_ERROR_ACCESS_DENIED:
            return JDWP_ERROR(ACCESS_DENIED);
        case JVMTI_ERROR_WRONG_PHASE:
        case AGENT_ERROR_VM_DEAD:
        case AGENT_ERROR_NO_JNI_ENV:
            return JDWP_ERROR(VM_DEAD);
        case AGENT_ERROR_JNI_EXCEPTION:
        case JVMTI_ERROR_UNATTACHED_THREAD:
            return JDWP_ERROR(UNATTACHED_THREAD);
        case JVMTI_ERROR_NOT_AVAILABLE:
        case JVMTI_ERROR_MUST_POSSESS_CAPABILITY:
            return JDWP_ERROR(NOT_IMPLEMENTED);
        case JVMTI_ERROR_UNSUPPORTED_REDEFINITION_HIERARCHY_CHANGED:
            return JDWP_ERROR(HIERARCHY_CHANGE_NOT_IMPLEMENTED);
        case JVMTI_ERROR_UNSUPPORTED_REDEFINITION_METHOD_DELETED:
            return JDWP_ERROR(DELETE_METHOD_NOT_IMPLEMENTED);
        case JVMTI_ERROR_UNSUPPORTED_REDEFINITION_METHOD_ADDED:
            return JDWP_ERROR(ADD_METHOD_NOT_IMPLEMENTED);
        case JVMTI_ERROR_UNSUPPORTED_REDEFINITION_SCHEMA_CHANGED:
            return JDWP_ERROR(SCHEMA_CHANGE_NOT_IMPLEMENTED);
        case JVMTI_ERROR_UNSUPPORTED_REDEFINITION_CLASS_MODIFIERS_CHANGED:
            return JDWP_ERROR(CLASS_MODIFIERS_CHANGE_NOT_IMPLEMENTED);
        case JVMTI_ERROR_UNSUPPORTED_REDEFINITION_METHOD_MODIFIERS_CHANGED:
            return JDWP_ERROR(METHOD_MODIFIERS_CHANGE_NOT_IMPLEMENTED);
        case JVMTI_ERROR_UNSUPPORTED_REDEFINITION_CLASS_ATTRIBUTE_CHANGED:
            return JDWP_ERROR(CLASS_ATTRIBUTE_CHANGE_NOT_IMPLEMENTED);
        case AGENT_ERROR_NOT_CURRENT_FRAME:
            return JDWP_ERROR(NOT_CURRENT_FRAME);
        case AGENT_ERROR_INVALID_TAG:
            return JDWP_ERROR(INVALID_TAG);
        case AGENT_ERROR_ALREADY_INVOKING:
            return JDWP_ERROR(ALREADY_INVOKING);
        case AGENT_ERROR_INVALID_INDEX:
            return JDWP_ERROR(INVALID_INDEX);
        case AGENT_ERROR_INVALID_LENGTH:
            return JDWP_ERROR(INVALID_LENGTH);
        case AGENT_ERROR_INVALID_STRING:
            return JDWP_ERROR(INVALID_STRING);
        case AGENT_ERROR_INVALID_CLASS_LOADER:
            return JDWP_ERROR(INVALID_CLASS_LOADER);
        case AGENT_ERROR_INVALID_ARRAY:
            return JDWP_ERROR(INVALID_ARRAY);
        case AGENT_ERROR_TRANSPORT_LOAD:
            return JDWP_ERROR(TRANSPORT_LOAD);
        case AGENT_ERROR_TRANSPORT_INIT:
            return JDWP_ERROR(TRANSPORT_INIT);
        case AGENT_ERROR_NATIVE_METHOD:
            return JDWP_ERROR(NATIVE_METHOD);
        case AGENT_ERROR_INVALID_COUNT:
            return JDWP_ERROR(INVALID_COUNT);
        case AGENT_ERROR_INVALID_FRAMEID:
            return JDWP_ERROR(INVALID_FRAMEID);
        case JVMTI_ERROR_INTERNAL:
        case JVMTI_ERROR_INVALID_ENVIRONMENT:
        case AGENT_ERROR_INTERNAL:
        case AGENT_ERROR_JVMTI_INTERNAL:
        case AGENT_ERROR_JDWP_INTERNAL:
            return JDWP_ERROR(INTERNAL);
        default:
            break;
    }
    return JDWP_ERROR(INTERNAL);
}

jint
map2jdwpSuspendStatus(jint state)
{
    jint status = 0;
    if ( ( state & JVMTI_THREAD_STATE_SUSPENDED ) != 0 )  {
        status = JDWP_SUSPEND_STATUS(SUSPENDED);
    }
    return status;
}

jdwpThreadStatus
map2jdwpThreadStatus(jint state)
{
    jdwpThreadStatus status;

    status = (jdwpThreadStatus)(-1);

    if ( ! ( state & JVMTI_THREAD_STATE_ALIVE ) ) {
        if ( state & JVMTI_THREAD_STATE_TERMINATED ) {
            status = JDWP_THREAD_STATUS(ZOMBIE);
        } else {
            /* FIXUP? New JDWP #define for not started? */
            status = (jdwpThreadStatus)(-1);
        }
    } else {
        if ( state & JVMTI_THREAD_STATE_SLEEPING ) {
            status = JDWP_THREAD_STATUS(SLEEPING);
        } else if ( state & JVMTI_THREAD_STATE_BLOCKED_ON_MONITOR_ENTER ) {
            status = JDWP_THREAD_STATUS(MONITOR);
        } else if ( state & JVMTI_THREAD_STATE_WAITING ) {
            status = JDWP_THREAD_STATUS(WAIT);
        } else if ( state & JVMTI_THREAD_STATE_RUNNABLE ) {
            status = JDWP_THREAD_STATUS(RUNNING);
        }
    }
    return status;
}

jint
map2jdwpClassStatus(jint classStatus)
{
    jint status = 0;
    if ( ( classStatus & JVMTI_CLASS_STATUS_VERIFIED ) != 0 ) {
        status |= JDWP_CLASS_STATUS(VERIFIED);
    }
    if ( ( classStatus & JVMTI_CLASS_STATUS_PREPARED ) != 0 ) {
        status |= JDWP_CLASS_STATUS(PREPARED);
    }
    if ( ( classStatus & JVMTI_CLASS_STATUS_INITIALIZED ) != 0 ) {
        status |= JDWP_CLASS_STATUS(INITIALIZED);
    }
    if ( ( classStatus & JVMTI_CLASS_STATUS_ERROR ) != 0 ) {
        status |= JDWP_CLASS_STATUS(ERROR);
    }
    return status;
}

void
log_debugee_location(const char *func,
        jthread thread, jmethodID method, jlocation location)
{
    int logging_locations = LOG_TEST(JDWP_LOG_LOC);

    if ( logging_locations ) {
        char *method_name;
        char *class_sig;
        jvmtiError error;
        jvmtiThreadInfo info;
        jint state;

        /* Get thread information */
        info.name = NULL;
        error = FUNC_PTR(gdata->jvmti,GetThreadInfo)
                                (gdata->jvmti, thread, &info);
        if ( error != JVMTI_ERROR_NONE) {
            info.name = NULL;
        }
        error = FUNC_PTR(gdata->jvmti,GetThreadState)
                                (gdata->jvmti, thread, &state);
        if ( error != JVMTI_ERROR_NONE) {
            state = 0;
        }

        /* Get method if necessary */
        if ( method==NULL ) {
            error = FUNC_PTR(gdata->jvmti,GetFrameLocation)
                        (gdata->jvmti, thread, 0, &method, &location);
            if ( error != JVMTI_ERROR_NONE ) {
                method = NULL;
                location = 0;
            }
        }

        /* Get method name */
        method_name = NULL;
        if ( method != NULL ) {
            error = methodSignature(method, &method_name, NULL, NULL);
            if ( error != JVMTI_ERROR_NONE ) {
                method_name = NULL;
            }
        }

        /* Get class signature */
        class_sig = NULL;
        if ( method != NULL ) {
            jclass clazz;

            error = methodClass(method, &clazz);
            if ( error == JVMTI_ERROR_NONE ) {
                error = classSignature(clazz, &class_sig, NULL);
                if ( error != JVMTI_ERROR_NONE ) {
                    class_sig = NULL;
                }
            }
        }

        /* Issue log message */
        LOG_LOC(("%s: debugee: thread=%p(%s:0x%x),method=%p(%s@%d;%s)",
                func,
                thread, info.name==NULL ? "?" : info.name, state,
                method, method_name==NULL ? "?" : method_name,
                (int)location, class_sig==NULL ? "?" : class_sig));

        /* Free memory */
        if ( class_sig != NULL ) {
            jvmtiDeallocate(class_sig);
        }
        if ( method_name != NULL ) {
            jvmtiDeallocate(method_name);
        }
        if ( info.name != NULL ) {
            jvmtiDeallocate(info.name);
        }
    }
}

/* ********************************************************************* */
/* JDK 6.0: Use of new Heap Iteration functions */
/* ********************************************************************* */

/* ********************************************************************* */
/* Instances */

/* Structure to hold class instances heap iteration data (arg user_data) */
typedef struct ClassInstancesData {
    jint         instCount;
    jint         maxInstances;
    jlong        objTag;
    jvmtiError   error;
} ClassInstancesData;

/* Callback for instance object tagging (heap_reference_callback). */
static jint JNICALL
cbObjectTagInstance(jvmtiHeapReferenceKind reference_kind,
     const jvmtiHeapReferenceInfo* reference_info, jlong class_tag,
     jlong referrer_class_tag, jlong size,
     jlong* tag_ptr, jlong* referrer_tag_ptr, jint length, void* user_data)
{
    ClassInstancesData  *data;

    /* Check data structure */
    data = (ClassInstancesData*)user_data;
    if (data == NULL) {
        return JVMTI_VISIT_ABORT;
    }

    /* If we have tagged enough objects, just abort */
    if ( data->maxInstances != 0 && data->instCount >= data->maxInstances ) {
        return JVMTI_VISIT_ABORT;
    }

    /* If tagged already, just continue */
    if ( (*tag_ptr) != (jlong)0 ) {
        return JVMTI_VISIT_OBJECTS;
    }

    /* Tag the object so we don't count it again, and so we can retrieve it */
    (*tag_ptr) = data->objTag;
    data->instCount++;
    return JVMTI_VISIT_OBJECTS;
}

/* Get instances for one class */
jvmtiError
classInstances(jclass klass, ObjectBatch *instances, int maxInstances)
{
    ClassInstancesData data;
    jvmtiHeapCallbacks heap_callbacks;
    jvmtiError         error;
    jvmtiEnv          *jvmti;

    /* Check interface assumptions */

    if (klass == NULL) {
        return AGENT_ERROR_INVALID_OBJECT;
    }

    if ( maxInstances < 0 || instances == NULL) {
        return AGENT_ERROR_ILLEGAL_ARGUMENT;
    }

    /* Initialize return information */
    instances->count   = 0;
    instances->objects = NULL;

    /* Get jvmti environment to use */
    jvmti = getSpecialJvmti();
    if ( jvmti == NULL ) {
        return AGENT_ERROR_INTERNAL;
    }

    /* Setup data to passed around the callbacks */
    data.instCount    = 0;
    data.maxInstances = maxInstances;
    data.objTag       = (jlong)1;
    data.error        = JVMTI_ERROR_NONE;

    /* Clear out callbacks structure */
    (void)memset(&heap_callbacks,0,sizeof(heap_callbacks));

    /* Set the callbacks we want */
    heap_callbacks.heap_reference_callback = &cbObjectTagInstance;

    /* Follow references, no initiating object, just this class, all objects */
    error = JVMTI_FUNC_PTR(jvmti,FollowReferences)
                 (jvmti, 0, klass, NULL, &heap_callbacks, &data);
    if ( error == JVMTI_ERROR_NONE ) {
        error = data.error;
    }

    /* Get all the instances now that they are tagged */
    if ( error == JVMTI_ERROR_NONE ) {
        error = JVMTI_FUNC_PTR(jvmti,GetObjectsWithTags)
                      (jvmti, 1, &(data.objTag), &(instances->count),
                       &(instances->objects), NULL);
        /* Verify we got the count we expected */
        if ( data.instCount != instances->count ) {
            error = AGENT_ERROR_INTERNAL;
        }
    }

    /* Dispose of any special jvmti environment */
    (void)JVMTI_FUNC_PTR(jvmti,DisposeEnvironment)(jvmti);
    return error;
}

/* ********************************************************************* */
/* Instance counts. */

/* Macros to convert a class or instance tag to an index and back again */
#define INDEX2CLASSTAG(i)      ((jlong)((i)+1))
#define CLASSTAG2INDEX(t)      (((int)(t))-1)
#define JLONG_ABS(x)           (((x)<(jlong)0)?-(x):(x))

/* Structure to hold class count heap traversal data (arg user_data) */
typedef struct ClassCountData {
    int          classCount;
    jlong       *counts;
    jlong        negObjTag;
    jvmtiError   error;
} ClassCountData;

/* Two different cbObjectCounter's, one for FollowReferences, one for
 *    IterateThroughHeap. Pick a card, any card.
 */

/* Callback for object count heap traversal (heap_reference_callback) */
static jint JNICALL
cbObjectCounterFromRef(jvmtiHeapReferenceKind reference_kind,
     const jvmtiHeapReferenceInfo* reference_info, jlong class_tag,
     jlong referrer_class_tag, jlong size,
     jlong* tag_ptr, jlong* referrer_tag_ptr, jint length, void* user_data)
{
    ClassCountData  *data;
    int              index;
    jlong            jindex;
    jlong            tag;

    /* Check data structure */
    data = (ClassCountData*)user_data;
    if (data == NULL) {
        return JVMTI_VISIT_ABORT;
    }

    /* Classes with no class_tag should have been filtered out. */
    if ( class_tag == (jlong)0 ) {
        data->error = AGENT_ERROR_INTERNAL;
        return JVMTI_VISIT_ABORT;
    }

    /* Class tag not one we really want (jclass not in supplied list) */
    if ( class_tag == data->negObjTag ) {
        return JVMTI_VISIT_OBJECTS;
    }

    /* If object tag is negative, just continue, we counted it */
    tag = (*tag_ptr);
    if ( tag < (jlong)0 ) {
        return JVMTI_VISIT_OBJECTS;
    }

    /* Tag the object with a negative value just so we don't count it again */
    if ( tag == (jlong)0 ) {
        /* This object had no tag value, so we give it the negObjTag value */
        (*tag_ptr) = data->negObjTag;
    } else {
        /* If this object had a positive tag value, it must be one of the
         *    jclass objects we tagged. We need to preserve the value of
         *    this tag for later objects that might have this as a class
         *    tag, so we just make the existing tag value negative.
         */
        (*tag_ptr) = -tag;
    }

    /* Absolute value of class tag is an index into the counts[] array */
    jindex = JLONG_ABS(class_tag);
    index = CLASSTAG2INDEX(jindex);
    if (index < 0 || index >= data->classCount) {
        data->error = AGENT_ERROR_ILLEGAL_ARGUMENT;
        return JVMTI_VISIT_ABORT;
    }

    /* Bump instance count on this class */
    data->counts[index]++;
    return JVMTI_VISIT_OBJECTS;
}

/* Callback for instance count heap traversal (heap_iteration_callback) */
static jint JNICALL
cbObjectCounter(jlong class_tag, jlong size, jlong* tag_ptr, jint length,
                        void* user_data)
{
    ClassCountData  *data;
    int              index;

    /* Check data structure */
    data = (ClassCountData*)user_data;
    if (data == NULL) {
        return JVMTI_VISIT_ABORT;
    }

    /* Classes with no tag should be filtered out. */
    if ( class_tag == (jlong)0 ) {
        data->error = AGENT_ERROR_INTERNAL;
        return JVMTI_VISIT_ABORT;
    }

    /* Class tag is actually an index into data arrays */
    index = CLASSTAG2INDEX(class_tag);
    if (index < 0 || index >= data->classCount) {
        data->error = AGENT_ERROR_ILLEGAL_ARGUMENT;
        return JVMTI_VISIT_ABORT;
    }

    /* Bump instance count on this class */
    data->counts[index]++;
    return JVMTI_VISIT_OBJECTS;
}

/* Get instance counts for a set of classes */
jvmtiError
classInstanceCounts(jint classCount, jclass *classes, jlong *counts)
{
    jvmtiHeapCallbacks heap_callbacks;
    ClassCountData     data;
    jvmtiError         error;
    jvmtiEnv          *jvmti;
    int                i;

    /* Check interface assumptions */
    if ( classes == NULL || classCount <= 0 || counts == NULL ) {
        return AGENT_ERROR_ILLEGAL_ARGUMENT;
    }

    /* Initialize return information */
    for ( i = 0 ; i < classCount ; i++ ) {
        counts[i] = (jlong)0;
    }

    /* Get jvmti environment to use */
    jvmti = getSpecialJvmti();
    if ( jvmti == NULL ) {
        return AGENT_ERROR_INTERNAL;
    }

    /* Setup class data structure */
    data.error        = JVMTI_ERROR_NONE;
    data.classCount   = classCount;
    data.counts       = counts;

    error = JVMTI_ERROR_NONE;
    /* Set tags on classes, use index in classes[] as the tag value. */
    error             = JVMTI_ERROR_NONE;
    for ( i = 0 ; i < classCount ; i++ ) {
        if (classes[i] != NULL) {
            jlong tag;

            tag = INDEX2CLASSTAG(i);
            error = JVMTI_FUNC_PTR(jvmti,SetTag) (jvmti, classes[i], tag);
            if ( error != JVMTI_ERROR_NONE ) {
                break;
            }
        }
    }

    /* Traverse heap, two ways to do this for instance counts. */
    if ( error == JVMTI_ERROR_NONE ) {

        /* Clear out callbacks structure */
        (void)memset(&heap_callbacks,0,sizeof(heap_callbacks));

        /* Check debug flags to see how to do this. */
        if ( (gdata->debugflags & USE_ITERATE_THROUGH_HEAP) == 0 ) {

            /* Using FollowReferences only gives us live objects, but we
             *   need to tag the objects to avoid counting them twice since
             *   the callback is per reference.
             *   The jclass objects have been tagged with their index in the
             *   supplied list, and that tag may flip to negative if it
             *   is also an object of interest.
             *   All other objects being counted that weren't in the
             *   supplied classes list will have a negative classCount
             *   tag value. So all objects counted will have negative tags.
             *   If the absolute tag value is an index in the supplied
             *   list, then it's one of the supplied classes.
             */
            data.negObjTag = -INDEX2CLASSTAG(classCount);

            /* Setup callbacks, only using object reference callback */
            heap_callbacks.heap_reference_callback = &cbObjectCounterFromRef;

            /* Follow references, no initiating object, tagged classes only */
            error = JVMTI_FUNC_PTR(jvmti,FollowReferences)
                          (jvmti, JVMTI_HEAP_FILTER_CLASS_UNTAGGED,
                           NULL, NULL, &heap_callbacks, &data);

        } else {

            /* Using IterateThroughHeap means that we will visit each object
             *   once, so no special tag tricks here. Just simple counting.
             *   However in this case the object might not be live, so we do
             *   a GC beforehand to make sure we minimize this.
             */

            /* FIXUP: Need some kind of trigger here to avoid excessive GC's? */
            error = JVMTI_FUNC_PTR(jvmti,ForceGarbageCollection)(jvmti);
            if ( error != JVMTI_ERROR_NONE ) {

                /* Setup callbacks, just need object callback */
                heap_callbacks.heap_iteration_callback = &cbObjectCounter;

                /* Iterate through entire heap, tagged classes only */
                error = JVMTI_FUNC_PTR(jvmti,IterateThroughHeap)
                              (jvmti, JVMTI_HEAP_FILTER_CLASS_UNTAGGED,
                               NULL, &heap_callbacks, &data);

            }
        }

        /* Use data error if needed */
        if ( error == JVMTI_ERROR_NONE ) {
            error = data.error;
        }

    }

    /* Dispose of any special jvmti environment */
    (void)JVMTI_FUNC_PTR(jvmti,DisposeEnvironment)(jvmti);
    return error;
}

/* ********************************************************************* */
/* Referrers */

/* Structure to hold object referrer heap traversal data (arg user_data) */
typedef struct ReferrerData {
  int        refCount;
  int        maxObjects;
  jlong      refTag;
  jlong      objTag;
  jboolean   selfRef;
  jvmtiError error;
} ReferrerData;

/* Callback for referrers object tagging (heap_reference_callback). */
static jint JNICALL
cbObjectTagReferrer(jvmtiHeapReferenceKind reference_kind,
     const jvmtiHeapReferenceInfo* reference_info, jlong class_tag,
     jlong referrer_class_tag, jlong size,
     jlong* tag_ptr, jlong* referrer_tag_ptr, jint length, void* user_data)
{
    ReferrerData  *data;

    /* Check data structure */
    data = (ReferrerData*)user_data;
    if (data == NULL) {
        return JVMTI_VISIT_ABORT;
    }

    /* If we have tagged enough objects, just abort */
    if ( data->maxObjects != 0 && data->refCount >= data->maxObjects ) {
        return JVMTI_VISIT_ABORT;
    }

    /* If not of interest, just continue */
    if ( (*tag_ptr) != data->objTag ) {
        return JVMTI_VISIT_OBJECTS;
    }

    /* Self reference that we haven't counted? */
    if ( tag_ptr == referrer_tag_ptr ) {
        if ( data->selfRef == JNI_FALSE ) {
            data->selfRef = JNI_TRUE;
            data->refCount++;
        }
        return JVMTI_VISIT_OBJECTS;
    }

    /* If the referrer can be tagged, and hasn't been tagged, tag it */
    if ( referrer_tag_ptr != NULL ) {
        if ( (*referrer_tag_ptr) == (jlong)0 ) {
            *referrer_tag_ptr = data->refTag;
            data->refCount++;
        }
    }
    return JVMTI_VISIT_OBJECTS;
}

/* Heap traversal to find referrers of an object */
jvmtiError
objectReferrers(jobject obj, ObjectBatch *referrers, int maxObjects)
{
    jvmtiHeapCallbacks heap_callbacks;
    ReferrerData       data;
    jvmtiError         error;
    jvmtiEnv          *jvmti;

    /* Check interface assumptions */
    if (obj == NULL) {
        return AGENT_ERROR_INVALID_OBJECT;
    }
    if (referrers == NULL || maxObjects < 0 ) {
        return AGENT_ERROR_ILLEGAL_ARGUMENT;
    }

    /* Initialize return information */
    referrers->count = 0;
    referrers->objects = NULL;

    /* Get jvmti environment to use */
    jvmti = getSpecialJvmti();
    if ( jvmti == NULL ) {
        return AGENT_ERROR_INTERNAL;
    }

    /* Fill in the data structure passed around the callbacks */
    data.refCount   = 0;
    data.maxObjects = maxObjects;
    data.objTag     = (jlong)1;
    data.refTag     = (jlong)2;
    data.selfRef    = JNI_FALSE;
    data.error      = JVMTI_ERROR_NONE;

    /* Tag the object of interest */
    error = JVMTI_FUNC_PTR(jvmti,SetTag) (jvmti, obj, data.objTag);

    /* No need to go any further if we can't tag the object */
    if ( error == JVMTI_ERROR_NONE ) {

        /* Clear out callbacks structure */
        (void)memset(&heap_callbacks,0,sizeof(heap_callbacks));

        /* Setup callbacks we want */
        heap_callbacks.heap_reference_callback = &cbObjectTagReferrer;

        /* Follow references, no initiating object, all classes, 1 tagged objs */
        error = JVMTI_FUNC_PTR(jvmti,FollowReferences)
                      (jvmti, JVMTI_HEAP_FILTER_UNTAGGED,
                       NULL, NULL, &heap_callbacks, &data);

        /* Use data error if needed */
        if ( error == JVMTI_ERROR_NONE ) {
            error = data.error;
        }

    }

    /* Watch out for self-reference */
    if ( error == JVMTI_ERROR_NONE && data.selfRef == JNI_TRUE ) {
        /* Tag itself as a referer */
        error = JVMTI_FUNC_PTR(jvmti,SetTag) (jvmti, obj, data.refTag);
    }

    /* Get the jobjects for the tagged referrer objects.  */
    if ( error == JVMTI_ERROR_NONE ) {
        error = JVMTI_FUNC_PTR(jvmti,GetObjectsWithTags)
                    (jvmti, 1, &(data.refTag), &(referrers->count),
                          &(referrers->objects), NULL);
        /* Verify we got the count we expected */
        if ( data.refCount != referrers->count ) {
            error = AGENT_ERROR_INTERNAL;
        }
    }

    /* Dispose of any special jvmti environment */
    (void)JVMTI_FUNC_PTR(jvmti,DisposeEnvironment)(jvmti);
    return error;
}<|MERGE_RESOLUTION|>--- conflicted
+++ resolved
@@ -363,24 +363,7 @@
     /*
      * For primitive types, the type key is bounced back as is.
      */
-<<<<<<< HEAD
-    if ((typeKey != JDWP_TAG(OBJECT)) && (typeKey != JDWP_TAG(ARRAY)) && (typeKey != JDWP_TAG(INLINE_OBJECT))) {
-        (void)outStream_writeByte(out, typeKey);
-    }
-
-    switch (typeKey) {
-        case JDWP_TAG(OBJECT):
-        case JDWP_TAG(ARRAY):
-        case JDWP_TAG(INLINE_OBJECT): {
-            jobject value = JNI_FUNC_PTR(env,GetObjectField)(env, object, field);
-            (void)outStream_writeByte(out, specificTypeKey(env, value));
-            (void)outStream_writeObjectRef(env, out, value);
-            break;
-        }
-=======
-
     (void)outStream_writeByte(out, typeKey);
->>>>>>> 612c38cd
 
     switch (typeKey) {
         case JDWP_TAG(BYTE):
@@ -441,14 +424,6 @@
     typeKey = jdwpTag(signature);
     jvmtiDeallocate(signature);
 
-<<<<<<< HEAD
-    /*
-     * For primitive types, the type key is bounced back as is. Objects
-     * are handled in the switch statement below.
-     */
-    if ((typeKey != JDWP_TAG(OBJECT)) && (typeKey != JDWP_TAG(ARRAY)) && (typeKey != JDWP_TAG(INLINE_OBJECT))) {
-        (void)outStream_writeByte(out, typeKey);
-=======
 
     if (isReferenceTag(typeKey)) {
 
@@ -457,7 +432,6 @@
         (void)outStream_writeObjectRef(env, out, value);
 
         return;
->>>>>>> 612c38cd
     }
 
     /*
@@ -465,18 +439,6 @@
      */
     (void)outStream_writeByte(out, typeKey);
     switch (typeKey) {
-<<<<<<< HEAD
-        case JDWP_TAG(OBJECT):
-        case JDWP_TAG(ARRAY):
-        case JDWP_TAG(INLINE_OBJECT): {
-            jobject value = JNI_FUNC_PTR(env,GetStaticObjectField)(env, clazz, field);
-            (void)outStream_writeByte(out, specificTypeKey(env, value));
-            (void)outStream_writeObjectRef(env, out, value);
-            break;
-        }
-
-=======
->>>>>>> 612c38cd
         case JDWP_TAG(BYTE):
             (void)outStream_writeByte(out,
                       JNI_FUNC_PTR(env,GetStaticByteField)(env, clazz, field));
