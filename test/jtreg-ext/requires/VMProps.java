/*
 * Copyright (c) 2016, 2019, Oracle and/or its affiliates. All rights reserved.
 * DO NOT ALTER OR REMOVE COPYRIGHT NOTICES OR THIS FILE HEADER.
 *
 * This code is free software; you can redistribute it and/or modify it
 * under the terms of the GNU General Public License version 2 only, as
 * published by the Free Software Foundation.
 *
 * This code is distributed in the hope that it will be useful, but WITHOUT
 * ANY WARRANTY; without even the implied warranty of MERCHANTABILITY or
 * FITNESS FOR A PARTICULAR PURPOSE.  See the GNU General Public License
 * version 2 for more details (a copy is included in the LICENSE file that
 * accompanied this code).
 *
 * You should have received a copy of the GNU General Public License version
 * 2 along with this work; if not, write to the Free Software Foundation,
 * Inc., 51 Franklin St, Fifth Floor, Boston, MA 02110-1301 USA.
 *
 * Please contact Oracle, 500 Oracle Parkway, Redwood Shores, CA 94065 USA
 * or visit www.oracle.com if you need additional information or have any
 * questions.
 */
package requires;

import java.io.BufferedInputStream;
import java.io.FileInputStream;
import java.io.IOException;
import java.io.InputStream;
import java.nio.file.Files;
import java.nio.file.Path;
import java.nio.file.Paths;
import java.nio.file.StandardOpenOption;
import java.util.ArrayList;
import java.util.HashMap;
import java.util.List;
import java.util.Map;
import java.util.Properties;
import java.util.concurrent.Callable;
import java.util.concurrent.TimeUnit;
import java.util.regex.Matcher;
import java.util.regex.Pattern;

import sun.hotspot.code.Compiler;
import sun.hotspot.cpuinfo.CPUInfo;
import sun.hotspot.gc.GC;
import sun.hotspot.WhiteBox;
import jdk.test.lib.Platform;

/**
 * The Class to be invoked by jtreg prior Test Suite execution to
 * collect information about VM.
 * Do not use any API's that may not be available in all target VMs.
 * Properties set by this Class will be available in the @requires expressions.
 */
public class VMProps implements Callable<Map<String, String>> {

    private static final WhiteBox WB = WhiteBox.getWhiteBox();

    /**
     * Collects information about VM properties.
     * This method will be invoked by jtreg.
     *
     * @return Map of property-value pairs.
     */
    @Override
    public Map<String, String> call() {
        Map<String, String> map = new HashMap<>();
        map.put("vm.flavor", vmFlavor());
        map.put("vm.compMode", vmCompMode());
        map.put("vm.bits", vmBits());
        map.put("vm.flightRecorder", vmFlightRecorder());
        map.put("vm.simpleArch", vmArch());
        map.put("vm.debug", vmDebug());
        map.put("vm.jvmci", vmJvmci());
        map.put("vm.emulatedClient", vmEmulatedClient());
        // vm.hasSA is "true" if the VM contains the serviceability agent
        // and jhsdb.
        map.put("vm.hasSA", vmHasSA());
        // vm.hasSAandCanAttach is "true" if the VM contains the serviceability agent
        // and jhsdb and it can attach to the VM.
        map.put("vm.hasSAandCanAttach", vmHasSAandCanAttach());
        // vm.hasJFR is "true" if JFR is included in the build of the VM and
        // so tests can be executed.
        map.put("vm.hasJFR", vmHasJFR());
        map.put("vm.cpu.features", cpuFeatures());
        map.put("vm.rtm.cpu", vmRTMCPU());
        map.put("vm.rtm.compiler", vmRTMCompiler());
        map.put("vm.aot", vmAOT());
        map.put("vm.aot.enabled", vmAotEnabled());
        // vm.cds is true if the VM is compiled with cds support.
        map.put("vm.cds", vmCDS());
        map.put("vm.cds.custom.loaders", vmCDSForCustomLoaders());
        map.put("vm.cds.archived.java.heap", vmCDSForArchivedJavaHeap());
        // vm.graal.enabled is true if Graal is used as JIT
        map.put("vm.graal.enabled", isGraalEnabled());
        map.put("vm.compiler1.enabled", isCompiler1Enabled());
        map.put("vm.compiler2.enabled", isCompiler2Enabled());
        map.put("docker.support", dockerSupport());
        map.put("release.implementor", implementor());
        map.put("test.vm.gc.nvdimm", isNvdimmTestEnabled());
        vmGC(map); // vm.gc.X = true/false
        vmOptFinalFlags(map);

        VMProps.dump(map);
        return map;
    }

    /**
     * Prints a stack trace before returning null.
     * Used by the various helper functions which parse information from
     * VM properties in the case where they don't find an expected property
     * or a propoerty doesn't conform to an expected format.
     *
     * @return null
     */
    private String nullWithException(String message) {
        new Exception(message).printStackTrace();
        return null;
    }

    /**
     * @return vm.simpleArch value of "os.simpleArch" property of tested JDK.
     */
    protected String vmArch() {
        String arch = System.getProperty("os.arch");
        if (arch.equals("x86_64") || arch.equals("amd64")) {
            return "x64";
        }
        else if (arch.contains("86")) {
            return "x86";
        } else {
            return arch;
        }
    }

    /**
     * @return VM type value extracted from the "java.vm.name" property.
     */
    protected String vmFlavor() {
        // E.g. "Java HotSpot(TM) 64-Bit Server VM"
        String vmName = System.getProperty("java.vm.name");
        if (vmName == null) {
            return nullWithException("Can't get 'java.vm.name' property");
        }

        Pattern startP = Pattern.compile(".* (\\S+) VM");
        Matcher m = startP.matcher(vmName);
        if (m.matches()) {
            return m.group(1).toLowerCase();
        }
        return nullWithException("Can't get VM flavor from 'java.vm.name'");
    }

    /**
     * @return VM compilation mode extracted from the "java.vm.info" property.
     */
    protected String vmCompMode() {
        // E.g. "mixed mode"
        String vmInfo = System.getProperty("java.vm.info");
        if (vmInfo == null) {
            return nullWithException("Can't get 'java.vm.info' property");
        }
        if (vmInfo.toLowerCase().indexOf("mixed mode") != -1) {
            return "Xmixed";
        } else if (vmInfo.toLowerCase().indexOf("compiled mode") != -1) {
            return "Xcomp";
        } else if (vmInfo.toLowerCase().indexOf("interpreted mode") != -1) {
            return "Xint";
        } else {
            return nullWithException("Can't get compilation mode from 'java.vm.info'");
        }
    }

    /**
     * @return VM bitness, the value of the "sun.arch.data.model" property.
     */
    protected String vmBits() {
        String dataModel = System.getProperty("sun.arch.data.model");
        if (dataModel != null) {
            return dataModel;
        } else {
            return nullWithException("Can't get 'sun.arch.data.model' property");
        }
    }

    /**
     * @return "true" if Flight Recorder is enabled, "false" if is disabled.
     */
    protected String vmFlightRecorder() {
        Boolean isFlightRecorder = WB.getBooleanVMFlag("FlightRecorder");
        String startFROptions = WB.getStringVMFlag("StartFlightRecording");
        if (isFlightRecorder != null && isFlightRecorder) {
            return "true";
        }
        if (startFROptions != null && !startFROptions.isEmpty()) {
            return "true";
        }
        return "false";
    }

    /**
     * @return debug level value extracted from the "jdk.debug" property.
     */
    protected String vmDebug() {
        String debug = System.getProperty("jdk.debug");
        if (debug != null) {
            return "" + debug.contains("debug");
        } else {
            return nullWithException("Can't get 'jdk.debug' property");
        }
    }

    /**
     * @return true if VM supports JVMCI and false otherwise
     */
    protected String vmJvmci() {
        // builds with jvmci have this flag
        return "" + (WB.getBooleanVMFlag("EnableJVMCI") != null);
    }

    /**
     * @return true if VM runs in emulated-client mode and false otherwise.
     */
    protected String vmEmulatedClient() {
        String vmInfo = System.getProperty("java.vm.info");
        if (vmInfo == null) {
            return "false";
        }
        return "" + vmInfo.contains(" emulated-client");
    }

    /**
     * @return supported CPU features
     */
    protected String cpuFeatures() {
        return CPUInfo.getFeatures().toString();
    }

    /**
     * For all existing GC sets vm.gc.X property.
     * Example vm.gc.G1=true means:
     *    VM supports G1
     *    User either set G1 explicitely (-XX:+UseG1GC) or did not set any GC
     * @param map - property-value pairs
     */
    protected void vmGC(Map<String, String> map) {
        for (GC gc: GC.values()) {
            boolean isAcceptable = gc.isSupported() && (gc.isSelected() || GC.isSelectedErgonomically());
            map.put("vm.gc." + gc.name(), "" + isAcceptable);
        }
    }

    /**
     * Selected final flag.
     * @param map - property-value pairs
     * @param flagName - flag name
     */
    private void vmOptFinalFlag(Map<String, String> map, String flagName) {
        String value = String.valueOf(WB.getBooleanVMFlag(flagName));
        map.put("vm.opt.final." + flagName, value);
    }

    /**
     * Selected sets of final flags.
     * @param map - property-value pairs
     */
    protected void vmOptFinalFlags(Map<String, String> map) {
        vmOptFinalFlag(map, "ClassUnloading");
        vmOptFinalFlag(map, "UseCompressedOops");
        vmOptFinalFlag(map, "EnableJVMCI");
<<<<<<< HEAD
        vmOptFinalFlag(map, "TieredCompilation");
=======
        vmOptFinalFlag(map, "EliminateAllocations");
>>>>>>> 142d1463
    }

    /**
     * @return "true" if VM has a serviceability agent.
     */
    protected String vmHasSA() {
        return "" + Platform.hasSA();
    }

    /**
     * @return "true" if VM has a serviceability agent and it can
     * attach to the VM.
     */
    protected String vmHasSAandCanAttach() {
        try {
            return "" + Platform.shouldSAAttach();
        } catch (IOException e) {
            System.out.println("Checking whether SA can attach to the VM failed.");
            e.printStackTrace();
            // Run the tests anyways.
            return "true";
        }
    }

    /**
     * @return "true" if the VM is compiled with Java Flight Recorder (JFR)
     * support.
     */
    protected String vmHasJFR() {
        return "" + WB.isJFRIncludedInVmBuild();
    }

    /**
     * @return true if compiler in use supports RTM and false otherwise.
     */
    protected String vmRTMCompiler() {
        boolean isRTMCompiler = false;

        if (Compiler.isC2Enabled() &&
            (Platform.isX86() || Platform.isX64() || Platform.isPPC())) {
            isRTMCompiler = true;
        }
        return "" + isRTMCompiler;
    }

    /**
     * @return true if VM runs RTM supported CPU and false otherwise.
     */
    protected String vmRTMCPU() {
        return "" + CPUInfo.hasFeature("rtm");
    }

    /**
     * @return true if VM supports AOT and false otherwise
     */
    protected String vmAOT() {
        if (WB.getBooleanVMFlag("EnableValhalla").booleanValue()) {
            return "false";
        }
        // builds with aot have jaotc in <JDK>/bin
        Path bin = Paths.get(System.getProperty("java.home"))
                        .resolve("bin");
        Path jaotc;
        if (Platform.isWindows()) {
            jaotc = bin.resolve("jaotc.exe");
        } else {
            jaotc = bin.resolve("jaotc");
        }
        return "" + Files.exists(jaotc);
    }

    /*
     * @return true if there is at least one loaded AOT'ed library.
     */
    protected String vmAotEnabled() {
        return "" + (WB.aotLibrariesCount() > 0);
    }

    /**
     * Check for CDS support.
     *
     * @return true if CDS is supported by the VM to be tested.
     */
    protected String vmCDS() {
        // if (WB.isCDSIncludedInVmBuild()) {
            // return "true";
        // } else {
            return "false";
        // }
    }

    /**
     * Check for CDS support for custom loaders.
     *
     * @return true if CDS provides support for customer loader in the VM to be tested.
     */
    protected String vmCDSForCustomLoaders() {
        if (vmCDS().equals("true") && Platform.areCustomLoadersSupportedForCDS()) {
            return "true";
        } else {
            return "false";
        }
    }

    /**
     * Check for CDS support for archived Java heap regions.
     *
     * @return true if CDS provides support for archive Java heap regions in the VM to be tested.
     */
    protected String vmCDSForArchivedJavaHeap() {
      if (vmCDS().equals("true") && WB.isJavaHeapArchiveSupported()) {
            return "true";
        } else {
            return "false";
        }
    }

    /**
     * Check if Graal is used as JIT compiler.
     *
     * @return true if Graal is used as JIT compiler.
     */
    protected String isGraalEnabled() {
        return Compiler.isGraalEnabled() ? "true" : "false";
    }

    /**
     * Check if Compiler1 is present.
     *
     * @return true if Compiler1 is used as JIT compiler, either alone or as part of the tiered system.
     */
    protected String isCompiler1Enabled() {
        return Compiler.isC1Enabled() ? "true" : "false";
    }

    /**
     * Check if Compiler2 is present.
     *
     * @return true if Compiler2 is used as JIT compiler, either alone or as part of the tiered system.
     */
    protected String isCompiler2Enabled() {
        return Compiler.isC2Enabled() ? "true" : "false";
    }

   /**
     * A simple check for docker support
     *
     * @return true if docker is supported in a given environment
     */
    protected String dockerSupport() {
        boolean isSupported = false;
        if (Platform.isLinux()) {
           // currently docker testing is only supported for Linux,
           // on certain platforms

           String arch = System.getProperty("os.arch");

           if (Platform.isX64()) {
              isSupported = true;
           }
           else if (Platform.isAArch64()) {
              isSupported = true;
           }
           else if (Platform.isS390x()) {
              isSupported = true;
           }
           else if (arch.equals("ppc64le")) {
              isSupported = true;
           }
        }

        if (isSupported) {
           try {
              isSupported = checkDockerSupport();
           } catch (Exception e) {
              isSupported = false;
           }
         }

        return (isSupported) ? "true" : "false";
    }

    private boolean checkDockerSupport() throws IOException, InterruptedException {
        ProcessBuilder pb = new ProcessBuilder("docker", "ps");
        Process p = pb.start();
        p.waitFor(10, TimeUnit.SECONDS);

        return (p.exitValue() == 0);
    }


    private String implementor() {
        try (InputStream in = new BufferedInputStream(new FileInputStream(
                System.getProperty("java.home") + "/release"))) {
            Properties properties = new Properties();
            properties.load(in);
            String implementorProperty = properties.getProperty("IMPLEMENTOR");
            return (implementorProperty == null) ? "null" : implementorProperty.replace("\"", "");
        } catch (IOException e) {
            e.printStackTrace();
        }
        return null;
    }

    private String isNvdimmTestEnabled() {
        String isEnbled = System.getenv("TEST_VM_GC_NVDIMM");
        if (isEnbled != null && isEnbled.toLowerCase().equals("true")) {
            return "true";
        }
        return "false";
    }



    /**
     * Dumps the map to the file if the file name is given as the property.
     * This functionality could be helpful to know context in the real
     * execution.
     *
     * @param map
     */
    protected static void dump(Map<String, String> map) {
        String dumpFileName = System.getProperty("vmprops.dump");
        if (dumpFileName == null) {
            return;
        }
        List<String> lines = new ArrayList<>();
        map.forEach((k, v) -> lines.add(k + ":" + v));
        try {
            Files.write(Paths.get(dumpFileName), lines, StandardOpenOption.APPEND);
        } catch (IOException e) {
            throw new RuntimeException("Failed to dump properties into '"
                    + dumpFileName + "'", e);
        }
    }

    /**
     * This method is for the testing purpose only.
     * @param args
     */
    public static void main(String args[]) {
        Map<String, String> map = new VMProps().call();
        map.forEach((k, v) -> System.out.println(k + ": '" + v + "'"));
    }
}<|MERGE_RESOLUTION|>--- conflicted
+++ resolved
@@ -268,11 +268,8 @@
         vmOptFinalFlag(map, "ClassUnloading");
         vmOptFinalFlag(map, "UseCompressedOops");
         vmOptFinalFlag(map, "EnableJVMCI");
-<<<<<<< HEAD
+        vmOptFinalFlag(map, "EliminateAllocations");
         vmOptFinalFlag(map, "TieredCompilation");
-=======
-        vmOptFinalFlag(map, "EliminateAllocations");
->>>>>>> 142d1463
     }
 
     /**
