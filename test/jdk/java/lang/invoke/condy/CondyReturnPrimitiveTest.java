--- conflicted
+++ resolved
@@ -25,13 +25,7 @@
  * @test
  * @bug 8186046
  * @summary Test for condy BSMs returning primitive values or null
-<<<<<<< HEAD
- * @requires os.arch != "sparcv9"
  * @modules java.base/jdk.experimental.bytecode
-=======
- * @library /lib/testlibrary/bytecode
- * @build jdk.experimental.bytecode.BasicClassBuilder
->>>>>>> f9e285bc
  * @run testng CondyReturnPrimitiveTest
  * @run testng/othervm -XX:+UnlockDiagnosticVMOptions -XX:UseBootstrapCallInfo=3 CondyReturnPrimitiveTest
  */
