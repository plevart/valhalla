--- conflicted
+++ resolved
@@ -566,11 +566,7 @@
 java/lang/management/ThreadMXBean/ThreadMXBeanStateTest.java    8081652 generic-all
 java/lang/management/ThreadMXBean/AllThreadIds.java             8131745 generic-all
 
-<<<<<<< HEAD
-
-=======
 javax/management/monitor/DerivedGaugeMonitorTest.java         8042211 generic-all
->>>>>>> 7d1fa231
 
 ############################################################################
 
